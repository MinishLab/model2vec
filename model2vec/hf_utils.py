from __future__ import annotations

import json
import logging
from pathlib import Path
from typing import Any, cast

import huggingface_hub
import numpy as np
import safetensors
from huggingface_hub import ModelCard, ModelCardData
from huggingface_hub.constants import HF_HUB_CACHE
from safetensors.numpy import save_file
from tokenizers import Tokenizer

from model2vec.utils import SafeOpenProtocol

logger = logging.getLogger(__name__)


def save_pretrained(
    folder_path: Path,
    embeddings: np.ndarray,
    tokenizer: Tokenizer,
    config: dict[str, Any],
    create_model_card: bool = True,
    subfolder: str | None = None,
    weights: np.ndarray | None = None,
    mapping: np.ndarray | None = None,
    **kwargs: Any,
) -> None:
    """
    Save a model to a folder.

    :param folder_path: The path to the folder.
    :param embeddings: The embeddings.
    :param tokenizer: The tokenizer.
    :param config: A metadata config.
    :param create_model_card: Whether to create a model card.
    :param subfolder: The subfolder to save the model in.
    :param weights: The weights of the model. If None, no weights are saved.
    :param mapping: The token mapping of the model. If None, there is no token mapping.
    :param **kwargs: Any additional arguments.
    """
    folder_path = folder_path / subfolder if subfolder else folder_path
    folder_path.mkdir(exist_ok=True, parents=True)

    model_weights = {"embeddings": embeddings}
    if weights is not None:
        model_weights["weights"] = weights
    if mapping is not None:
        model_weights["mapping"] = mapping

    save_file(model_weights, folder_path / "model.safetensors")
    tokenizer.save(str(folder_path / "tokenizer.json"), pretty=False)
    json.dump(config, open(folder_path / "config.json", "w"), indent=4)

    # Create modules.json
    modules = [{"idx": 0, "name": "0", "path": ".", "type": "sentence_transformers.models.StaticEmbedding"}]
    if config.get("normalize"):
        # If normalize=True, add sentence_transformers.models.Normalize
        modules.append({"idx": 1, "name": "1", "path": "1_Normalize", "type": "sentence_transformers.models.Normalize"})
    json.dump(modules, open(folder_path / "modules.json", "w"), indent=4)

    logger.info(f"Saved model to {folder_path}")

    # Optionally create the model card
    if create_model_card:
        _create_model_card(folder_path, **kwargs)


def _create_model_card(
    folder_path: Path,
    base_model_name: str = "unknown",
    license: str = "mit",
    language: list[str] | None = None,
    model_name: str | None = None,
    template_path: str = "modelcards/model_card_template.md",
    **kwargs: Any,
) -> None:
    """
    Create a model card and store it in the specified path.

    :param folder_path: The path where the model card will be stored.
    :param base_model_name: The name of the base model.
    :param license: The license to use.
    :param language: The language of the model.
    :param model_name: The name of the model to use in the Model Card.
    :param template_path: The path to the template.
    :param **kwargs: Additional metadata for the model card (e.g., model_name, base_model, etc.).
    """
    folder_path = Path(folder_path)
    model_name = model_name or folder_path.name
    full_path = Path(__file__).parent / template_path

    model_card_data = ModelCardData(
        model_name=model_name,
        base_model=base_model_name,
        license=license,
        language=language,
        tags=["embeddings", "static-embeddings", "sentence-transformers"],
        library_name="model2vec",
        **kwargs,
    )
    model_card = ModelCard.from_template(model_card_data, template_path=str(full_path))
    model_card.save(folder_path / "README.md")


def load_pretrained(
    folder_or_repo_path: str | Path,
<<<<<<< HEAD
    subfolder: str | None = None,
    token: str | None = None,
    from_sentence_transformers: bool = False,
) -> tuple[np.ndarray, Tokenizer, dict[str, Any], dict[str, Any], np.ndarray | None, np.ndarray | None]:
=======
    subfolder: str | None,
    token: str | None,
    from_sentence_transformers: bool,
    force_download: bool,
) -> tuple[np.ndarray, Tokenizer, dict[str, Any], dict[str, Any]]:
>>>>>>> 13095c96
    """
    Loads a pretrained model from a folder.

    :param folder_or_repo_path: The folder or repo path to load from.
        - If this is a local path, we will load from the local path.
        - If the local path is not found, we will attempt to load from the huggingface hub.
    :param subfolder: The subfolder to load from.
    :param token: The huggingface token to use.
    :param from_sentence_transformers: Whether to load the model from a sentence transformers model.
    :param force_download: Whether to force the download of the model. If False, the model is only downloaded if it is not
        already present in the cache.
    :raises: FileNotFoundError if the folder exists, but the file does not exist locally.
    :return: The embeddings, tokenizer, config, and metadata.

    """
    if from_sentence_transformers:
        model_file = "0_StaticEmbedding/model.safetensors"
        tokenizer_file = "0_StaticEmbedding/tokenizer.json"
        config_name = "config_sentence_transformers.json"
    else:
        model_file = "model.safetensors"
        tokenizer_file = "tokenizer.json"
        config_name = "config.json"

    cached_folder = _get_latest_model_path(str(folder_or_repo_path))
    if cached_folder and not force_download:
        logger.info(f"Found cached model at {cached_folder}, loading from cache.")
        folder_or_repo_path = cached_folder
    else:
        logger.info(f"No cached model found for {folder_or_repo_path}, loading from local or hub.")
        folder_or_repo_path = Path(folder_or_repo_path)

    local_folder = folder_or_repo_path / subfolder if subfolder else folder_or_repo_path

    if local_folder.exists():
        embeddings_path = local_folder / model_file
        if not embeddings_path.exists():
            raise FileNotFoundError(f"Embeddings file does not exist in {local_folder}")

        config_path = local_folder / config_name
        if not config_path.exists():
            raise FileNotFoundError(f"Config file does not exist in {local_folder}")

        tokenizer_path = local_folder / tokenizer_file
        if not tokenizer_path.exists():
            raise FileNotFoundError(f"Tokenizer file does not exist in {local_folder}")

        readme_path = local_folder / "README.md"

    else:
        logger.info("Folder does not exist locally, attempting to use huggingface hub.")
        embeddings_path = Path(
            huggingface_hub.hf_hub_download(
                folder_or_repo_path.as_posix(), model_file, token=token, subfolder=subfolder
            )
        )
        readme_path = Path(
            huggingface_hub.hf_hub_download(
                folder_or_repo_path.as_posix(), "README.md", token=token, subfolder=subfolder
            )
        )

        config_path = Path(
            huggingface_hub.hf_hub_download(
                folder_or_repo_path.as_posix(), config_name, token=token, subfolder=subfolder
            )
        )
        tokenizer_path = Path(
            huggingface_hub.hf_hub_download(
                folder_or_repo_path.as_posix(), tokenizer_file, token=token, subfolder=subfolder
            )
        )

    opened_tensor_file = cast(SafeOpenProtocol, safetensors.safe_open(embeddings_path, framework="numpy"))
<<<<<<< HEAD
    if from_sentence_transformers:
        embeddings = opened_tensor_file.get_tensor("embedding.weight")
        weights = None
        mapping = None
    else:
        embeddings = opened_tensor_file.get_tensor("embeddings")
        try:
            weights = opened_tensor_file.get_tensor("weights")
        except Exception:
            # Bare except because safetensors does not export its own errors.
            weights = None
        try:
            mapping = opened_tensor_file.get_tensor("mapping")
        except Exception:
            mapping = None
=======
    embedding_key = "embedding.weight" if from_sentence_transformers else "embeddings"
    embeddings = opened_tensor_file.get_tensor(embedding_key)

    if readme_path.exists():
        metadata = _get_metadata_from_readme(readme_path)
    else:
        metadata = {}
>>>>>>> 13095c96

    tokenizer: Tokenizer = Tokenizer.from_file(str(tokenizer_path))
    config = json.load(open(config_path))

    return embeddings, tokenizer, config, metadata, weights, mapping


def _get_metadata_from_readme(readme_path: Path) -> dict[str, Any]:
    """Get metadata from a README file."""
    if not readme_path.exists():
        logger.info(f"README file not found in {readme_path}. No model card loaded.")
        return {}
    model_card = ModelCard.load(readme_path)
    data: dict[str, Any] = model_card.data.to_dict()
    if not data:
        logger.info("File README.md exists, but was empty. No model card loaded.")
    return data


def push_folder_to_hub(
    folder_path: Path, subfolder: str | None, repo_id: str, private: bool, token: str | None
) -> None:
    """
    Push a model folder to the huggingface hub, including model card.

    :param folder_path: The path to the folder.
    :param subfolder: The subfolder to push to.
        If None, the folder will be pushed to the root of the repo.
    :param repo_id: The repo name.
    :param private: Whether the repo is private.
    :param token: The huggingface token.
    """
    if not huggingface_hub.repo_exists(repo_id=repo_id, token=token):
        huggingface_hub.create_repo(repo_id, token=token, private=private)

    # Push model card and all model files to the Hugging Face hub
    huggingface_hub.upload_folder(repo_id=repo_id, folder_path=folder_path, token=token, path_in_repo=subfolder)

    logger.info(f"Pushed model to {repo_id}")


def _get_latest_model_path(model_id: str) -> Path | None:
    """
    Gets the latest model path for a given identifier from the hugging face hub cache.

    Returns None if there is no cached model. In this case, the model will be downloaded.
    """
    # Make path object
    cache_dir = Path(HF_HUB_CACHE)
    # This is specific to how HF stores the files.
    normalized = model_id.replace("/", "--")
    repo_dir = cache_dir / f"models--{normalized}" / "snapshots"

    if not repo_dir.exists():
        return None

    # Find all directories.
    snapshots = [p for p in repo_dir.iterdir() if p.is_dir()]
    if not snapshots:
        return None

    # Get the latest directory by modification time.
    latest_snapshot = max(snapshots, key=lambda p: p.stat().st_mtime)
    return latest_snapshot<|MERGE_RESOLUTION|>--- conflicted
+++ resolved
@@ -108,18 +108,11 @@
 
 def load_pretrained(
     folder_or_repo_path: str | Path,
-<<<<<<< HEAD
-    subfolder: str | None = None,
-    token: str | None = None,
-    from_sentence_transformers: bool = False,
-) -> tuple[np.ndarray, Tokenizer, dict[str, Any], dict[str, Any], np.ndarray | None, np.ndarray | None]:
-=======
     subfolder: str | None,
     token: str | None,
     from_sentence_transformers: bool,
     force_download: bool,
-) -> tuple[np.ndarray, Tokenizer, dict[str, Any], dict[str, Any]]:
->>>>>>> 13095c96
+) -> tuple[np.ndarray, Tokenizer, dict[str, Any], dict[str, Any], np.ndarray | None, np.ndarray | None]:
     """
     Loads a pretrained model from a folder.
 
@@ -132,7 +125,7 @@
     :param force_download: Whether to force the download of the model. If False, the model is only downloaded if it is not
         already present in the cache.
     :raises: FileNotFoundError if the folder exists, but the file does not exist locally.
-    :return: The embeddings, tokenizer, config, and metadata.
+    :return: The embeddings, tokenizer, config, metadata, weights and mapping.
 
     """
     if from_sentence_transformers:
@@ -194,31 +187,22 @@
         )
 
     opened_tensor_file = cast(SafeOpenProtocol, safetensors.safe_open(embeddings_path, framework="numpy"))
-<<<<<<< HEAD
-    if from_sentence_transformers:
-        embeddings = opened_tensor_file.get_tensor("embedding.weight")
+    embedding_name = "embedding.weight" if from_sentence_transformers else "embeddings"
+    embeddings = opened_tensor_file.get_tensor(embedding_name)
+    try:
+        weights = opened_tensor_file.get_tensor("weights")
+    except Exception:
+        # Bare except because safetensors does not export its own errors.
         weights = None
+    try:
+        mapping = opened_tensor_file.get_tensor("mapping")
+    except Exception:
         mapping = None
-    else:
-        embeddings = opened_tensor_file.get_tensor("embeddings")
-        try:
-            weights = opened_tensor_file.get_tensor("weights")
-        except Exception:
-            # Bare except because safetensors does not export its own errors.
-            weights = None
-        try:
-            mapping = opened_tensor_file.get_tensor("mapping")
-        except Exception:
-            mapping = None
-=======
-    embedding_key = "embedding.weight" if from_sentence_transformers else "embeddings"
-    embeddings = opened_tensor_file.get_tensor(embedding_key)
 
     if readme_path.exists():
         metadata = _get_metadata_from_readme(readme_path)
     else:
         metadata = {}
->>>>>>> 13095c96
 
     tokenizer: Tokenizer = Tokenizer.from_file(str(tokenizer_path))
     config = json.load(open(config_path))
