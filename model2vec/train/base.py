--- conflicted
+++ resolved
@@ -17,7 +17,6 @@
 
 class FinetunableStaticModel(nn.Module):
     def __init__(
-<<<<<<< HEAD
         self,
         *,
         vectors: torch.Tensor,
@@ -26,9 +25,7 @@
         pad_id: int = 0,
         token_mapping: list[int] | None = None,
         weights: torch.Tensor | None = None,
-=======
-        self, *, vectors: torch.Tensor, tokenizer: Tokenizer, out_dim: int = 2, pad_id: int = 0, freeze: bool = False
->>>>>>> f0bb56f6
+        freeze: bool = False,
     ) -> None:
         """
         Initialize a trainable StaticModel from a StaticModel.
@@ -37,12 +34,9 @@
         :param tokenizer: The tokenizer.
         :param out_dim: The output dimension of the head.
         :param pad_id: The padding id. This is set to 0 in almost all model2vec models
-<<<<<<< HEAD
         :param token_mapping: The token mapping. If None, the token mapping is set to the range of the number of vectors.
         :param weights: The weights of the model. If None, the weights are initialized to zeros.
-=======
         :param freeze: Whether to freeze the embeddings. This should be set to False in most cases.
->>>>>>> f0bb56f6
         """
         super().__init__()
         self.pad_id = pad_id
@@ -56,18 +50,14 @@
                 f"Your vectors are {dtype} precision, converting to to torch.float32 to avoid compatibility issues."
             )
             self.vectors = vectors.float()
-<<<<<<< HEAD
 
         if token_mapping is not None:
             self.token_mapping = torch.tensor(token_mapping, dtype=torch.int64)
         else:
             self.token_mapping = torch.arange(len(vectors), dtype=torch.int64)
         self.token_mapping = nn.Parameter(self.token_mapping, requires_grad=False)
-        self.embeddings = nn.Embedding.from_pretrained(vectors.clone(), freeze=False, padding_idx=pad_id)
-=======
         self.freeze = freeze
         self.embeddings = nn.Embedding.from_pretrained(vectors.clone(), freeze=self.freeze, padding_idx=pad_id)
->>>>>>> f0bb56f6
         self.head = self.construct_head()
         self.w = self.construct_weights() if weights is None else nn.Parameter(weights, requires_grad=True)
         self.tokenizer = tokenizer
