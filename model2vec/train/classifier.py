--- conflicted
+++ resolved
@@ -38,12 +38,9 @@
         hidden_dim: int = 512,
         out_dim: int = 2,
         pad_id: int = 0,
-<<<<<<< HEAD
         token_mapping: list[int] | None = None,
         weights: torch.Tensor | None = None,
-=======
         freeze: bool = False,
->>>>>>> f0bb56f6
     ) -> None:
         """Initialize a standard classifier model."""
         self.n_layers = n_layers
@@ -52,7 +49,6 @@
         self.classes_: list[str] = [str(x) for x in range(out_dim)]
         # multilabel flag will be set based on the type of `y` passed to fit.
         self.multilabel: bool = False
-<<<<<<< HEAD
         super().__init__(
             vectors=vectors,
             out_dim=out_dim,
@@ -60,10 +56,8 @@
             tokenizer=tokenizer,
             token_mapping=token_mapping,
             weights=weights,
+            freeze=freeze,
         )
-=======
-        super().__init__(vectors=vectors, out_dim=out_dim, pad_id=pad_id, tokenizer=tokenizer, freeze=freeze)
->>>>>>> f0bb56f6
 
     @property
     def classes(self) -> np.ndarray:
@@ -141,11 +135,7 @@
                 pred.append(torch.softmax(logits, dim=1).cpu().numpy())
         return np.concatenate(pred, axis=0)
 
-<<<<<<< HEAD
-    def fit(  #  noqa: C901  # Refactor later
-=======
     def fit(  # noqa: C901  # Complexity is bad.
->>>>>>> f0bb56f6
         self,
         X: list[str],
         y: LabelType,
