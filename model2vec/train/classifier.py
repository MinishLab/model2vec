--- conflicted
+++ resolved
@@ -96,15 +96,11 @@
                 pred.extend([self.classes[np.flatnonzero(row)] for row in mask])
             else:
                 pred.extend([self.classes[idx] for idx in logits.argmax(dim=1).tolist()])
-<<<<<<< HEAD
-        return np.array(pred, dtype=object)
-=======
         if self.multilabel:
             # Return as object array to allow for lists of varying lengths.
             return np.array(pred, dtype=object)
         else:
             return np.array(pred)
->>>>>>> 2d515169
 
     @torch.no_grad()
     def _predict_single_batch(self, X: list[str]) -> torch.Tensor:
