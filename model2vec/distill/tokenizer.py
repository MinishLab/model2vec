from __future__ import annotations

import json
import logging
from typing import Any

from tokenizers import Tokenizer
from tokenizers.pre_tokenizers import (
    BertPreTokenizer,
    ByteLevel,
    CharDelimiterSplit,
    Digits,
    Metaspace,
    PreTokenizer,
    Punctuation,
    Sequence,
    Split,
    UnicodeScripts,
    Whitespace,
    WhitespaceSplit,
)

_FORBIDDEN_PRETOKENIZERS = (
    BertPreTokenizer,
    CharDelimiterSplit,
    Metaspace,
    Punctuation,
    Split,
    UnicodeScripts,
    Whitespace,
    WhitespaceSplit,
)


from model2vec.distill.utils import Token

logger = logging.getLogger(__name__)


_DEFAULT_POST_PROCESSOR_TEMPLATE = {
    "type": "TemplateProcessing",
    "single": [{"Sequence": {"id": "A", "type_id": 0}}],
    "pair": [{"Sequence": {"id": "A", "type_id": 0}}, {"Sequence": {"id": "B", "type_id": 0}}],
    "special_tokens": {},
}


def _pre_tokenize_vocabulary(tokenizer: Tokenizer, tokens: list[Token]) -> list[str]:
    """
    Apply pre-tokenization to vocabulary tokens if a pre-tokenizer is present.

    Only pre-tokenizes tokens that are not already in the tokenizer's vocabulary,
    to avoid processing tokens twice.

    :param tokenizer: The tokenizer to use.
    :param tokens: The tokens to pre-tokenize.
    :return: The pre-tokenized tokens.
    """
    pre_tokenized_tokens = []

    if tokenizer.pre_tokenizer is not None:
        for token in tokens:
            if token.is_original:
                # Original tokens do not need to be pre-tokenized.
                pre_tokenized_tokens.append(token.form)
            else:
<<<<<<< HEAD
                # Join tokens just to be sure.
                pretokenized_tokens, _ = zip(*tokenizer.pre_tokenizer.pre_tokenize_str(token))
                pre_tokenized_tokens.append(" ".join(pretokenized_tokens))
=======
                # We know 100% sure that all pretokenized tokens will have length 1.
                pretokenized_tokens, _ = zip(*tokenizer.pre_tokenizer.pre_tokenize_str(f" {token.form}"))
                pre_tokenized_tokens.append(pretokenized_tokens[-1])
>>>>>>> a6ca71a0
    else:
        pre_tokenized_tokens = [token.form for token in tokens]

    return pre_tokenized_tokens


def _remap_added_tokens(
    special_tokens: list[dict[str, Any]],
    vocabulary: list[str],
) -> list[dict[str, Any]]:
    """
    Remap special tokens in the tokenizer.

    This function updates the special tokens in the tokenizer based on a mapping provided.
    It also ensures that the special tokens are present in the vocabulary.

    :param special_tokens: The special tokens to remap.
    :param vocabulary: The vocabulary as a list of tokens.
    :return: The updated special tokens.
    """
    # Deepcopy
    special_tokens = [{**x} for x in special_tokens]
    for token in special_tokens:
        token["id"] = vocabulary.index(token["content"])

    return special_tokens


def _fix_single_pretokenizer(pretokenizer: PreTokenizer) -> PreTokenizer | None:
    """Fixes a single pretokenizer to allow multiword units."""
    if isinstance(pretokenizer, _FORBIDDEN_PRETOKENIZERS):
        return Metaspace(split=False, replacement="Ġ")
    elif isinstance(pretokenizer, ByteLevel):
        pretokenizer.use_regex = False

    return pretokenizer


def _fix_pretokenizer_for_super(pre: PreTokenizer | None) -> Tokenizer:
    """Fixes the pretokenizer to allow multiword units."""
    if pre is None:
        return pre

    if isinstance(pre, Sequence):
        new_pretokenizers = []
        for pretokenizer in pre:
            new_pretokenizers.append(_fix_single_pretokenizer(pretokenizer))
        return Sequence(new_pretokenizers)

    return _fix_single_pretokenizer(pre)


def _make_new_merges_from_vocab(
    merges: list[tuple[str, str]], tokens: list[str], special_tokens: set[str | None]
) -> list[tuple[str, str]]:
    """
    Generate new merges from a vocabulary.

    This function creates new merge pairs from a given vocabulary of tokens.
    The merges are used to build or extend a tokenizer's merge table.

    :param merges: The list of existing merges in the form (first, second) where first and second are tokens.
    :param tokens: The list of tokens (vocabulary) from which to generate new merges.
    :param special_tokens: Tokens that should not be merged.
    :return: The list of new merges in the form (first, second) where first and second are tokens.
    """
    new_merges = merges.copy()
    current_vocab = set(tokens) - special_tokens
    already_merged = set("".join(merge) for merge in merges)

    for token in tokens:
        if token in special_tokens:
            continue
        if token in already_merged:
            continue
        if len(token) == 1:
            continue
        merges = []
        for index in range(1, len(token)):
            first, second = token[:index], token[index:]
            if first in current_vocab and second in current_vocab:
                merges.append((first, second))
        if not merges:
            logger.warning(f"Token {token} has no merges.")
            continue
        new_merges.extend(merges)

    return new_merges


def _process_wordpiece(
    tokenizer_json: dict[str, Any], pre_tokenized_tokens: list[str], unk_token: str | None
) -> dict[str, Any]:
    """Process the WordPiece tokenizer JSON."""
    tokenizer_json["model"]["unk_token"] = unk_token
    tokenizer_json["model"]["vocab"] = {token: idx for idx, token in enumerate(pre_tokenized_tokens)}

    return tokenizer_json


def _process_bpe(tokenizer_json: dict[str, Any], pre_tokenized_tokens: list[str]) -> dict[str, Any]:
    """Process the BPE tokenizer JSON."""
    tokenizer_json = _process_wordpiece(tokenizer_json, pre_tokenized_tokens, None)
    merges = tokenizer_json["model"]["merges"]
    merges = _make_new_merges_from_vocab(merges, pre_tokenized_tokens, {"[UNK]", "[PAD]"})
    tokenizer_json["model"]["merges"] = merges

    return tokenizer_json


def _process_unigram(tokenizer_json: dict[str, Any], pre_tokenized_tokens: list[str], unk_token: str) -> dict[str, Any]:
    """Process the Unigram tokenizer JSON."""
    current_probas = dict(tokenizer_json["model"]["vocab"])
    avg_proba = sum(current_probas.values()) / len(current_probas)
    new_probas = {word: current_probas.get(word, avg_proba) for word in pre_tokenized_tokens}
    tokenizer_json["model"]["vocab"] = sorted(new_probas.items(), key=lambda x: x[1], reverse=True)

    tokens, _ = zip(*tokenizer_json["model"]["vocab"])
    tokenizer_json["model"]["unk_id"] = list(tokens).index(unk_token)

    return tokenizer_json


def replace_vocabulary(
    tokenizer: Tokenizer, new_vocabulary: list[Token], unk_token: str | None, pad_token: str | None
) -> Tokenizer:
    """Replace the vocabulary of a tokenizer with a new one."""
    tokenizer.pre_tokenizer = _fix_pretokenizer_for_super(tokenizer.pre_tokenizer)
    tokenizer_json: dict[str, Any] = json.loads(tokenizer.to_str())

    # NOTE: all tokens have been normalized before.
    # Very careful, we need to pretokenize words before adding them to the vocabulary.
    # But only if they are not part of the original vocabulary.
    pre_tokenized_tokens = _pre_tokenize_vocabulary(tokenizer, new_vocabulary)

    model_type = tokenizer_json["model"]["type"]
    added_tokens: list[dict[str, Any]] = tokenizer_json["added_tokens"]

<<<<<<< HEAD
    if model_type in {"WordPiece", "BPE"}:
        # Easiest, just add the new vocab
        unk_token = unk_token or tokenizer_json["model"]["unk_token"]
        tokenizer_json["model"]["unk_token"] = unk_token
        tokenizer_json["added_tokens"] = [x for x in tokenizer_json["added_tokens"] if x["content"] in special_tokens]

        if model_type == "WordPiece":
            subword_prefix = tokenizer_json["model"]["continuing_subword_prefix"]
            new_vocab = {}
            for idx, token in enumerate(pre_tokenized_tokens):
                if token in special_tokens:
                    # We need to remove the prefix from the token
                    pass
                elif token.startswith(subword_prefix):
                    # We need to remove the prefix from the token
                    token = token.removeprefix(subword_prefix)
                elif token.startswith("Ġ"):
                    pass
                else:
                    # We need to add the prefix to the token
                    token = f"Ġ{token}"
                new_vocab[token] = idx
            tokenizer_json["model"]["continuing_subword_prefix"] = ""
            tokenizer_json["model"]["max_input_chars_per_word"] = 10_000
            tokenizer_json["model"]["vocab"] = new_vocab

        if model_type == "BPE":
            # Bit more difficult, we need to take into account merges.
            tokenizer_json["model"]["vocab"] = {token: idx for idx, token in enumerate(pre_tokenized_tokens)}
            merges = tokenizer_json["model"]["merges"]
            merges = _make_new_merges_from_vocab(merges, pre_tokenized_tokens, special_tokens)
            tokenizer_json["model"]["merges"] = merges
=======
    # We need to remove the added tokens but keep [UNK] and [PAD] tokens.
    added_tokens = _rename_added_token(unk_token, "[UNK]", added_tokens, pre_tokenized_tokens)
    added_tokens = _rename_added_token(pad_token, "[PAD]", added_tokens, pre_tokenized_tokens)

    # Remove old added tokens from added tokens
    tokenizer_json["added_tokens"] = [x for x in added_tokens if x["content"] in {"[UNK]", "[PAD]"}]
>>>>>>> a6ca71a0

    if model_type == "WordPiece":
        tokenizer_json = _process_wordpiece(tokenizer_json, pre_tokenized_tokens, "[UNK]")
    elif model_type == "BPE":
        tokenizer_json = _process_bpe(tokenizer_json, pre_tokenized_tokens)
    elif model_type == "Unigram":
        tokenizer_json = _process_unigram(tokenizer_json, pre_tokenized_tokens, "[UNK]")
    else:
        raise ValueError(f"Unknown model type {model_type}")

    # Remap special tokens
    tokenizer_json["added_tokens"] = _remap_added_tokens(
        special_tokens=tokenizer_json["added_tokens"],
        vocabulary=pre_tokenized_tokens,
    )
    tokenizer_json["post_processor"] = _DEFAULT_POST_PROCESSOR_TEMPLATE

<<<<<<< HEAD
    tokenizer = Tokenizer.from_str(json.dumps(tokenizer_json))
    return tokenizer
=======
    return Tokenizer.from_str(json.dumps(tokenizer_json))


def _rename_added_token(
    form: str | None, new_form: str, added_tokens: list[dict[str, Any]], vocabulary: list[str]
) -> list[dict[str, Any]]:
    """Rename special tokens in the tokenizer."""
    if form is None:
        return added_tokens

    idx = vocabulary.index(form)
    added_token = [x for x in added_tokens if x["content"] == form]
    if added_token:
        added_token[0]["id"] = idx
        added_token[0]["content"] = new_form
        vocabulary[idx] = new_form

    return added_tokens
>>>>>>> a6ca71a0
<|MERGE_RESOLUTION|>--- conflicted
+++ resolved
@@ -64,15 +64,9 @@
                 # Original tokens do not need to be pre-tokenized.
                 pre_tokenized_tokens.append(token.form)
             else:
-<<<<<<< HEAD
                 # Join tokens just to be sure.
                 pretokenized_tokens, _ = zip(*tokenizer.pre_tokenizer.pre_tokenize_str(token))
                 pre_tokenized_tokens.append(" ".join(pretokenized_tokens))
-=======
-                # We know 100% sure that all pretokenized tokens will have length 1.
-                pretokenized_tokens, _ = zip(*tokenizer.pre_tokenizer.pre_tokenize_str(f" {token.form}"))
-                pre_tokenized_tokens.append(pretokenized_tokens[-1])
->>>>>>> a6ca71a0
     else:
         pre_tokenized_tokens = [token.form for token in tokens]
 
@@ -211,47 +205,12 @@
     model_type = tokenizer_json["model"]["type"]
     added_tokens: list[dict[str, Any]] = tokenizer_json["added_tokens"]
 
-<<<<<<< HEAD
-    if model_type in {"WordPiece", "BPE"}:
-        # Easiest, just add the new vocab
-        unk_token = unk_token or tokenizer_json["model"]["unk_token"]
-        tokenizer_json["model"]["unk_token"] = unk_token
-        tokenizer_json["added_tokens"] = [x for x in tokenizer_json["added_tokens"] if x["content"] in special_tokens]
-
-        if model_type == "WordPiece":
-            subword_prefix = tokenizer_json["model"]["continuing_subword_prefix"]
-            new_vocab = {}
-            for idx, token in enumerate(pre_tokenized_tokens):
-                if token in special_tokens:
-                    # We need to remove the prefix from the token
-                    pass
-                elif token.startswith(subword_prefix):
-                    # We need to remove the prefix from the token
-                    token = token.removeprefix(subword_prefix)
-                elif token.startswith("Ġ"):
-                    pass
-                else:
-                    # We need to add the prefix to the token
-                    token = f"Ġ{token}"
-                new_vocab[token] = idx
-            tokenizer_json["model"]["continuing_subword_prefix"] = ""
-            tokenizer_json["model"]["max_input_chars_per_word"] = 10_000
-            tokenizer_json["model"]["vocab"] = new_vocab
-
-        if model_type == "BPE":
-            # Bit more difficult, we need to take into account merges.
-            tokenizer_json["model"]["vocab"] = {token: idx for idx, token in enumerate(pre_tokenized_tokens)}
-            merges = tokenizer_json["model"]["merges"]
-            merges = _make_new_merges_from_vocab(merges, pre_tokenized_tokens, special_tokens)
-            tokenizer_json["model"]["merges"] = merges
-=======
     # We need to remove the added tokens but keep [UNK] and [PAD] tokens.
     added_tokens = _rename_added_token(unk_token, "[UNK]", added_tokens, pre_tokenized_tokens)
     added_tokens = _rename_added_token(pad_token, "[PAD]", added_tokens, pre_tokenized_tokens)
 
     # Remove old added tokens from added tokens
     tokenizer_json["added_tokens"] = [x for x in added_tokens if x["content"] in {"[UNK]", "[PAD]"}]
->>>>>>> a6ca71a0
 
     if model_type == "WordPiece":
         tokenizer_json = _process_wordpiece(tokenizer_json, pre_tokenized_tokens, "[UNK]")
@@ -269,10 +228,6 @@
     )
     tokenizer_json["post_processor"] = _DEFAULT_POST_PROCESSOR_TEMPLATE
 
-<<<<<<< HEAD
-    tokenizer = Tokenizer.from_str(json.dumps(tokenizer_json))
-    return tokenizer
-=======
     return Tokenizer.from_str(json.dumps(tokenizer_json))
 
 
@@ -290,5 +245,4 @@
         added_token[0]["content"] = new_form
         vocabulary[idx] = new_form
 
-    return added_tokens
->>>>>>> a6ca71a0
+    return added_tokens