--- conflicted
+++ resolved
@@ -64,15 +64,9 @@
             if token.is_subword:
                 pre_tokenized_tokens.append(token.form)
             else:
-<<<<<<< HEAD
                 # Join tokens just to be sure.
-                pretokenized_tokens, _ = zip(*tokenizer.pre_tokenizer.pre_tokenize_str(token))
+                pretokenized_tokens, _ = zip(*tokenizer.pre_tokenizer.pre_tokenize_str(f" {token.form}"))
                 pre_tokenized_tokens.append(" ".join(pretokenized_tokens))
-=======
-                # We know 100% sure that all pretokenized tokens will have length 1.
-                pretokenized_tokens, _ = zip(*tokenizer.pre_tokenizer.pre_tokenize_str(f" {token.form}"))
-                pre_tokenized_tokens.append(pretokenized_tokens[-1])
->>>>>>> 77f16dfa
     else:
         pre_tokenized_tokens = [token.form for token in tokens]
 
