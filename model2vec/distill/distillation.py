from __future__ import annotations

import logging
import os
import re
from typing import Literal, Union

import numpy as np
from huggingface_hub import model_info
from sklearn.decomposition import PCA
from tokenizers import Tokenizer
from transformers import AutoModel, AutoTokenizer, PreTrainedModel, PreTrainedTokenizerFast

from model2vec.distill.inference import create_embeddings
from model2vec.distill.tokenizer import replace_vocabulary
from model2vec.distill.utils import select_optimal_device
from model2vec.model import StaticModel
from model2vec.quantization import DType, quantize_embeddings

try:
    # For huggingface_hub>=0.25.0
    from huggingface_hub.errors import RepositoryNotFoundError
except ImportError:
    # For huggingface_hub<0.25.0
    from huggingface_hub.utils._errors import RepositoryNotFoundError


logger = logging.getLogger(__name__)


PCADimType = Union[int, None, float, Literal["auto"]]


def distill_from_model(
    model: PreTrainedModel,
    tokenizer: PreTrainedTokenizerFast,
    vocabulary: list[str] | None = None,
    device: str | None = None,
    pca_dims: PCADimType = 256,
    apply_zipf: bool | None = None,
    sif_coefficient: float | None = 1e-4,
    use_subword: bool = True,
    token_remove_pattern: str | None = r"\[unused\d+\]",
    quantize_to: DType | str = DType.Float16,
) -> StaticModel:
    """
    Distill a staticmodel from a sentence transformer.

    This function creates a set of embeddings from a sentence transformer. It does this by doing either
    a forward pass for all subword tokens in the tokenizer, or by doing a forward pass for all tokens in a passed vocabulary.

    If you pass through a vocabulary, we create a custom word tokenizer for that vocabulary.
    If you don't pass a vocabulary, we use the model's tokenizer directly.

    :param model: The model to use.
    :param tokenizer: The tokenizer to use.
    :param vocabulary: The vocabulary to use. If this is None, we use the model's vocabulary.
    :param device: The device to use.
    :param pca_dims: The number of components to use for PCA.
        If this is None, we don't apply PCA.
        If this is 'auto', we don't reduce dimensionality, but still apply PCA.
    :param apply_zipf: DEPRECATED: This parameter used to control whether Zipf is applied.
        Zipf weighting is now controlled by the sif_coefficient parameter. If this is set to None, no weighting is applied.
    :param sif_coefficient: The SIF coefficient to use. If this is None, no weighting is applied.
        Should be a value > 0 and < 1.0. A value of 1e-4 is a good default.
    :param use_subword: Whether to keep subword tokens in the vocabulary. If this is False, you must pass a vocabulary, and the returned tokenizer will only detect full words.
    :param token_remove_pattern: If this is set to a string, we compile this into a regex. Any tokens that conform to this regex pattern will be removed from the vocabulary.
        If the pattern is so general that it removes all tokens, we throw an error. If the pattern can't be compiled into a valid regex, we also throw an error.
    :param quantize_to: The data type to quantize to. Can be any of the DType enum members or their string equivalents.
    :return: A StaticModel

    """
    quantize_to = DType(quantize_to)
    backend_tokenizer = tokenizer.backend_tokenizer
    sif_coefficient, token_remove_regex = _validate_parameters(
        vocabulary, apply_zipf, sif_coefficient, use_subword, token_remove_pattern
    )

    if vocabulary is None:
        vocabulary = []

    device = select_optimal_device(device)
    # Make a base list of tokens.
    subword_vocab: dict[str, int] = tokenizer.get_vocab()
    subword_tokens: list[str] = [k for k, _ in sorted(subword_vocab.items(), key=lambda x: x[1])]

    n_tokens_before = len(vocabulary)
    # Clean the vocabulary by removing duplicate tokens and tokens that are in the subword vocabulary.
    cleaned_vocabulary = _clean_vocabulary(tokenizer.backend_tokenizer, vocabulary, subword_tokens)
    n_tokens_after = len(cleaned_vocabulary)
    logger.info(
        f"Adding {n_tokens_after} tokens to the vocabulary. Removed {n_tokens_before - n_tokens_after} tokens during preprocessing."
    )

    # Create the embeddings.
    all_tokens, embeddings = create_embeddings(
        model=model,
        tokenizer=tokenizer,
        tokens=cleaned_vocabulary,
        device=device,
        use_subword=use_subword,
        token_remove_regex=token_remove_regex,
    )

    unk_token = tokenizer.special_tokens_map.get("unk_token")
    pad_token = tokenizer.special_tokens_map.get("pad_token")
    # Add the cleaned vocabulary to the tokenizer.
    backend_tokenizer = replace_vocabulary(backend_tokenizer, all_tokens, unk_token=unk_token, pad_token=pad_token)

    # Post process the embeddings by applying PCA and Zipf weighting.
    embeddings = _post_process_embeddings(np.asarray(embeddings), pca_dims, sif_coefficient=sif_coefficient)

    # Quantize the embeddings.
    embeddings = quantize_embeddings(embeddings, quantize_to)

    model_name = getattr(model, "name_or_path", "")

    config = {
        "model_type": "model2vec",
        "architectures": ["StaticModel"],
        "tokenizer_name": model_name,
        "apply_pca": pca_dims,
        "apply_zipf": apply_zipf,
        "sif_coefficient": sif_coefficient,
        "hidden_dim": embeddings.shape[1],
        "seq_length": 1000000,  # Set this to a high value since we don't have a sequence length limit.
        "normalize": True,
    }

    if os.path.exists(model_name):
        # Using a local model. Get the model name from the path.
        model_name = os.path.basename(model_name)
        language = None
    else:
        # Get the language from the model card.
        try:
            info = model_info(model_name)
            language = info.cardData.get("language", None)
        except RepositoryNotFoundError:
            logger.info("No model info found for the model. Setting language to None.")
            language = None

    return StaticModel(
        vectors=embeddings,
        tokenizer=backend_tokenizer,
        config=config,
        base_model_name=model_name,
        language=language,
        normalize=True,
    )


def _validate_parameters(
    vocabulary: list[str] | None,
    apply_zipf: bool | None,
    sif_coefficient: float | None,
    use_subword: bool,
    token_remove_pattern: str | None,
) -> tuple[float | None, re.Pattern | None]:
    """
    Validate the parameters passed to the distillation function.

    :param vocabulary: The vocabulary to use.
    :param apply_zipf: DEPRECATED: This parameter used to control whether Zipf is applied.
        Zipf weighting is now controlled by the sif_coefficient parameter. If this is set to None, no weighting is applied.
    :param sif_coefficient: The SIF coefficient to use. If this is None, no weighting is applied.
        Should be a value >= 0 and < 1.0. A value of 1e-4 is a good default.
    :param use_subword: Whether to keep subword tokens in the vocabulary. If this is False, you must pass a vocabulary, and the returned tokenizer will only detect full words.
    :param token_remove_pattern: If this is set to a string, we compile this into a regex. Any tokens that conform to this regex pattern will be removed from the vocabulary.
    :return: The SIF coefficient to use.
    :raises: ValueError if the PCA dimension is larger than the number of dimensions in the embeddings.
    :raises: ValueError if the vocabulary contains duplicate tokens.
    :raises: ValueError if the regex can't be compiled.
    :raises: ValueError if the vocabulary is empty after token removal.

    """
    if apply_zipf is not None:
        logger.warning(
            "The `apply_zipf` parameter is deprecated and will be removed in the next release. "
            "Zipf weighting is applied based on the sif_coefficient parameter. If this is set to None, "
            "no weighting is applied."
        )
        if apply_zipf and sif_coefficient is None:
            logger.warning("You set apply_zipf to True, but sif_coefficient is None. Setting sif_coefficient to 1e-4.")
            sif_coefficient = 1e-4
        elif not apply_zipf:
            logger.warning("Because you set apply_zipf to False, we ignore the sif_coefficient parameter.")
            sif_coefficient = None

    if sif_coefficient is not None:
        if not 0 < sif_coefficient < 1.0:
            raise ValueError("SIF coefficient must be a value > 0 and < 1.0.")

    if not use_subword and vocabulary is None:
        raise ValueError(
            "You must pass a vocabulary if you don't use subword tokens. Either pass a vocabulary, or set use_subword to True."
        )

    token_remove_regex: re.Pattern | None = None
    if token_remove_pattern is not None:
        try:
            token_remove_regex = re.compile(token_remove_pattern)
        except re.error as e:
            raise ValueError(f"Couldn't compile the regex pattern: {e}")

    return sif_coefficient, token_remove_regex


def distill(
    model_name: str,
    vocabulary: list[str] | None = None,
    device: str | None = None,
    pca_dims: PCADimType = 256,
    apply_zipf: bool | None = None,
    sif_coefficient: float | None = 1e-4,
    use_subword: bool = True,
    token_remove_pattern: str | None = r"\[unused\d+\]",
    trust_remote_code: bool = False,
    quantize_to: DType | str = DType.Float16,
) -> StaticModel:
    """
    Distill a staticmodel from a sentence transformer.

    This function creates a set of embeddings from a sentence transformer. It does this by doing either
    a forward pass for all subword tokens in the tokenizer, or by doing a forward pass for all tokens in a passed vocabulary.

    If you pass through a vocabulary, we create a custom word tokenizer for that vocabulary.
    If you don't pass a vocabulary, we use the model's tokenizer directly.

    :param model_name: The model name to use. Any sentencetransformer compatible model works.
    :param vocabulary: The vocabulary to use. If this is None, we use the model's vocabulary.
    :param device: The device to use.
    :param pca_dims: The number of components to use for PCA.
        If this is None, we don't apply PCA.
        If this is 'auto', we don't reduce dimenionality, but still apply PCA.
    :param apply_zipf: DEPRECATED: This parameter used to control whether Zipf is applied.
        Zipf weighting is now controlled by the sif_coefficient parameter. If this is set to None, no weighting is applied.
    :param sif_coefficient: The SIF coefficient to use. If this is None, no weighting is applied.
        Should be a value >= 0 and < 1.0. A value of 1e-4 is a good default.
    :param use_subword: Whether to keep subword tokens in the vocabulary. If this is False, you must pass a vocabulary, and the returned tokenizer will only detect full words.
    :param token_remove_pattern: If this is set to a string, we compile this into a regex. Any tokens that conform to this regex pattern will be removed from the vocabulary.
    :param trust_remote_code: Whether to trust the remote code. If this is False, we will only load components coming from `transformers`. If this is True, we will load all components.
    :param quantize_to: The data type to quantize to. Can be any of the DType enum members or their string equivalents.
    :return: A StaticModel

    """
    model: PreTrainedModel = AutoModel.from_pretrained(model_name, trust_remote_code=trust_remote_code)
    tokenizer: PreTrainedTokenizerFast = AutoTokenizer.from_pretrained(model_name, trust_remote_code=trust_remote_code)

    return distill_from_model(
        model=model,
        tokenizer=tokenizer,
        vocabulary=vocabulary,
        device=device,
        pca_dims=pca_dims,
        apply_zipf=apply_zipf,
        use_subword=use_subword,
        token_remove_pattern=token_remove_pattern,
        sif_coefficient=sif_coefficient,
        quantize_to=quantize_to,
    )


def _post_process_embeddings(
    embeddings: np.ndarray, pca_dims: PCADimType, sif_coefficient: float | None = 1e-4
) -> np.ndarray:
    """Post process embeddings by applying PCA and SIF weighting by estimating the frequencies through Zipf's law."""
    if pca_dims is not None:
        if pca_dims == "auto":
            pca_dims = embeddings.shape[1]
        if pca_dims > embeddings.shape[1]:
            logger.warning(
                f"PCA dimension ({pca_dims}) is larger than the number of dimensions in the embeddings ({embeddings.shape[1]}). "
                "Applying PCA, but not reducing dimensionality. Is this is not desired, please set `pca_dims` to None. "
                "Applying PCA will probably improve performance, so consider just leaving it."
            )
            pca_dims = embeddings.shape[1]
        if pca_dims >= embeddings.shape[0]:
            logger.warning(
                f"PCA dimension ({pca_dims}) is larger than the number of tokens in the vocabulary ({embeddings.shape[0]}). Not applying PCA."
            )
        elif pca_dims <= embeddings.shape[1]:
            if isinstance(pca_dims, float):
                logger.info(f"Applying PCA with {pca_dims} explained variance.")
            else:
                logger.info(f"Applying PCA with n_components {pca_dims}")

            orig_dims = embeddings.shape[1]
            p = PCA(n_components=pca_dims, svd_solver="full")
            embeddings = p.fit_transform(embeddings)

            if embeddings.shape[1] < orig_dims:
                explained_variance_ratio = np.sum(p.explained_variance_ratio_)
                explained_variance = np.sum(p.explained_variance_)
                logger.info(f"Reduced dimensionality from {orig_dims} to {embeddings.shape[1]}.")
                logger.info(f"Explained variance ratio: {explained_variance_ratio:.3f}.")
                logger.info(f"Explained variance: {explained_variance:.3f}.")

    if sif_coefficient is not None:
        logger.info("Estimating word frequencies using Zipf's law, and then applying SIF.")
        inv_rank = 1 / (np.arange(2, embeddings.shape[0] + 2))
        proba = inv_rank / np.sum(inv_rank)
        embeddings *= (sif_coefficient / (sif_coefficient + proba))[:, None]

    return embeddings


def _clean_vocabulary(tokenizer: Tokenizer, vocabulary: list[str], added_tokens: list[str]) -> list[str]:
    """Cleans a vocabulary by removing duplicates and tokens that were already in the vocabulary."""
    added_tokens_set = set(added_tokens)
    seen_tokens = set()
    cleaned_vocabulary = []
    n_empty = 0
    n_duplicates = 0
    for token in vocabulary:
        normalizer = tokenizer.normalizer
        if normalizer is not None:
            token = normalizer.normalize_str(token)

        if not token:
            n_empty += 1
            continue

<<<<<<< HEAD
        seen_tokens.add(token)
=======
        pre_tokenizer = tokenizer.pre_tokenizer
        # We need to check whether the pretokenized token is a single word or not.
        if pre_tokenizer is not None:
            pretokenized_tokens = pre_tokenizer.pre_tokenize_str(token)
            if len(pretokenized_tokens) != 1:
                n_multiword += 1
                continue
            new_token = pretokenized_tokens[-1][0]
        else:
            new_token = token

        # We need to check whether the pretokenized token is in the vocabulary.
        # But we need to return the original token, because that will be tokenized
        # again by the tokenizer during featurization.
        if new_token in seen_tokens or new_token in added_tokens_set:
            n_duplicates += 1
            continue

        # Add the possibly pretokenized token to _seen_
        seen_tokens.add(new_token)
        # Add the original string to the vocabulary.
>>>>>>> 4c69a685
        cleaned_vocabulary.append(token)

    if n_duplicates:
        logger.warning(f"Removed {n_duplicates} duplicate tokens.")
    if n_empty:
        logger.warning(f"Removed {n_empty} empty tokens.")

    return cleaned_vocabulary<|MERGE_RESOLUTION|>--- conflicted
+++ resolved
@@ -321,17 +321,10 @@
             n_empty += 1
             continue
 
-<<<<<<< HEAD
-        seen_tokens.add(token)
-=======
         pre_tokenizer = tokenizer.pre_tokenizer
-        # We need to check whether the pretokenized token is a single word or not.
         if pre_tokenizer is not None:
             pretokenized_tokens = pre_tokenizer.pre_tokenize_str(token)
-            if len(pretokenized_tokens) != 1:
-                n_multiword += 1
-                continue
-            new_token = pretokenized_tokens[-1][0]
+            new_token = " ".join(pretokenized_tokens[1])
         else:
             new_token = token
 
@@ -345,7 +338,6 @@
         # Add the possibly pretokenized token to _seen_
         seen_tokens.add(new_token)
         # Add the original string to the vocabulary.
->>>>>>> 4c69a685
         cleaned_vocabulary.append(token)
 
     if n_duplicates:
