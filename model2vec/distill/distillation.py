from __future__ import annotations

import logging
import os
import re
from typing import cast

import numpy as np
<<<<<<< HEAD
from huggingface_hub import model_info
from skeletoken import TokenizerModel
=======
from huggingface_hub.hf_api import model_info
>>>>>>> 7bf0bf07
from transformers import AutoModel, AutoTokenizer
from transformers.modeling_utils import PreTrainedModel
from transformers.tokenization_utils_fast import PreTrainedTokenizerFast

from model2vec.distill.inference import PCADimType, create_embeddings, post_process_embeddings
from model2vec.distill.utils import select_optimal_device
from model2vec.model import StaticModel
from model2vec.quantization import DType, quantize_embeddings
from model2vec.tokenizer import clean_and_create_vocabulary, replace_vocabulary, turn_tokens_into_ids
<<<<<<< HEAD
from model2vec.tokenizer.tokenizer import _patch_tokenizer
=======
from model2vec.vocabulary_quantization import quantize_vocabulary
>>>>>>> 7bf0bf07

logger = logging.getLogger(__name__)


def distill_from_model(
    model: PreTrainedModel,
    tokenizer: PreTrainedTokenizerFast,
    vocabulary: list[str] | None = None,
    device: str | None = None,
    pca_dims: PCADimType = 256,
    sif_coefficient: float | None = 1e-4,
    token_remove_pattern: str | None = r"\[unused\d+\]",
    quantize_to: DType | str = DType.Float16,
<<<<<<< HEAD
    lower_case: bool = True,
=======
    use_subword: bool | None = None,
    vocabulary_quantization: int | None = None,
>>>>>>> 7bf0bf07
) -> StaticModel:
    """
    Distill a staticmodel from a sentence transformer.

    This function creates a set of embeddings from a sentence transformer. It does this by doing either
    a forward pass for all subword tokens in the tokenizer, or by doing a forward pass for all tokens in a passed vocabulary.

    If you pass through a vocabulary, we create a custom word tokenizer for that vocabulary.
    If you don't pass a vocabulary, we use the model's tokenizer directly.

    :param model: The model to use.
    :param tokenizer: The tokenizer to use.
    :param vocabulary: The vocabulary to use. If this is None, we use the model's vocabulary.
    :param device: The device to use.
    :param pca_dims: The number of components to use for PCA.
        If this is None, we don't apply PCA.
        If this is 'auto', we don't reduce dimensionality, but still apply PCA.
    :param sif_coefficient: The SIF coefficient to use. If this is None, no weighting is applied.
        Should be a value > 0 and < 1.0. A value of 1e-4 is a good default.
    :param token_remove_pattern: If this is set to a string, we compile this into a regex. Any tokens that conform to this regex pattern will be removed from the vocabulary.
        If the pattern is so general that it removes all tokens, we throw an error. If the pattern can't be compiled into a valid regex, we also throw an error.
    :param quantize_to: The data type to quantize to. Can be any of the DType enum members or their string equivalents.
<<<<<<< HEAD
    :param lower_case: If this is set, all tokens in the model vocabulary will be converted to lowercase, and
        a lowercase normalizer will be inserted. This almost always improves performance.
=======
    :param use_subword: DEPRECATED: If this is not set to None, we show a warning. It doesn't do anything.
    :param vocabulary_quantization: The number of clusters to use for vocabulary quantization. If this is None, no quantization is performed.
>>>>>>> 7bf0bf07
    :return: A StaticModel
    :raises: ValueError if the vocabulary is empty after preprocessing.

    """
    quantize_to = DType(quantize_to)
    backend_tokenizer = tokenizer.backend_tokenizer
    sif_coefficient, token_remove_regex = _validate_parameters(sif_coefficient, token_remove_pattern)

    if vocabulary is None:
        vocabulary = []

    device = select_optimal_device(device)

    n_tokens_before = len(vocabulary)
    # Clean the vocabulary by removing duplicate tokens and tokens that are in the internal vocabulary.
    tokens, backend_tokenizer = clean_and_create_vocabulary(
        tokenizer, vocabulary, token_remove_regex=token_remove_regex, lower_case=lower_case
    )
    n_tokens_after = len([token for token in tokens if not token.is_internal])
    if n_tokens_before:
        logger.info(
            f"Adding {n_tokens_after} tokens to the vocabulary. Removed {n_tokens_before - n_tokens_after} tokens during preprocessing."
        )

    if not tokens:
        raise ValueError("The vocabulary is empty after preprocessing. Please check your token_remove_pattern.")

    # Replace the vocabulary in the tokenizer with the new vocabulary.
<<<<<<< HEAD
    backend_tokenizer = replace_vocabulary(backend_tokenizer, tokens)

    logger.info(f"Creating embeddings for {len(tokens)} tokens")
=======
    backend_tokenizer = replace_vocabulary(backend_tokenizer, all_tokens, unk_token=unk_token, pad_token=pad_token)
    logger.info(f"Creating embeddings for {len(all_tokens)} tokens")
>>>>>>> 7bf0bf07
    # Convert tokens to IDs
    m = _patch_tokenizer(tokenizer=tokenizer, lower_case=False)
    bb = m.to_tokenizer()

    token_ids = turn_tokens_into_ids(tokens, bb)

    # Create the embeddings
    pad_token = cast(str | None, tokenizer.special_tokens_map.get("pad_token", None))
    vocab = tokenizer.get_vocab()
    if pad_token is None:
        sep_token = cast(str | None, tokenizer.special_tokens_map.get("sep_token", None))
        if sep_token is None:
            pad_token_id = 0
        else:
            pad_token_id = vocab[sep_token]
    else:
        pad_token_id = vocab[pad_token]
    embeddings = create_embeddings(tokenized=token_ids, model=model, device=device, pad_token_id=pad_token_id)

    if vocabulary_quantization is not None:
        _, weights = post_process_embeddings(np.asarray(embeddings), None, sif_coefficient=sif_coefficient)
        embeddings, token_mapping, weights = quantize_vocabulary(
            n_clusters=vocabulary_quantization, weights=weights, embeddings=np.asarray(embeddings)
        )
        embeddings, _ = post_process_embeddings(embeddings, pca_dims, sif_coefficient=sif_coefficient)
    else:
        # Post-process the embeddings.
        embeddings, weights = post_process_embeddings(np.asarray(embeddings), pca_dims, sif_coefficient=sif_coefficient)
        token_mapping = None
    # Quantize the embeddings.
    embeddings = quantize_embeddings(embeddings, quantize_to)

    model_name = getattr(model, "name_or_path", "")

    config = {
        "model_type": "model2vec",
        "architectures": ["StaticModel"],
        "tokenizer_name": model_name,
        "apply_pca": pca_dims,
        "sif_coefficient": sif_coefficient,
        "hidden_dim": embeddings.shape[1],
        "seq_length": 1000000,  # Set this to a high value since we don't have a sequence length limit.
        "normalize": True,
    }

    if os.path.exists(model_name):
        # Using a local model. Get the model name from the path.
        model_name = os.path.basename(model_name)
        language = None
    else:
        # Get the language from the model card.
        try:
            info = model_info(model_name)
            language = info.cardData.get("language", None) if info.cardData is not None else None
        except Exception as e:
            # NOTE: bare except because there's many reasons this can fail.
            logger.warning(f"Couldn't get the model info from the Hugging Face Hub: {e}. Setting language to None.")
            language = None

    return StaticModel(
        vectors=embeddings,
        weights=weights,
        token_mapping=token_mapping,
        tokenizer=backend_tokenizer,
        config=config,
        base_model_name=model_name,
        language=language,
        normalize=True,
    )


def _validate_parameters(
    sif_coefficient: float | None,
    token_remove_pattern: str | None,
) -> tuple[float | None, re.Pattern | None]:
    """
    Validate the parameters passed to the distillation function.

    :param sif_coefficient: The SIF coefficient to use. If this is None, no weighting is applied.
        Should be a value >= 0 and < 1.0. A value of 1e-4 is a good default.
    :param token_remove_pattern: If this is set to a string, we compile this into a regex. Any tokens that conform to this regex pattern will be removed from the vocabulary.
    :return: The SIF coefficient to use.
    :raises: ValueError if the regex can't be compiled.

    """
    if sif_coefficient is not None:
        if not 0 < sif_coefficient < 1.0:
            raise ValueError("SIF coefficient must be a value > 0 and < 1.0.")

    token_remove_regex: re.Pattern | None = None
    if token_remove_pattern is not None:
        try:
            token_remove_regex = re.compile(token_remove_pattern)
        except re.error as e:
            raise ValueError(f"Couldn't compile the regex pattern: {e}")

    return sif_coefficient, token_remove_regex


def distill(
    model_name: str,
    vocabulary: list[str] | None = None,
    device: str | None = None,
    pca_dims: PCADimType = 256,
    sif_coefficient: float | None = 1e-4,
    token_remove_pattern: str | None = r"\[unused\d+\]",
    trust_remote_code: bool = False,
    quantize_to: DType | str = DType.Float16,
<<<<<<< HEAD
    lower_case: bool = True,
=======
    use_subword: bool | None = None,
    vocabulary_quantization: int | None = None,
>>>>>>> 7bf0bf07
) -> StaticModel:
    """
    Distill a staticmodel from a sentence transformer.

    This function creates a set of embeddings from a sentence transformer. It does this by doing either
    a forward pass for all subword tokens in the tokenizer, or by doing a forward pass for all tokens in a passed vocabulary.

    If you pass through a vocabulary, we create a custom word tokenizer for that vocabulary.
    If you don't pass a vocabulary, we use the model's tokenizer directly.

    :param model_name: The model name to use. Any sentencetransformer compatible model works.
    :param vocabulary: The vocabulary to use. If this is None, we use the model's vocabulary.
    :param device: The device to use.
    :param pca_dims: The number of components to use for PCA.
        If this is None, we don't apply PCA.
        If this is 'auto', we don't reduce dimenionality, but still apply PCA.
    :param sif_coefficient: The SIF coefficient to use. If this is None, no weighting is applied.
        Should be a value >= 0 and < 1.0. A value of 1e-4 is a good default.
    :param token_remove_pattern: If this is set to a string, we compile this into a regex. Any tokens that conform to this regex pattern will be removed from the vocabulary.
    :param trust_remote_code: Whether to trust the remote code. If this is False, we will only load components coming from `transformers`. If this is True, we will load all components.
    :param quantize_to: The data type to quantize to. Can be any of the DType enum members or their string equivalents.
<<<<<<< HEAD
    :param lower_case: If this is set, all tokens in the model vocabulary will be converted to lowercase, and
        a lowercase normalizer will be inserted. This almost always improves performance.
=======
    :param use_subword: DEPRECATED: If this is not set to None, we show a warning. It doesn't do anything.
    :param vocabulary_quantization: The number of clusters to use for vocabulary quantization. If this is None, no quantization is performed.
>>>>>>> 7bf0bf07
    :return: A StaticModel

    """
    model: PreTrainedModel = AutoModel.from_pretrained(model_name, trust_remote_code=trust_remote_code)
    tokenizer = cast(
        PreTrainedTokenizerFast,
        AutoTokenizer.from_pretrained(model_name, trust_remote_code=trust_remote_code, use_fast=True),
    )

    return distill_from_model(
        model=model,
        tokenizer=tokenizer,
        vocabulary=vocabulary,
        device=device,
        pca_dims=pca_dims,
        token_remove_pattern=token_remove_pattern,
        sif_coefficient=sif_coefficient,
        quantize_to=quantize_to,
<<<<<<< HEAD
        lower_case=lower_case,
=======
        use_subword=use_subword,
        vocabulary_quantization=vocabulary_quantization,
>>>>>>> 7bf0bf07
    )<|MERGE_RESOLUTION|>--- conflicted
+++ resolved
@@ -6,12 +6,8 @@
 from typing import cast
 
 import numpy as np
-<<<<<<< HEAD
 from huggingface_hub import model_info
 from skeletoken import TokenizerModel
-=======
-from huggingface_hub.hf_api import model_info
->>>>>>> 7bf0bf07
 from transformers import AutoModel, AutoTokenizer
 from transformers.modeling_utils import PreTrainedModel
 from transformers.tokenization_utils_fast import PreTrainedTokenizerFast
@@ -21,11 +17,8 @@
 from model2vec.model import StaticModel
 from model2vec.quantization import DType, quantize_embeddings
 from model2vec.tokenizer import clean_and_create_vocabulary, replace_vocabulary, turn_tokens_into_ids
-<<<<<<< HEAD
 from model2vec.tokenizer.tokenizer import _patch_tokenizer
-=======
 from model2vec.vocabulary_quantization import quantize_vocabulary
->>>>>>> 7bf0bf07
 
 logger = logging.getLogger(__name__)
 
@@ -39,12 +32,8 @@
     sif_coefficient: float | None = 1e-4,
     token_remove_pattern: str | None = r"\[unused\d+\]",
     quantize_to: DType | str = DType.Float16,
-<<<<<<< HEAD
     lower_case: bool = True,
-=======
-    use_subword: bool | None = None,
     vocabulary_quantization: int | None = None,
->>>>>>> 7bf0bf07
 ) -> StaticModel:
     """
     Distill a staticmodel from a sentence transformer.
@@ -67,13 +56,9 @@
     :param token_remove_pattern: If this is set to a string, we compile this into a regex. Any tokens that conform to this regex pattern will be removed from the vocabulary.
         If the pattern is so general that it removes all tokens, we throw an error. If the pattern can't be compiled into a valid regex, we also throw an error.
     :param quantize_to: The data type to quantize to. Can be any of the DType enum members or their string equivalents.
-<<<<<<< HEAD
     :param lower_case: If this is set, all tokens in the model vocabulary will be converted to lowercase, and
         a lowercase normalizer will be inserted. This almost always improves performance.
-=======
-    :param use_subword: DEPRECATED: If this is not set to None, we show a warning. It doesn't do anything.
     :param vocabulary_quantization: The number of clusters to use for vocabulary quantization. If this is None, no quantization is performed.
->>>>>>> 7bf0bf07
     :return: A StaticModel
     :raises: ValueError if the vocabulary is empty after preprocessing.
 
@@ -102,14 +87,9 @@
         raise ValueError("The vocabulary is empty after preprocessing. Please check your token_remove_pattern.")
 
     # Replace the vocabulary in the tokenizer with the new vocabulary.
-<<<<<<< HEAD
     backend_tokenizer = replace_vocabulary(backend_tokenizer, tokens)
 
     logger.info(f"Creating embeddings for {len(tokens)} tokens")
-=======
-    backend_tokenizer = replace_vocabulary(backend_tokenizer, all_tokens, unk_token=unk_token, pad_token=pad_token)
-    logger.info(f"Creating embeddings for {len(all_tokens)} tokens")
->>>>>>> 7bf0bf07
     # Convert tokens to IDs
     m = _patch_tokenizer(tokenizer=tokenizer, lower_case=False)
     bb = m.to_tokenizer()
@@ -218,12 +198,8 @@
     token_remove_pattern: str | None = r"\[unused\d+\]",
     trust_remote_code: bool = False,
     quantize_to: DType | str = DType.Float16,
-<<<<<<< HEAD
     lower_case: bool = True,
-=======
-    use_subword: bool | None = None,
     vocabulary_quantization: int | None = None,
->>>>>>> 7bf0bf07
 ) -> StaticModel:
     """
     Distill a staticmodel from a sentence transformer.
@@ -245,13 +221,9 @@
     :param token_remove_pattern: If this is set to a string, we compile this into a regex. Any tokens that conform to this regex pattern will be removed from the vocabulary.
     :param trust_remote_code: Whether to trust the remote code. If this is False, we will only load components coming from `transformers`. If this is True, we will load all components.
     :param quantize_to: The data type to quantize to. Can be any of the DType enum members or their string equivalents.
-<<<<<<< HEAD
     :param lower_case: If this is set, all tokens in the model vocabulary will be converted to lowercase, and
         a lowercase normalizer will be inserted. This almost always improves performance.
-=======
-    :param use_subword: DEPRECATED: If this is not set to None, we show a warning. It doesn't do anything.
     :param vocabulary_quantization: The number of clusters to use for vocabulary quantization. If this is None, no quantization is performed.
->>>>>>> 7bf0bf07
     :return: A StaticModel
 
     """
@@ -270,10 +242,6 @@
         token_remove_pattern=token_remove_pattern,
         sif_coefficient=sif_coefficient,
         quantize_to=quantize_to,
-<<<<<<< HEAD
         lower_case=lower_case,
-=======
-        use_subword=use_subword,
         vocabulary_quantization=vocabulary_quantization,
->>>>>>> 7bf0bf07
     )