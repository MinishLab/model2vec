from __future__ import annotations

import logging
import os
import re

import numpy as np
from huggingface_hub import model_info
from transformers import AutoModel, AutoTokenizer, PreTrainedModel, PreTrainedTokenizerFast

<<<<<<< HEAD
from model2vec.distill.inference import PCADimType, create_embeddings, post_process_embeddings
=======
from model2vec.distill.inference import create_embeddings
from model2vec.distill.tokenizer import replace_vocabulary
>>>>>>> eb3ac190
from model2vec.distill.utils import select_optimal_device
from model2vec.model import StaticModel
from model2vec.quantization import DType, quantize_embeddings
from model2vec.tokenizer import clean_and_create_vocabulary, replace_vocabulary, turn_tokens_into_ids

<<<<<<< HEAD
try:
    # For huggingface_hub>=0.25.0
    from huggingface_hub.errors import RepositoryNotFoundError
except ImportError:
    # For huggingface_hub<0.25.0
    from huggingface_hub.utils._errors import RepositoryNotFoundError  # type: ignore[no-redef]


=======
>>>>>>> eb3ac190
logger = logging.getLogger(__name__)


def distill_from_model(
    model: PreTrainedModel,
    tokenizer: PreTrainedTokenizerFast,
    vocabulary: list[str] | None = None,
    device: str | None = None,
    pca_dims: PCADimType = 256,
    apply_zipf: bool | None = None,
    sif_coefficient: float | None = 1e-4,
    token_remove_pattern: str | None = r"\[unused\d+\]",
    quantize_to: DType | str = DType.Float16,
    use_subword: bool | None = None,
) -> StaticModel:
    """
    Distill a staticmodel from a sentence transformer.

    This function creates a set of embeddings from a sentence transformer. It does this by doing either
    a forward pass for all subword tokens in the tokenizer, or by doing a forward pass for all tokens in a passed vocabulary.

    If you pass through a vocabulary, we create a custom word tokenizer for that vocabulary.
    If you don't pass a vocabulary, we use the model's tokenizer directly.

    :param model: The model to use.
    :param tokenizer: The tokenizer to use.
    :param vocabulary: The vocabulary to use. If this is None, we use the model's vocabulary.
    :param device: The device to use.
    :param pca_dims: The number of components to use for PCA.
        If this is None, we don't apply PCA.
        If this is 'auto', we don't reduce dimensionality, but still apply PCA.
    :param apply_zipf: DEPRECATED: This parameter used to control whether Zipf is applied.
        Zipf weighting is now controlled by the sif_coefficient parameter. If this is set to None, no weighting is applied.
    :param sif_coefficient: The SIF coefficient to use. If this is None, no weighting is applied.
        Should be a value > 0 and < 1.0. A value of 1e-4 is a good default.
    :param token_remove_pattern: If this is set to a string, we compile this into a regex. Any tokens that conform to this regex pattern will be removed from the vocabulary.
        If the pattern is so general that it removes all tokens, we throw an error. If the pattern can't be compiled into a valid regex, we also throw an error.
    :param quantize_to: The data type to quantize to. Can be any of the DType enum members or their string equivalents.
    :param use_subword: DEPRECATED: If this is not set to None, we show a warning. It doesn't do anything.
    :return: A StaticModel
    :raises: ValueError if the vocabulary is empty after preprocessing.

    """
    if use_subword is not None:
        logger.warning(
            "The `use_subword` parameter is deprecated and will be removed in the next release. It doesn't do anything."
        )
    quantize_to = DType(quantize_to)
    backend_tokenizer = tokenizer.backend_tokenizer
    sif_coefficient, token_remove_regex = _validate_parameters(apply_zipf, sif_coefficient, token_remove_pattern)

    if vocabulary is None:
        vocabulary = []

    device = select_optimal_device(device)

    n_tokens_before = len(vocabulary)
    # Clean the vocabulary by removing duplicate tokens and tokens that are in the internal vocabulary.
    all_tokens = clean_and_create_vocabulary(tokenizer, vocabulary, token_remove_regex=token_remove_regex)
    n_tokens_after = len([token for token in all_tokens if not token.is_internal])
    if n_tokens_before:
        logger.info(
            f"Adding {n_tokens_after} tokens to the vocabulary. Removed {n_tokens_before - n_tokens_after} tokens during preprocessing."
        )

    if not all_tokens:
        raise ValueError("The vocabulary is empty after preprocessing. Please check your token_remove_pattern.")

    # Create the embeddings.
    unk_token: str | None = tokenizer.special_tokens_map.get("unk_token")
    pad_token: str | None = tokenizer.special_tokens_map.get("pad_token")

    # Add the cleaned vocabulary to the tokenizer.
    backend_tokenizer = replace_vocabulary(backend_tokenizer, all_tokens, unk_token=unk_token, pad_token=pad_token)

    # Convert tokens to IDs
    token_ids = turn_tokens_into_ids(all_tokens, tokenizer, unk_token)

    embeddings = create_embeddings(
        tokenized=token_ids, model=model, device=device, pad_token_id=tokenizer.get_vocab()[pad_token]
    )

    # Post process the embeddings by applying PCA and Zipf weighting.
    embeddings = post_process_embeddings(np.asarray(embeddings), pca_dims, sif_coefficient=sif_coefficient)
    # Quantize the embeddings.
    embeddings = quantize_embeddings(embeddings, quantize_to)

    model_name = getattr(model, "name_or_path", "")

    config = {
        "model_type": "model2vec",
        "architectures": ["StaticModel"],
        "tokenizer_name": model_name,
        "apply_pca": pca_dims,
        "apply_zipf": apply_zipf,
        "sif_coefficient": sif_coefficient,
        "hidden_dim": embeddings.shape[1],
        "seq_length": 1000000,  # Set this to a high value since we don't have a sequence length limit.
        "normalize": True,
    }

    if os.path.exists(model_name):
        # Using a local model. Get the model name from the path.
        model_name = os.path.basename(model_name)
        language = None
    else:
        # Get the language from the model card.
        try:
            info = model_info(model_name)
            language = info.cardData.get("language", None)
        except Exception as e:
            # NOTE: bare except because there's many reasons this can fail.
            logger.warning(f"Couldn't get the model info from the Hugging Face Hub: {e}. Setting language to None.")
            language = None

    return StaticModel(
        vectors=embeddings,
        tokenizer=backend_tokenizer,
        config=config,
        base_model_name=model_name,
        language=language,
        normalize=True,
    )


def _validate_parameters(
    apply_zipf: bool | None,
    sif_coefficient: float | None,
    token_remove_pattern: str | None,
) -> tuple[float | None, re.Pattern | None]:
    """
    Validate the parameters passed to the distillation function.

    :param apply_zipf: DEPRECATED: This parameter used to control whether Zipf is applied.
        Zipf weighting is now controlled by the sif_coefficient parameter. If this is set to None, no weighting is applied.
    :param sif_coefficient: The SIF coefficient to use. If this is None, no weighting is applied.
        Should be a value >= 0 and < 1.0. A value of 1e-4 is a good default.
    :param token_remove_pattern: If this is set to a string, we compile this into a regex. Any tokens that conform to this regex pattern will be removed from the vocabulary.
    :return: The SIF coefficient to use.
    :raises: ValueError if the regex can't be compiled.

    """
    if apply_zipf is not None:
        logger.warning(
            "The `apply_zipf` parameter is deprecated and will be removed in the next release. "
            "Zipf weighting is applied based on the sif_coefficient parameter. If this is set to None, "
            "no weighting is applied."
        )
        if apply_zipf and sif_coefficient is None:
            logger.warning("You set apply_zipf to True, but sif_coefficient is None. Setting sif_coefficient to 1e-4.")
            sif_coefficient = 1e-4
        elif not apply_zipf:
            logger.warning("Because you set apply_zipf to False, we ignore the sif_coefficient parameter.")
            sif_coefficient = None

    if sif_coefficient is not None:
        if not 0 < sif_coefficient < 1.0:
            raise ValueError("SIF coefficient must be a value > 0 and < 1.0.")

    token_remove_regex: re.Pattern | None = None
    if token_remove_pattern is not None:
        try:
            token_remove_regex = re.compile(token_remove_pattern)
        except re.error as e:
            raise ValueError(f"Couldn't compile the regex pattern: {e}")

    return sif_coefficient, token_remove_regex


def distill(
    model_name: str,
    vocabulary: list[str] | None = None,
    device: str | None = None,
    pca_dims: PCADimType = 256,
    apply_zipf: bool | None = None,
    sif_coefficient: float | None = 1e-4,
    token_remove_pattern: str | None = r"\[unused\d+\]",
    trust_remote_code: bool = False,
    quantize_to: DType | str = DType.Float16,
    use_subword: bool | None = None,
) -> StaticModel:
    """
    Distill a staticmodel from a sentence transformer.

    This function creates a set of embeddings from a sentence transformer. It does this by doing either
    a forward pass for all subword tokens in the tokenizer, or by doing a forward pass for all tokens in a passed vocabulary.

    If you pass through a vocabulary, we create a custom word tokenizer for that vocabulary.
    If you don't pass a vocabulary, we use the model's tokenizer directly.

    :param model_name: The model name to use. Any sentencetransformer compatible model works.
    :param vocabulary: The vocabulary to use. If this is None, we use the model's vocabulary.
    :param device: The device to use.
    :param pca_dims: The number of components to use for PCA.
        If this is None, we don't apply PCA.
        If this is 'auto', we don't reduce dimenionality, but still apply PCA.
    :param apply_zipf: DEPRECATED: This parameter used to control whether Zipf is applied.
        Zipf weighting is now controlled by the sif_coefficient parameter. If this is set to None, no weighting is applied.
    :param sif_coefficient: The SIF coefficient to use. If this is None, no weighting is applied.
        Should be a value >= 0 and < 1.0. A value of 1e-4 is a good default.
    :param token_remove_pattern: If this is set to a string, we compile this into a regex. Any tokens that conform to this regex pattern will be removed from the vocabulary.
    :param trust_remote_code: Whether to trust the remote code. If this is False, we will only load components coming from `transformers`. If this is True, we will load all components.
    :param quantize_to: The data type to quantize to. Can be any of the DType enum members or their string equivalents.
    :param use_subword: DEPRECATED: If this is not set to None, we show a warning. It doesn't do anything.
    :return: A StaticModel

    """
    model: PreTrainedModel = AutoModel.from_pretrained(model_name, trust_remote_code=trust_remote_code)
    tokenizer: PreTrainedTokenizerFast = AutoTokenizer.from_pretrained(model_name, trust_remote_code=trust_remote_code)

    return distill_from_model(
        model=model,
        tokenizer=tokenizer,
        vocabulary=vocabulary,
        device=device,
        pca_dims=pca_dims,
        apply_zipf=apply_zipf,
        token_remove_pattern=token_remove_pattern,
        sif_coefficient=sif_coefficient,
        quantize_to=quantize_to,
        use_subword=use_subword,
    )<|MERGE_RESOLUTION|>--- conflicted
+++ resolved
@@ -8,28 +8,13 @@
 from huggingface_hub import model_info
 from transformers import AutoModel, AutoTokenizer, PreTrainedModel, PreTrainedTokenizerFast
 
-<<<<<<< HEAD
 from model2vec.distill.inference import PCADimType, create_embeddings, post_process_embeddings
-=======
-from model2vec.distill.inference import create_embeddings
 from model2vec.distill.tokenizer import replace_vocabulary
->>>>>>> eb3ac190
 from model2vec.distill.utils import select_optimal_device
 from model2vec.model import StaticModel
 from model2vec.quantization import DType, quantize_embeddings
 from model2vec.tokenizer import clean_and_create_vocabulary, replace_vocabulary, turn_tokens_into_ids
 
-<<<<<<< HEAD
-try:
-    # For huggingface_hub>=0.25.0
-    from huggingface_hub.errors import RepositoryNotFoundError
-except ImportError:
-    # For huggingface_hub<0.25.0
-    from huggingface_hub.utils._errors import RepositoryNotFoundError  # type: ignore[no-redef]
-
-
-=======
->>>>>>> eb3ac190
 logger = logging.getLogger(__name__)
 
 
