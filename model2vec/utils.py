# -*- coding: utf-8 -*-
from __future__ import annotations

import json
import logging
import re
from importlib import import_module
from importlib.metadata import metadata
from pathlib import Path
from typing import Any, Iterator, Protocol, cast

import numpy as np
import safetensors
from joblib import Parallel
from tokenizers import Tokenizer
from tqdm import tqdm

logger = logging.getLogger(__name__)


class ProgressParallel(Parallel):
    """A drop-in replacement for joblib.Parallel that shows a tqdm progress bar."""

    def __init__(self, use_tqdm: bool = True, total: int | None = None, *args: Any, **kwargs: Any) -> None:
        """
        Initialize the ProgressParallel object.

        :param use_tqdm: Whether to show the progress bar.
        :param total: Total number of tasks (batches) you expect to process. If None,
                    it updates the total dynamically to the number of dispatched tasks.
        :param *args: Additional arguments to pass to `Parallel.__init__`.
        :param **kwargs: Additional keyword arguments to pass to `Parallel.__init__`.
        """
        self._use_tqdm = use_tqdm
        self._total = total
        super().__init__(*args, **kwargs)

    def __call__(self, *args: Any, **kwargs: Any) -> Any:
        """Create a tqdm context."""
        with tqdm(disable=not self._use_tqdm, total=self._total) as self._pbar:
            self._pbar = self._pbar
            return super().__call__(*args, **kwargs)

    def print_progress(self) -> None:
        """Hook called by joblib as tasks complete. We update the tqdm bar here."""
        if self._total is None:
            # If no fixed total was given, we dynamically set the total
            self._pbar.total = self.n_dispatched_tasks
        # Move the bar to the number of completed tasks
        self._pbar.n = self.n_completed_tasks
        self._pbar.refresh()


class SafeOpenProtocol(Protocol):
    """Protocol to fix safetensors safe open."""

    def get_tensor(self, key: str) -> np.ndarray:
        """Get a tensor."""
        ...  # pragma: no cover


_MODULE_MAP = (("scikit-learn", "sklearn"),)
_DIVIDERS = re.compile(r"[=<>!]+")


def get_package_extras(package: str, extra: str) -> Iterator[str]:
    """Get the extras of the package."""
    try:
        message = metadata(package)
    except Exception as e:
        raise ImportError(f"Could not retrieve metadata for package '{package}': {e}")

    all_packages = message.get_all("Requires-Dist") or []
    for package in all_packages:
        name, *rest = package.split(";", maxsplit=1)
        if rest:
            # Extract and clean the extra requirement
            found_extra = rest[0].split("==")[-1].strip(" \"'")
            if found_extra == extra:
                prefix, *_ = _DIVIDERS.split(name)
                yield prefix.strip()


def importable(module: str, extra: str) -> None:
    """Check if a module is importable."""
    module = dict(_MODULE_MAP).get(module, module)
    try:
        import_module(module)
    except ImportError:
        raise ImportError(
            f"`{module}`, is required. Please reinstall model2vec with the `{extra}` extra. `pip install model2vec[{extra}]`"
        )


def setup_logging() -> None:
    """Simple logging setup."""
    from rich.logging import RichHandler

    logging.basicConfig(
        level="INFO",
        format="%(name)s - %(message)s",
        datefmt="%Y-%m-%d %H:%M:%S",
        handlers=[RichHandler(rich_tracebacks=True)],
<<<<<<< HEAD
    )


def load_local_model(
    folder: Path,
) -> tuple[np.ndarray, Tokenizer, dict[str, str], np.ndarray | None, np.ndarray | None]:
    """Load a local model."""
    embeddings_path = folder / "model.safetensors"
    tokenizer_path = folder / "tokenizer.json"
    config_path = folder / "config.json"

    opened_tensor_file = cast(SafeOpenProtocol, safetensors.safe_open(embeddings_path, framework="numpy"))
    embeddings = opened_tensor_file.get_tensor("embeddings")
    try:
        weights = opened_tensor_file.get_tensor("weights")
    except Exception:
        # Bare except because safetensors does not export its own errors.
        weights = None
    try:
        mapping = opened_tensor_file.get_tensor("mapping")
    except Exception:
        mapping = None

    if config_path.exists():
        config = json.load(open(config_path))
    else:
        config = {}

    tokenizer: Tokenizer = Tokenizer.from_file(str(tokenizer_path))

    return embeddings, tokenizer, config, weights, mapping
=======
    )
>>>>>>> 13095c96
<|MERGE_RESOLUTION|>--- conflicted
+++ resolved
@@ -101,38 +101,4 @@
         format="%(name)s - %(message)s",
         datefmt="%Y-%m-%d %H:%M:%S",
         handlers=[RichHandler(rich_tracebacks=True)],
-<<<<<<< HEAD
-    )
-
-
-def load_local_model(
-    folder: Path,
-) -> tuple[np.ndarray, Tokenizer, dict[str, str], np.ndarray | None, np.ndarray | None]:
-    """Load a local model."""
-    embeddings_path = folder / "model.safetensors"
-    tokenizer_path = folder / "tokenizer.json"
-    config_path = folder / "config.json"
-
-    opened_tensor_file = cast(SafeOpenProtocol, safetensors.safe_open(embeddings_path, framework="numpy"))
-    embeddings = opened_tensor_file.get_tensor("embeddings")
-    try:
-        weights = opened_tensor_file.get_tensor("weights")
-    except Exception:
-        # Bare except because safetensors does not export its own errors.
-        weights = None
-    try:
-        mapping = opened_tensor_file.get_tensor("mapping")
-    except Exception:
-        mapping = None
-
-    if config_path.exists():
-        config = json.load(open(config_path))
-    else:
-        config = {}
-
-    tokenizer: Tokenizer = Tokenizer.from_file(str(tokenizer_path))
-
-    return embeddings, tokenizer, config, weights, mapping
-=======
-    )
->>>>>>> 13095c96
+    )