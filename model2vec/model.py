--- conflicted
+++ resolved
@@ -12,13 +12,8 @@
 from tokenizers import Encoding, Tokenizer
 from tqdm import tqdm
 
-<<<<<<< HEAD
-from model2vec.quantization import DType
-from model2vec.utils import ProgressParallel, load_local_model
-=======
 from model2vec.quantization import DType, quantize_and_reduce_dim
 from model2vec.utils import ProgressParallel
->>>>>>> 13095c96
 
 PathLike = Union[Path, str]
 
@@ -178,11 +173,8 @@
         subfolder: str | None = None,
         quantize_to: str | DType | None = None,
         dimensionality: int | None = None,
-<<<<<<< HEAD
         vocabulary_quantization: int | None = None,
-=======
         force_download: bool = True,
->>>>>>> 13095c96
     ) -> StaticModel:
         """
         Load a StaticModel from a local path or huggingface hub path.
@@ -198,34 +190,22 @@
         :param dimensionality: The dimensionality of the model. If this is None, use the dimensionality of the model.
             This is useful if you want to load a model with a lower dimensionality.
             Note that this only applies if you have trained your model using mrl or PCA.
-<<<<<<< HEAD
         :param vocabulary_quantization: The number of clusters to use for vocabulary quantization.
-=======
         :param force_download: Whether to force the download of the model. If False, the model is only downloaded if it is not
             already present in the cache.
->>>>>>> 13095c96
         :return: A StaticModel.
         """
         return _loading_helper(
             cls=cls,
             path=path,
             token=token,
-<<<<<<< HEAD
             vocabulary_quantization=vocabulary_quantization,
-=======
-            from_sentence_transformers=False,
-            subfolder=subfolder,
-            force_download=force_download,
-        )
-
-        embeddings = quantize_and_reduce_dim(
-            embeddings=embeddings,
->>>>>>> 13095c96
             quantize_to=quantize_to,
             dimensionality=dimensionality,
             from_sentence_transformers=False,
             normalize=normalize,
             subfolder=subfolder,
+            force_download=force_download,
         )
 
     @classmethod
@@ -236,11 +216,8 @@
         normalize: bool | None = None,
         quantize_to: str | DType | None = None,
         dimensionality: int | None = None,
-<<<<<<< HEAD
         vocabulary_quantization: int | None = None,
-=======
         force_download: bool = True,
->>>>>>> 13095c96
     ) -> StaticModel:
         """
         Load a StaticModel trained with sentence transformers from a local path or huggingface hub path.
@@ -255,34 +232,22 @@
         :param dimensionality: The dimensionality of the model. If this is None, use the dimensionality of the model.
             This is useful if you want to load a model with a lower dimensionality.
             Note that this only applies if you have trained your model using mrl or PCA.
-<<<<<<< HEAD
         :param vocabulary_quantization: The number of clusters to use for vocabulary quantization.
-=======
         :param force_download: Whether to force the download of the model. If False, the model is only downloaded if it is not
             already present in the cache.
->>>>>>> 13095c96
         :return: A StaticModel.
         """
         return _loading_helper(
             cls=cls,
             path=path,
             token=token,
-<<<<<<< HEAD
             vocabulary_quantization=vocabulary_quantization,
-=======
-            from_sentence_transformers=True,
-            subfolder=None,
-            force_download=force_download,
-        )
-
-        embeddings = quantize_and_reduce_dim(
-            embeddings=embeddings,
->>>>>>> 13095c96
             quantize_to=quantize_to,
             dimensionality=dimensionality,
             from_sentence_transformers=True,
             normalize=normalize,
             subfolder=None,
+            force_download=force_download,
         )
 
     @overload
@@ -508,35 +473,7 @@
 
         with TemporaryDirectory() as temp_dir:
             self.save_pretrained(temp_dir, model_name=repo_id)
-<<<<<<< HEAD
             push_folder_to_hub(Path(temp_dir), subfolder=subfolder, repo_id=repo_id, private=private, token=token)
-
-    @classmethod
-    def load_local(cls: type[StaticModel], path: PathLike) -> StaticModel:
-        """
-        Loads a model from a local path.
-
-        You should only use this code path if you are concerned with start-up time.
-        Loading via the `from_pretrained` method is safer, and auto-downloads, but
-        also means we import a whole bunch of huggingface code that we don't need.
-
-        Additionally, huggingface will check the most recent version of the model,
-        which can be slow.
-
-        :param path: The path to load the model from. The path is a directory saved by the
-            `save_pretrained` method.
-        :return: A StaticModel
-        :raises: ValueError if the path is not a directory.
-        """
-        path = Path(path)
-        if not path.is_dir():
-            raise ValueError(f"Path {path} is not a directory.")
-
-        embeddings, tokenizer, config, weights, mapping = load_local_model(path)
-
-        return StaticModel(
-            vectors=embeddings, tokenizer=tokenizer, config=config, weights=weights, token_mapping=mapping
-        )
 
 
 def quantize_model(
@@ -596,12 +533,13 @@
     cls: type[StaticModel],
     path: PathLike,
     token: str | None,
-    vocabulary_quantization: int | None = None,
-    quantize_to: str | DType | None = None,
-    dimensionality: int | None = None,
-    from_sentence_transformers: bool = False,
-    normalize: bool | None = None,
-    subfolder: str | None = None,
+    vocabulary_quantization: int | None,
+    quantize_to: str | DType | None,
+    dimensionality: int | None,
+    from_sentence_transformers: bool,
+    normalize: bool | None,
+    subfolder: str | None,
+    force_download: bool,
 ) -> StaticModel:
     """Helper function to load a model from a directory."""
     from model2vec.hf_utils import load_pretrained
@@ -614,6 +552,7 @@
         token=token,
         from_sentence_transformers=from_sentence_transformers,
         subfolder=subfolder,
+        force_download=force_download,
     )
 
     model = cls(
@@ -632,7 +571,4 @@
         vocabulary_quantization=vocabulary_quantization,
         quantize_to=quantize_to,
         dimensionality=dimensionality,
-    )
-=======
-            push_folder_to_hub(Path(temp_dir), subfolder=subfolder, repo_id=repo_id, private=private, token=token)
->>>>>>> 13095c96
+    )