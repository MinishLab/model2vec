--- conflicted
+++ resolved
@@ -153,12 +153,9 @@
         path: PathLike,
         token: str | None = None,
         normalize: bool | None = None,
-<<<<<<< HEAD
         subfolder: str | None = None,
-=======
         quantize_to: str | DType | None = None,
         dimensionality: int | None = None,
->>>>>>> 6731674b
     ) -> StaticModel:
         """
         Load a StaticModel from a local path or huggingface hub path.
@@ -168,15 +165,12 @@
         :param path: The path to load your static model from.
         :param token: The huggingface token to use.
         :param normalize: Whether to normalize the embeddings.
-<<<<<<< HEAD
         :param subfolder: The subfolder to load from.
-=======
         :param quantize_to: The dtype to quantize the model to. If None, no quantization is done.
             If a string is passed, it is converted to a DType.
         :param dimensionality: The dimensionality of the model. If this is None, use the dimensionality of the model.
             This is useful if you want to load a model with a lower dimensionality.
             Note that this only applies if you have trained your model using mrl or PCA.
->>>>>>> 6731674b
         :return: A StaticModel
         :raises: ValueError if the dimensionality is greater than the model dimensionality.
         """
