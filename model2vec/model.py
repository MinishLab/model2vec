--- conflicted
+++ resolved
@@ -98,11 +98,7 @@
         """
         save_pretrained(
             folder_path=Path(path),
-<<<<<<< HEAD
             embeddings=self.embedding,
-=======
-            embeddings=self.embedding.weight.cpu().numpy(),
->>>>>>> 5c1ba321
             tokenizer=self.tokenizer,
             config=self.config,
             base_model_name=self.base_model_name,
