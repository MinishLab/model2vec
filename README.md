
<div align="center">
    <picture>
      <img width="35%" alt="Model2Vec logo" src="assets/images/logo_v2.png">
    </picture>
  </a>
</div>

<div align="center">
  <h2>Distill a Small Fast Model from any Sentence Transformer</h2>
</div>

<div align="center">
  <h2>
    <a href="https://huggingface.co/minishlab"><strong>🤗 Models</strong></a> |
    <a href="https://github.com/MinishLab/model2vec/tree/main/tutorials"><strong>📚 Tutorials</strong></a> |
    <a href="https://github.com/MinishLab"><strong>💻 Website </strong></a> |
    <a href="https://huggingface.co/blog/Pringled/model2vec"><strong>📖 Blog</strong></a>
  </h2>
</div>

<div align="center">
  <h2>
    <a href="https://pypi.org/project/model2vec/"><img src="https://img.shields.io/pypi/v/model2vec?color=%23007ec6&label=pypi%20package" alt="Package version"></a>
    <a href="https://pypi.org/project/model2vec/"><img src="https://img.shields.io/pypi/pyversions/model2vec" alt="Supported Python versions"></a>
    <a href="https://pepy.tech/project/model2vec">
    <img src="https://static.pepy.tech/badge/model2vec" alt="Downloads">
    </a>
    <a href="https://app.codecov.io/gh/MinishLab/model2vec">
    <img src="https://codecov.io/gh/MinishLab/model2vec/graph/badge.svg?token=21TWJ6B5ET" alt="Codecov">
    </a>
  </a>
    <a href="https://github.com/MinishLab/model2vec/blob/main/LICENSE"><img src="https://img.shields.io/badge/license-MIT-green" alt="License - MIT"></a>
  </h2>
</div>

<div align="center">
    <img src="assets/images/model2vec_model_diagram_transparant_dark.png#gh-dark-mode-only" width="90%">
    <img src="assets/images/model2vec_model_diagram_transparant_light.png#gh-light-mode-only" width="90%">
</div>

Model2Vec is a technique to turn any sentence transformer into a really small fast model, reducing model size by 15x and making the models up to 500x faster, with a small drop in performance. See our results [here](results/README.md), or dive in to see how it works.

## Table of Contents
- [Quickstart](#quickstart)
- [Main Features](#main-features)
- [What is Model2Vec?](#what-is-model2vec)
- [Usage](#usage)
    - [Distilling a Model2Vec model](#distilling-a-model2vec-model)
    - [Inferencing a Model2Vec model](#inference-with-a-model2vec-model)
    - [Evaluating a Model2Vec model](#evaluating-a-model2vec-model)
- [Model List](#model-list)
- [Results](#results)
- [Related Work](#related-work)
- [Citing](#citing)

## Quickstart

Install the package and all required extras with:
```bash
pip install model2vec[distill]
```

<<<<<<< HEAD
If you want a light-weight version of the package which only requires `numpy`, omit the `distill` extra.
=======
If you want a light-weight version of the package which only requires `numpy`, omit the `distill` extra. This means you can't distill your own models, but you can use pre-trained models. This is useful for inference pipelines.
>>>>>>> 010a7b73

```bash
pip install model2vec
```

The easiest way to get started with Model2Vec is to download one of our [flagship models from the HuggingFace hub](https://huggingface.co/minishlab). These models are pre-trained and ready to use. The following code snippet shows how to load a model and make embeddings:
```python
from model2vec import StaticModel

# Load a model from the HuggingFace hub (in this case the M2V_base_output model)
model_name = "minishlab/M2V_base_output"
model = StaticModel.from_pretrained(model_name)

# Make embeddings
embeddings = model.encode(["It's dangerous to go alone!", "It's a secret to everybody."])

# Make sequences of token embeddings
token_embeddings = model.encode_as_sequence(["It's dangerous to go alone!", "It's a secret to everybody."])
```

And that's it. You can use the model to classify texts, to cluster, or to build a RAG system.

Instead of using one of our models, you can distill your own Model2Vec model from a Sentence Transformer model. The following code snippet shows how to distill a model:
```python
from model2vec.distill import distill

# Choose a Sentence Transformer model
model_name = "BAAI/bge-base-en-v1.5"

# Distill the model
m2v_model = distill(model_name=model_name, pca_dims=256)

# Save the model
m2v_model.save_pretrained("m2v_model")
```

Distillation is really fast, and only takes about 5 seconds on a 2024 macbook using the MPS backend, 30 seconds on CPU. Best of all, distillation requires no training data.

You can also directly use Model2Vec in [Sentence Transformers](https://github.com/UKPLab/sentence-transformers) using the [StaticEmbedding](https://github.com/UKPLab/sentence-transformers/blob/master/sentence_transformers/models/StaticEmbedding.py) module. You can either load a Model2Vec model into a Sentence Transformer with the following code snippet:
```python
from sentence_transformers import SentenceTransformer
from sentence_transformers.models import StaticEmbedding

# Initialize a StaticEmbedding module
static_embedding = StaticEmbedding.from_model2vec("minishlab/M2V_base_output")
model = SentenceTransformer(modules=[static_embedding])
embeddings = model.encode(["It's dangerous to go alone!", "It's a secret to everybody."])
```

Or you can distill a model directly into a Sentence Transformer model:
```python
from sentence_transformers import SentenceTransformer
from sentence_transformers.models import StaticEmbedding

static_embedding = StaticEmbedding.from_distillation("BAAI/bge-base-en-v1.5", device="cpu", pca_dims=256)
model = SentenceTransformer(modules=[static_embedding])
embeddings = model.encode(["It's dangerous to go alone!", "It's a secret to everybody."])
```
For more documentation, please refer to the [Sentence Transformers documentation](https://sbert.net/docs/package_reference/sentence_transformer/models.html#sentence_transformers.models.StaticEmbedding).

## Main Features

Model2Vec has the following features:

- **Small**: reduces the size of a Sentence Transformer model by a factor of 15, from 120M params, down to 7.5M (30 MB on disk, making it the smallest model on [MTEB](https://huggingface.co/spaces/mteb/leaderboard)!).
- **Static, but better**: smaller than GLoVe and BPEmb, but [much more performant](results/README.md), even with the same vocabulary.
- **Fast distillation**: make your own model in 30 seconds.
- **Fast inference**: up to 500 times faster on CPU than the original model. Go green or go home.
- **No data needed**: Distillation happens directly on the token level, so no dataset is needed.
- **Simple to use**: An easy to use interface for distilling and inferencing.
- **Integrated into Sentence Transformers**: Model2Vec can be used directly in [Sentence Transformers](https://github.com/UKPLab/sentence-transformers).
- **Bring your own model**: Can be applied to any Sentence Transformer model.
- **Bring your own vocabulary**: Can be applied to any vocabulary, allowing you to use your own domain-specific vocabulary. Need biomedical? Just get a medical dictionary, a biomedical model, and inference it.
- **Multi-lingual**: Use any language. Need a French model? [Pick one](https://huggingface.co/models?library=sentence-transformers&language=fr&sort=trending). Need multilingual? [Here you go](https://huggingface.co/sentence-transformers/LaBSE).
- **Tightly integrated with HuggingFace hub**: easily share and load models from the HuggingFace hub, using the familiar `from_pretrained` and `push_to_hub`. Our own models can be found [here](https://huggingface.co/minishlab). Feel free to share your own.
- **Easy Evaluation**: evaluate your models on MTEB and some of our own tasks to measure the performance of the distilled model. Model2Vec models work out of the box on [MTEB](https://huggingface.co/spaces/mteb/leaderboard).

## What is Model2Vec?

Model2vec creates a small, fast, and powerful model that outperforms other static embedding models by a large margin on all tasks we could find, while being much faster to create than traditional static embedding models such as GloVe. Like BPEmb, it can create subword embeddings, but with much better performance. Best of all, you don't need _any_ data to distill a model using Model2Vec.

It works by passing a vocabulary through a sentence transformer model, then reducing the dimensionality of the resulting embeddings using PCA, and finally weighting the embeddings using zipf weighting. During inference, we simply take the mean of all token embeddings occurring in a sentence.

Model2vec has 3 modes:
- **Output**: behaves much like a real sentence transformer, i.e., it uses a subword tokenizer and simply encodes all wordpieces in its vocab. This is really quick to create (30 seconds on a CPU), very small (30 MB in float32), but might be less performant on some tasks.
- **Vocab (word level)**: creates a word-level tokenizer and only encodes words that are in the vocabulary. This is a bit slower to create and creates a larger model, but might be more performant on some tasks. Note that this model can go out-of-vocabulary, which might be beneficial if your domain is very noisy
- **Vocab (subword)**: a combination of the two methods above. In this mode, you can pass your own vocabulary, but it also uses the subword vocabulary to create representations for words not in the passed vocabulary.

For a technical deepdive into Model2Vec, please refer to our [blog post](https://huggingface.co/blog/Pringled/model2vec).



## Usage


### Distillation

<details>
<summary>  Distilling from a Sentence Transformer </summary>
<br>

The following code can be used to distill a model from a Sentence Transformer. As mentioned above, this leads to really small model that might be less performant.
```python
from model2vec.distill import distill

# Choose a Sentence Transformer model
model_name = "BAAI/bge-base-en-v1.5"

# Distill the model
m2v_model = distill(model_name=model_name, pca_dims=256)

# Save the model
m2v_model.save_pretrained("m2v_model")

```
</details>

<details>
<summary>  Distilling from a loaded model </summary>
<br>

If you already have a model loaded, or need to load a model in some special way, we also offer an interface to distill models in memory.

```python
from transformers import AutoModel, AutoTokenizer

from model2vec.distill import distill_from_model

# Assuming a loaded model and tokenizer
model_name = "baai/bge-base-en-v1.5"
model = AutoModel.from_pretrained(model_name)
tokenizer = AutoTokenizer.from_pretrained(model_name)

m2v_model = distill_from_model(model=model, tokenizer=tokenizer, pca_dims=256)

m2v_model.save_pretrained("m2v_model")

```

</details>

<details>
<summary>  Distilling with the Sentence Transformers library </summary>
<br>

The following code snippet shows how to distill a model using the [Sentence Transformers](https://github.com/UKPLab/sentence-transformers) library. This is useful if you want to use the model in a Sentence Transformers pipeline.

```python
from sentence_transformers import SentenceTransformer
from sentence_transformers.models import StaticEmbedding

static_embedding = StaticEmbedding.from_distillation("BAAI/bge-base-en-v1.5", device="cpu", pca_dims=256)
model = SentenceTransformer(modules=[static_embedding])
embeddings = model.encode(["It's dangerous to go alone!", "It's a secret to everybody."])
```

</details>


<details>
<summary>  Distilling with a custom vocabulary </summary>
<br>

If you pass a vocabulary, you get a set of static word embeddings, together with a custom tokenizer for exactly that vocabulary. This is comparable to how you would use GLoVe or traditional word2vec, but doesn't actually require a corpus or data.
```python
from model2vec.distill import distill

# Load a vocabulary as a list of strings
vocabulary = ["word1", "word2", "word3"]
# Choose a Sentence Transformer model
model_name = "BAAI/bge-base-en-v1.5"

# Distill the model with the custom vocabulary
m2v_model = distill(model_name=model_name, vocabulary=vocabulary)

# Save the model
m2v_model.save_pretrained("m2v_model")

# Or push it to the hub
m2v_model.push_to_hub("my_organization/my_model", token="<it's a secret to everybody>")
```

By default, this will distill a model with a subword tokenizer, combining the models (subword) vocab with the new vocabulary. If you want to get a word-level tokenizer instead (with only the passed vocabulary), the `use_subword` parameter can be set to `False`, e.g.:

```python
m2v_model = distill(model_name=model_name, vocabulary=vocabulary, use_subword=False)
```

**Important note:** we assume the passed vocabulary is sorted in rank frequency. i.e., we don't care about the actual word frequencies, but do assume that the most frequent word is first, and the least frequent word is last. If you're not sure whether this is case, set `apply_zipf` to `False`. This disables the weighting, but will also make performance a little bit worse.

</details>

<details>
<summary>  Distilling via CLI </summary>
<br>

We also provide a command line interface for distillation. Note that `vocab.txt` should be a file with one word per line.
```bash
python3 -m model2vec.distill --model-name BAAI/bge-base-en-v1.5 --vocabulary-path vocab.txt --device mps --save-path model2vec_model
```

</details>

### Inference

<details>
<summary>  Inference using pretrained model </summary>
<br>

Inference works as follows. The example shows one of our own models, but you can also just load a local one, or another one from the hub.
```python
from model2vec import StaticModel

# Load a model from the HuggingFace hub, or a local one.
model_name = "minishlab/M2V_base_output"
# You can optionally pass a token if you're loading a private model
model = StaticModel.from_pretrained(model_name, token=None)

# Make embeddings
embeddings = model.encode(["It's dangerous to go alone!", "It's a secret to everybody."])

# Make sequences of token embeddings
token_embeddings = model.encode_as_sequence(["It's dangerous to go alone!", "It's a secret to everybody."])
```
</details>


<details>
<summary>  Inference using the Sentence Transformers library </summary>
<br>

The following code snippet shows how to use a Model2Vec model in the [Sentence Transformers](https://github.com/UKPLab/sentence-transformers) library. This is useful if you want to use the model in a Sentence Transformers pipeline.

```python
from sentence_transformers import SentenceTransformer
from sentence_transformers.models import StaticEmbedding

# Initialize a StaticEmbedding module
static_embedding = StaticEmbedding.from_model2vec("minishlab/M2V_base_output")
model = SentenceTransformer(modules=[static_embedding])
embeddings = model.encode(["It's dangerous to go alone!", "It's a secret to everybody."])
```

</details>


### Evaluation


<details>
<summary>  Installation </summary>
<br>

Our models can be evaluated using our [evaluation package](https://github.com/MinishLab/evaluation). Install the evaluation package with:

```bash
pip install evaluation@git+https://github.com MinishLab/evaluation@main
```
</details>

<details>
  <summary>  Evaluation Code </summary>
<br>

The following code snippet shows how to evaluate a Model2Vec model:
```python
from model2vec import StaticModel

from evaluation import CustomMTEB, get_tasks, parse_mteb_results, make_leaderboard, summarize_results
from mteb import ModelMeta

# Get all available tasks
tasks = get_tasks()
# Define the CustomMTEB object with the specified tasks
evaluation = CustomMTEB(tasks=tasks)

# Load the model
model_name = "m2v_model"
model = StaticModel.from_pretrained(model_name)

# Optionally, add model metadata in MTEB format
model.mteb_model_meta = ModelMeta(
            name=model_name, revision="no_revision_available", release_date=None, languages=None
        )

# Run the evaluation
results = evaluation.run(model, eval_splits=["test"], output_folder=f"results")

# Parse the results and summarize them
parsed_results = parse_mteb_results(mteb_results=results, model_name=model_name)
task_scores = summarize_results(parsed_results)

# Print the results in a leaderboard format
print(make_leaderboard(task_scores))
```
</details>

## Model List

We provide a number of models that can be used out of the box. These models are available on the [HuggingFace hub](https://huggingface.co/collections/minishlab/model2vec-base-models-66fd9dd9b7c3b3c0f25ca90e) and can be loaded using the `from_pretrained` method. The models are listed below.

| Model                  | Language    | Vocab            | Sentence Transformer | Tokenizer Type | Params       |
|------------------------|-------------|------------------|----------------------|----------------|--------------|
| [M2V_base_glove](https://huggingface.co/minishlab/M2V_base_glove)           | English     | GloVe            | [bge-base-en-v1.5](https://huggingface.co/BAAI/bge-base-en-v1.5)  | Word-level     | 102M         |
| [M2V_base_output](https://huggingface.co/minishlab/M2V_base_output)          | English     | Output           | [bge-base-en-v1.5](https://huggingface.co/BAAI/bge-base-en-v1.5)  | Subword        | 7.5M         |
| [M2V_base_glove_subword](https://huggingface.co/minishlab/M2V_base_glove_subword)          | English     | Output + GloVe   | [bge-base-en-v1.5](https://huggingface.co/BAAI/bge-base-en-v1.5)  | Subword        | 103M         |
| [M2V_multilingual_output](https://huggingface.co/minishlab/M2V_multilingual_output)          | Multilingual | Output           | [LaBSE](https://huggingface.co/sentence-transformers/LaBSE)        | Subword        | 471M         |


## Results

We have performed extensive experiments to evaluate the performance of Model2Vec models. The results are documented in the [results](results/README.md) folder. The results are presented in the following sections:
- [MTEB Results](results/README.md#mteb-results)
- [Classification and Speed Benchmarks](results/README.md#classification-and-speed-benchmarks)
- [Ablations](results/README.md#ablations)

## Related work

If you are interested in fast small models, also consider looking at these techniques:
* [BPEmb](https://bpemb.h-its.org/): GLoVE embeddings trained on BPE-encoded Wikipedias. Huge inspiration to this project, multilingual, very fast. If you don't find a sentence transformer in the language you need, check this out.
* [fast-sentence-transformers](https://github.com/davidberenstein1957/fast-sentence-transformers): distillation using Model2Vec comes at a cost. If that cost is too steep for you, and you have access to a GPU, this package is for you. It automates the quantization and optimization of sentence transformers without loss of performance.
* [wordllama](https://github.com/dleemiller/WordLlama): Uses the _input_ embeddings of a LLama2 model and then performs contrastive learning on these embeddings. As we show above, we think this is a bit overfit on MTEB, as the model is trained on MTEB datasets, and only evaluated on MTEB. It provides an interesting point of comparison to Model2Vec, and, fun fact, was invented at the same time.

If you find other related work, please let us know.

## License

MIT

## Citing

If you use Model2Vec in your research, please cite the following:
```bibtex
@software{minishlab2024model2vec,
  authors = {Stephan Tulkens, Thomas van Dongen},
  title = {Model2Vec: Turn any Sentence Transformer into a Small Fast Model},
  year = {2024},
  url = {https://github.com/MinishLab/model2vec},
}
```<|MERGE_RESOLUTION|>--- conflicted
+++ resolved
@@ -61,11 +61,7 @@
 pip install model2vec[distill]
 ```
 
-<<<<<<< HEAD
-If you want a light-weight version of the package which only requires `numpy`, omit the `distill` extra.
-=======
 If you want a light-weight version of the package which only requires `numpy`, omit the `distill` extra. This means you can't distill your own models, but you can use pre-trained models. This is useful for inference pipelines.
->>>>>>> 010a7b73
 
 ```bash
 pip install model2vec
