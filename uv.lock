version = 1
requires-python = ">=3.9"
resolution-markers = [
    "python_full_version >= '3.12'",
    "python_full_version == '3.11.*'",
    "python_full_version == '3.10.*'",
    "python_full_version < '3.10'",
]

[[package]]
name = "aiohappyeyeballs"
version = "2.6.1"
source = { registry = "https://pypi.org/simple" }
sdist = { url = "https://files.pythonhosted.org/packages/26/30/f84a107a9c4331c14b2b586036f40965c128aa4fee4dda5d3d51cb14ad54/aiohappyeyeballs-2.6.1.tar.gz", hash = "sha256:c3f9d0113123803ccadfdf3f0faa505bc78e6a72d1cc4806cbd719826e943558", size = 22760 }
wheels = [
    { url = "https://files.pythonhosted.org/packages/0f/15/5bf3b99495fb160b63f95972b81750f18f7f4e02ad051373b669d17d44f2/aiohappyeyeballs-2.6.1-py3-none-any.whl", hash = "sha256:f349ba8f4b75cb25c99c5c2d84e997e485204d2902a9597802b0371f09331fb8", size = 15265 },
]

[[package]]
name = "aiohttp"
version = "3.11.18"
source = { registry = "https://pypi.org/simple" }
dependencies = [
    { name = "aiohappyeyeballs" },
    { name = "aiosignal" },
    { name = "async-timeout", marker = "python_full_version < '3.11'" },
    { name = "attrs" },
    { name = "frozenlist" },
    { name = "multidict" },
    { name = "propcache" },
    { name = "yarl" },
]
sdist = { url = "https://files.pythonhosted.org/packages/63/e7/fa1a8c00e2c54b05dc8cb5d1439f627f7c267874e3f7bb047146116020f9/aiohttp-3.11.18.tar.gz", hash = "sha256:ae856e1138612b7e412db63b7708735cff4d38d0399f6a5435d3dac2669f558a", size = 7678653 }
wheels = [
    { url = "https://files.pythonhosted.org/packages/c7/c3/e5f64af7e97a02f547020e6ff861595766bb5ecb37c7492fac9fe3c14f6c/aiohttp-3.11.18-cp310-cp310-macosx_10_9_universal2.whl", hash = "sha256:96264854fedbea933a9ca4b7e0c745728f01380691687b7365d18d9e977179c4", size = 711703 },
    { url = "https://files.pythonhosted.org/packages/5f/2f/53c26e96efa5fd01ebcfe1fefdfb7811f482bb21f4fa103d85eca4dcf888/aiohttp-3.11.18-cp310-cp310-macosx_10_9_x86_64.whl", hash = "sha256:9602044ff047043430452bc3a2089743fa85da829e6fc9ee0025351d66c332b6", size = 471348 },
    { url = "https://files.pythonhosted.org/packages/80/47/dcc248464c9b101532ee7d254a46f6ed2c1fd3f4f0f794cf1f2358c0d45b/aiohttp-3.11.18-cp310-cp310-macosx_11_0_arm64.whl", hash = "sha256:5691dc38750fcb96a33ceef89642f139aa315c8a193bbd42a0c33476fd4a1609", size = 457611 },
    { url = "https://files.pythonhosted.org/packages/4c/ca/67d816ef075e8ac834b5f1f6b18e8db7d170f7aebaf76f1be462ea10cab0/aiohttp-3.11.18-cp310-cp310-manylinux_2_17_aarch64.manylinux2014_aarch64.whl", hash = "sha256:554c918ec43f8480b47a5ca758e10e793bd7410b83701676a4782672d670da55", size = 1591976 },
    { url = "https://files.pythonhosted.org/packages/46/00/0c120287aa51c744438d99e9aae9f8c55ca5b9911c42706966c91c9d68d6/aiohttp-3.11.18-cp310-cp310-manylinux_2_17_ppc64le.manylinux2014_ppc64le.whl", hash = "sha256:8a4076a2b3ba5b004b8cffca6afe18a3b2c5c9ef679b4d1e9859cf76295f8d4f", size = 1632819 },
    { url = "https://files.pythonhosted.org/packages/54/a3/3923c9040cd4927dfee1aa017513701e35adcfc35d10729909688ecaa465/aiohttp-3.11.18-cp310-cp310-manylinux_2_17_s390x.manylinux2014_s390x.whl", hash = "sha256:767a97e6900edd11c762be96d82d13a1d7c4fc4b329f054e88b57cdc21fded94", size = 1666567 },
    { url = "https://files.pythonhosted.org/packages/e0/ab/40dacb15c0c58f7f17686ea67bc186e9f207341691bdb777d1d5ff4671d5/aiohttp-3.11.18-cp310-cp310-manylinux_2_17_x86_64.manylinux2014_x86_64.whl", hash = "sha256:f0ddc9337a0fb0e727785ad4f41163cc314376e82b31846d3835673786420ef1", size = 1594959 },
    { url = "https://files.pythonhosted.org/packages/0d/98/d40c2b7c4a5483f9a16ef0adffce279ced3cc44522e84b6ba9e906be5168/aiohttp-3.11.18-cp310-cp310-manylinux_2_5_i686.manylinux1_i686.manylinux_2_17_i686.manylinux2014_i686.whl", hash = "sha256:f414f37b244f2a97e79b98d48c5ff0789a0b4b4609b17d64fa81771ad780e415", size = 1538516 },
    { url = "https://files.pythonhosted.org/packages/cf/10/e0bf3a03524faac45a710daa034e6f1878b24a1fef9c968ac8eb786ae657/aiohttp-3.11.18-cp310-cp310-musllinux_1_2_aarch64.whl", hash = "sha256:fdb239f47328581e2ec7744ab5911f97afb10752332a6dd3d98e14e429e1a9e7", size = 1529037 },
    { url = "https://files.pythonhosted.org/packages/ad/d6/5ff5282e00e4eb59c857844984cbc5628f933e2320792e19f93aff518f52/aiohttp-3.11.18-cp310-cp310-musllinux_1_2_armv7l.whl", hash = "sha256:f2c50bad73ed629cc326cc0f75aed8ecfb013f88c5af116f33df556ed47143eb", size = 1546813 },
    { url = "https://files.pythonhosted.org/packages/de/96/f1014f84101f9b9ad2d8acf3cc501426475f7f0cc62308ae5253e2fac9a7/aiohttp-3.11.18-cp310-cp310-musllinux_1_2_i686.whl", hash = "sha256:0a8d8f20c39d3fa84d1c28cdb97f3111387e48209e224408e75f29c6f8e0861d", size = 1523852 },
    { url = "https://files.pythonhosted.org/packages/a5/86/ec772c6838dd6bae3229065af671891496ac1834b252f305cee8152584b2/aiohttp-3.11.18-cp310-cp310-musllinux_1_2_ppc64le.whl", hash = "sha256:106032eaf9e62fd6bc6578c8b9e6dc4f5ed9a5c1c7fb2231010a1b4304393421", size = 1603766 },
    { url = "https://files.pythonhosted.org/packages/84/38/31f85459c9402d409c1499284fc37a96f69afadce3cfac6a1b5ab048cbf1/aiohttp-3.11.18-cp310-cp310-musllinux_1_2_s390x.whl", hash = "sha256:b491e42183e8fcc9901d8dcd8ae644ff785590f1727f76ca86e731c61bfe6643", size = 1620647 },
    { url = "https://files.pythonhosted.org/packages/31/2f/54aba0040764dd3d362fb37bd6aae9b3034fcae0b27f51b8a34864e48209/aiohttp-3.11.18-cp310-cp310-musllinux_1_2_x86_64.whl", hash = "sha256:ad8c745ff9460a16b710e58e06a9dec11ebc0d8f4dd82091cefb579844d69868", size = 1559260 },
    { url = "https://files.pythonhosted.org/packages/ca/d2/a05c7dd9e1b6948c1c5d04f1a8bcfd7e131923fa809bb87477d5c76f1517/aiohttp-3.11.18-cp310-cp310-win32.whl", hash = "sha256:8e57da93e24303a883146510a434f0faf2f1e7e659f3041abc4e3fb3f6702a9f", size = 418051 },
    { url = "https://files.pythonhosted.org/packages/39/e2/796a6179e8abe267dfc84614a50291560a989d28acacbc5dab3bcd4cbec4/aiohttp-3.11.18-cp310-cp310-win_amd64.whl", hash = "sha256:cc93a4121d87d9f12739fc8fab0a95f78444e571ed63e40bfc78cd5abe700ac9", size = 442908 },
    { url = "https://files.pythonhosted.org/packages/2f/10/fd9ee4f9e042818c3c2390054c08ccd34556a3cb209d83285616434cf93e/aiohttp-3.11.18-cp311-cp311-macosx_10_9_universal2.whl", hash = "sha256:427fdc56ccb6901ff8088544bde47084845ea81591deb16f957897f0f0ba1be9", size = 712088 },
    { url = "https://files.pythonhosted.org/packages/22/eb/6a77f055ca56f7aae2cd2a5607a3c9e7b9554f1497a069dcfcb52bfc9540/aiohttp-3.11.18-cp311-cp311-macosx_10_9_x86_64.whl", hash = "sha256:2c828b6d23b984255b85b9b04a5b963a74278b7356a7de84fda5e3b76866597b", size = 471450 },
    { url = "https://files.pythonhosted.org/packages/78/dc/5f3c0d27c91abf0bb5d103e9c9b0ff059f60cf6031a5f06f456c90731f42/aiohttp-3.11.18-cp311-cp311-macosx_11_0_arm64.whl", hash = "sha256:5c2eaa145bb36b33af1ff2860820ba0589e165be4ab63a49aebfd0981c173b66", size = 457836 },
    { url = "https://files.pythonhosted.org/packages/49/7b/55b65af9ef48b9b811c91ff8b5b9de9650c71147f10523e278d297750bc8/aiohttp-3.11.18-cp311-cp311-manylinux_2_17_aarch64.manylinux2014_aarch64.whl", hash = "sha256:3d518ce32179f7e2096bf4e3e8438cf445f05fedd597f252de9f54c728574756", size = 1690978 },
    { url = "https://files.pythonhosted.org/packages/a2/5a/3f8938c4f68ae400152b42742653477fc625d6bfe02e764f3521321c8442/aiohttp-3.11.18-cp311-cp311-manylinux_2_17_ppc64le.manylinux2014_ppc64le.whl", hash = "sha256:0700055a6e05c2f4711011a44364020d7a10fbbcd02fbf3e30e8f7e7fddc8717", size = 1745307 },
    { url = "https://files.pythonhosted.org/packages/b4/42/89b694a293333ef6f771c62da022163bcf44fb03d4824372d88e3dc12530/aiohttp-3.11.18-cp311-cp311-manylinux_2_17_s390x.manylinux2014_s390x.whl", hash = "sha256:8bd1cde83e4684324e6ee19adfc25fd649d04078179890be7b29f76b501de8e4", size = 1780692 },
    { url = "https://files.pythonhosted.org/packages/e2/ce/1a75384e01dd1bf546898b6062b1b5f7a59b6692ef802e4dd6db64fed264/aiohttp-3.11.18-cp311-cp311-manylinux_2_17_x86_64.manylinux2014_x86_64.whl", hash = "sha256:73b8870fe1c9a201b8c0d12c94fe781b918664766728783241a79e0468427e4f", size = 1676934 },
    { url = "https://files.pythonhosted.org/packages/a5/31/442483276e6c368ab5169797d9873b5875213cbcf7e74b95ad1c5003098a/aiohttp-3.11.18-cp311-cp311-manylinux_2_5_i686.manylinux1_i686.manylinux_2_17_i686.manylinux2014_i686.whl", hash = "sha256:25557982dd36b9e32c0a3357f30804e80790ec2c4d20ac6bcc598533e04c6361", size = 1621190 },
    { url = "https://files.pythonhosted.org/packages/7b/83/90274bf12c079457966008a58831a99675265b6a34b505243e004b408934/aiohttp-3.11.18-cp311-cp311-musllinux_1_2_aarch64.whl", hash = "sha256:7e889c9df381a2433802991288a61e5a19ceb4f61bd14f5c9fa165655dcb1fd1", size = 1658947 },
    { url = "https://files.pythonhosted.org/packages/91/c1/da9cee47a0350b78fdc93670ebe7ad74103011d7778ab4c382ca4883098d/aiohttp-3.11.18-cp311-cp311-musllinux_1_2_armv7l.whl", hash = "sha256:9ea345fda05bae217b6cce2acf3682ce3b13d0d16dd47d0de7080e5e21362421", size = 1654443 },
    { url = "https://files.pythonhosted.org/packages/c9/f2/73cbe18dc25d624f79a09448adfc4972f82ed6088759ddcf783cd201956c/aiohttp-3.11.18-cp311-cp311-musllinux_1_2_i686.whl", hash = "sha256:9f26545b9940c4b46f0a9388fd04ee3ad7064c4017b5a334dd450f616396590e", size = 1644169 },
    { url = "https://files.pythonhosted.org/packages/5b/32/970b0a196c4dccb1b0cfa5b4dc3b20f63d76f1c608f41001a84b2fd23c3d/aiohttp-3.11.18-cp311-cp311-musllinux_1_2_ppc64le.whl", hash = "sha256:3a621d85e85dccabd700294494d7179ed1590b6d07a35709bb9bd608c7f5dd1d", size = 1728532 },
    { url = "https://files.pythonhosted.org/packages/0b/50/b1dc810a41918d2ea9574e74125eb053063bc5e14aba2d98966f7d734da0/aiohttp-3.11.18-cp311-cp311-musllinux_1_2_s390x.whl", hash = "sha256:9c23fd8d08eb9c2af3faeedc8c56e134acdaf36e2117ee059d7defa655130e5f", size = 1750310 },
    { url = "https://files.pythonhosted.org/packages/95/24/39271f5990b35ff32179cc95537e92499d3791ae82af7dcf562be785cd15/aiohttp-3.11.18-cp311-cp311-musllinux_1_2_x86_64.whl", hash = "sha256:d9e6b0e519067caa4fd7fb72e3e8002d16a68e84e62e7291092a5433763dc0dd", size = 1691580 },
    { url = "https://files.pythonhosted.org/packages/6b/78/75d0353feb77f041460564f12fe58e456436bbc00cbbf5d676dbf0038cc2/aiohttp-3.11.18-cp311-cp311-win32.whl", hash = "sha256:122f3e739f6607e5e4c6a2f8562a6f476192a682a52bda8b4c6d4254e1138f4d", size = 417565 },
    { url = "https://files.pythonhosted.org/packages/ed/97/b912dcb654634a813f8518de359364dfc45976f822116e725dc80a688eee/aiohttp-3.11.18-cp311-cp311-win_amd64.whl", hash = "sha256:e6f3c0a3a1e73e88af384b2e8a0b9f4fb73245afd47589df2afcab6b638fa0e6", size = 443652 },
    { url = "https://files.pythonhosted.org/packages/b5/d2/5bc436f42bf4745c55f33e1e6a2d69e77075d3e768e3d1a34f96ee5298aa/aiohttp-3.11.18-cp312-cp312-macosx_10_13_universal2.whl", hash = "sha256:63d71eceb9cad35d47d71f78edac41fcd01ff10cacaa64e473d1aec13fa02df2", size = 706671 },
    { url = "https://files.pythonhosted.org/packages/fe/d0/2dbabecc4e078c0474abb40536bbde717fb2e39962f41c5fc7a216b18ea7/aiohttp-3.11.18-cp312-cp312-macosx_10_13_x86_64.whl", hash = "sha256:d1929da615840969929e8878d7951b31afe0bac883d84418f92e5755d7b49508", size = 466169 },
    { url = "https://files.pythonhosted.org/packages/70/84/19edcf0b22933932faa6e0be0d933a27bd173da02dc125b7354dff4d8da4/aiohttp-3.11.18-cp312-cp312-macosx_11_0_arm64.whl", hash = "sha256:7d0aebeb2392f19b184e3fdd9e651b0e39cd0f195cdb93328bd124a1d455cd0e", size = 457554 },
    { url = "https://files.pythonhosted.org/packages/32/d0/e8d1f034ae5624a0f21e4fb3feff79342ce631f3a4d26bd3e58b31ef033b/aiohttp-3.11.18-cp312-cp312-manylinux_2_17_aarch64.manylinux2014_aarch64.whl", hash = "sha256:3849ead845e8444f7331c284132ab314b4dac43bfae1e3cf350906d4fff4620f", size = 1690154 },
    { url = "https://files.pythonhosted.org/packages/16/de/2f9dbe2ac6f38f8495562077131888e0d2897e3798a0ff3adda766b04a34/aiohttp-3.11.18-cp312-cp312-manylinux_2_17_ppc64le.manylinux2014_ppc64le.whl", hash = "sha256:5e8452ad6b2863709f8b3d615955aa0807bc093c34b8e25b3b52097fe421cb7f", size = 1733402 },
    { url = "https://files.pythonhosted.org/packages/e0/04/bd2870e1e9aef990d14b6df2a695f17807baf5c85a4c187a492bda569571/aiohttp-3.11.18-cp312-cp312-manylinux_2_17_s390x.manylinux2014_s390x.whl", hash = "sha256:3b8d2b42073611c860a37f718b3d61ae8b4c2b124b2e776e2c10619d920350ec", size = 1783958 },
    { url = "https://files.pythonhosted.org/packages/23/06/4203ffa2beb5bedb07f0da0f79b7d9039d1c33f522e0d1a2d5b6218e6f2e/aiohttp-3.11.18-cp312-cp312-manylinux_2_17_x86_64.manylinux2014_x86_64.whl", hash = "sha256:40fbf91f6a0ac317c0a07eb328a1384941872f6761f2e6f7208b63c4cc0a7ff6", size = 1695288 },
    { url = "https://files.pythonhosted.org/packages/30/b2/e2285dda065d9f29ab4b23d8bcc81eb881db512afb38a3f5247b191be36c/aiohttp-3.11.18-cp312-cp312-manylinux_2_5_i686.manylinux1_i686.manylinux_2_17_i686.manylinux2014_i686.whl", hash = "sha256:44ff5625413fec55216da5eaa011cf6b0a2ed67a565914a212a51aa3755b0009", size = 1618871 },
    { url = "https://files.pythonhosted.org/packages/57/e0/88f2987885d4b646de2036f7296ebea9268fdbf27476da551c1a7c158bc0/aiohttp-3.11.18-cp312-cp312-musllinux_1_2_aarch64.whl", hash = "sha256:7f33a92a2fde08e8c6b0c61815521324fc1612f397abf96eed86b8e31618fdb4", size = 1646262 },
    { url = "https://files.pythonhosted.org/packages/e0/19/4d2da508b4c587e7472a032290b2981f7caeca82b4354e19ab3df2f51d56/aiohttp-3.11.18-cp312-cp312-musllinux_1_2_armv7l.whl", hash = "sha256:11d5391946605f445ddafda5eab11caf310f90cdda1fd99865564e3164f5cff9", size = 1677431 },
    { url = "https://files.pythonhosted.org/packages/eb/ae/047473ea50150a41440f3265f53db1738870b5a1e5406ece561ca61a3bf4/aiohttp-3.11.18-cp312-cp312-musllinux_1_2_i686.whl", hash = "sha256:3cc314245deb311364884e44242e00c18b5896e4fe6d5f942e7ad7e4cb640adb", size = 1637430 },
    { url = "https://files.pythonhosted.org/packages/11/32/c6d1e3748077ce7ee13745fae33e5cb1dac3e3b8f8787bf738a93c94a7d2/aiohttp-3.11.18-cp312-cp312-musllinux_1_2_ppc64le.whl", hash = "sha256:0f421843b0f70740772228b9e8093289924359d306530bcd3926f39acbe1adda", size = 1703342 },
    { url = "https://files.pythonhosted.org/packages/c5/1d/a3b57bfdbe285f0d45572d6d8f534fd58761da3e9cbc3098372565005606/aiohttp-3.11.18-cp312-cp312-musllinux_1_2_s390x.whl", hash = "sha256:e220e7562467dc8d589e31c1acd13438d82c03d7f385c9cd41a3f6d1d15807c1", size = 1740600 },
    { url = "https://files.pythonhosted.org/packages/a5/71/f9cd2fed33fa2b7ce4d412fb7876547abb821d5b5520787d159d0748321d/aiohttp-3.11.18-cp312-cp312-musllinux_1_2_x86_64.whl", hash = "sha256:ab2ef72f8605046115bc9aa8e9d14fd49086d405855f40b79ed9e5c1f9f4faea", size = 1695131 },
    { url = "https://files.pythonhosted.org/packages/97/97/d1248cd6d02b9de6aa514793d0dcb20099f0ec47ae71a933290116c070c5/aiohttp-3.11.18-cp312-cp312-win32.whl", hash = "sha256:12a62691eb5aac58d65200c7ae94d73e8a65c331c3a86a2e9670927e94339ee8", size = 412442 },
    { url = "https://files.pythonhosted.org/packages/33/9a/e34e65506e06427b111e19218a99abf627638a9703f4b8bcc3e3021277ed/aiohttp-3.11.18-cp312-cp312-win_amd64.whl", hash = "sha256:364329f319c499128fd5cd2d1c31c44f234c58f9b96cc57f743d16ec4f3238c8", size = 439444 },
    { url = "https://files.pythonhosted.org/packages/0a/18/be8b5dd6b9cf1b2172301dbed28e8e5e878ee687c21947a6c81d6ceaa15d/aiohttp-3.11.18-cp313-cp313-macosx_10_13_universal2.whl", hash = "sha256:474215ec618974054cf5dc465497ae9708543cbfc312c65212325d4212525811", size = 699833 },
    { url = "https://files.pythonhosted.org/packages/0d/84/ecdc68e293110e6f6f6d7b57786a77555a85f70edd2b180fb1fafaff361a/aiohttp-3.11.18-cp313-cp313-macosx_10_13_x86_64.whl", hash = "sha256:6ced70adf03920d4e67c373fd692123e34d3ac81dfa1c27e45904a628567d804", size = 462774 },
    { url = "https://files.pythonhosted.org/packages/d7/85/f07718cca55884dad83cc2433746384d267ee970e91f0dcc75c6d5544079/aiohttp-3.11.18-cp313-cp313-macosx_11_0_arm64.whl", hash = "sha256:2d9f6c0152f8d71361905aaf9ed979259537981f47ad099c8b3d81e0319814bd", size = 454429 },
    { url = "https://files.pythonhosted.org/packages/82/02/7f669c3d4d39810db8842c4e572ce4fe3b3a9b82945fdd64affea4c6947e/aiohttp-3.11.18-cp313-cp313-manylinux_2_17_aarch64.manylinux2014_aarch64.whl", hash = "sha256:a35197013ed929c0aed5c9096de1fc5a9d336914d73ab3f9df14741668c0616c", size = 1670283 },
    { url = "https://files.pythonhosted.org/packages/ec/79/b82a12f67009b377b6c07a26bdd1b81dab7409fc2902d669dbfa79e5ac02/aiohttp-3.11.18-cp313-cp313-manylinux_2_17_ppc64le.manylinux2014_ppc64le.whl", hash = "sha256:540b8a1f3a424f1af63e0af2d2853a759242a1769f9f1ab053996a392bd70118", size = 1717231 },
    { url = "https://files.pythonhosted.org/packages/a6/38/d5a1f28c3904a840642b9a12c286ff41fc66dfa28b87e204b1f242dbd5e6/aiohttp-3.11.18-cp313-cp313-manylinux_2_17_s390x.manylinux2014_s390x.whl", hash = "sha256:f9e6710ebebfce2ba21cee6d91e7452d1125100f41b906fb5af3da8c78b764c1", size = 1769621 },
    { url = "https://files.pythonhosted.org/packages/53/2d/deb3749ba293e716b5714dda06e257f123c5b8679072346b1eb28b766a0b/aiohttp-3.11.18-cp313-cp313-manylinux_2_17_x86_64.manylinux2014_x86_64.whl", hash = "sha256:f8af2ef3b4b652ff109f98087242e2ab974b2b2b496304063585e3d78de0b000", size = 1678667 },
    { url = "https://files.pythonhosted.org/packages/b8/a8/04b6e11683a54e104b984bd19a9790eb1ae5f50968b601bb202d0406f0ff/aiohttp-3.11.18-cp313-cp313-manylinux_2_5_i686.manylinux1_i686.manylinux_2_17_i686.manylinux2014_i686.whl", hash = "sha256:28c3f975e5ae3dbcbe95b7e3dcd30e51da561a0a0f2cfbcdea30fc1308d72137", size = 1601592 },
    { url = "https://files.pythonhosted.org/packages/5e/9d/c33305ae8370b789423623f0e073d09ac775cd9c831ac0f11338b81c16e0/aiohttp-3.11.18-cp313-cp313-musllinux_1_2_aarch64.whl", hash = "sha256:c28875e316c7b4c3e745172d882d8a5c835b11018e33432d281211af35794a93", size = 1621679 },
    { url = "https://files.pythonhosted.org/packages/56/45/8e9a27fff0538173d47ba60362823358f7a5f1653c6c30c613469f94150e/aiohttp-3.11.18-cp313-cp313-musllinux_1_2_armv7l.whl", hash = "sha256:13cd38515568ae230e1ef6919e2e33da5d0f46862943fcda74e7e915096815f3", size = 1656878 },
    { url = "https://files.pythonhosted.org/packages/84/5b/8c5378f10d7a5a46b10cb9161a3aac3eeae6dba54ec0f627fc4ddc4f2e72/aiohttp-3.11.18-cp313-cp313-musllinux_1_2_i686.whl", hash = "sha256:0e2a92101efb9f4c2942252c69c63ddb26d20f46f540c239ccfa5af865197bb8", size = 1620509 },
    { url = "https://files.pythonhosted.org/packages/9e/2f/99dee7bd91c62c5ff0aa3c55f4ae7e1bc99c6affef780d7777c60c5b3735/aiohttp-3.11.18-cp313-cp313-musllinux_1_2_ppc64le.whl", hash = "sha256:e6d3e32b8753c8d45ac550b11a1090dd66d110d4ef805ffe60fa61495360b3b2", size = 1680263 },
    { url = "https://files.pythonhosted.org/packages/03/0a/378745e4ff88acb83e2d5c884a4fe993a6e9f04600a4560ce0e9b19936e3/aiohttp-3.11.18-cp313-cp313-musllinux_1_2_s390x.whl", hash = "sha256:ea4cf2488156e0f281f93cc2fd365025efcba3e2d217cbe3df2840f8c73db261", size = 1715014 },
    { url = "https://files.pythonhosted.org/packages/f6/0b/b5524b3bb4b01e91bc4323aad0c2fcaebdf2f1b4d2eb22743948ba364958/aiohttp-3.11.18-cp313-cp313-musllinux_1_2_x86_64.whl", hash = "sha256:9d4df95ad522c53f2b9ebc07f12ccd2cb15550941e11a5bbc5ddca2ca56316d7", size = 1666614 },
    { url = "https://files.pythonhosted.org/packages/c7/b7/3d7b036d5a4ed5a4c704e0754afe2eef24a824dfab08e6efbffb0f6dd36a/aiohttp-3.11.18-cp313-cp313-win32.whl", hash = "sha256:cdd1bbaf1e61f0d94aced116d6e95fe25942f7a5f42382195fd9501089db5d78", size = 411358 },
    { url = "https://files.pythonhosted.org/packages/1e/3c/143831b32cd23b5263a995b2a1794e10aa42f8a895aae5074c20fda36c07/aiohttp-3.11.18-cp313-cp313-win_amd64.whl", hash = "sha256:bdd619c27e44382cf642223f11cfd4d795161362a5a1fc1fa3940397bc89db01", size = 437658 },
    { url = "https://files.pythonhosted.org/packages/da/fa/14e97d31f602866abeeb7af07c47fccd2ad92542250531b7b2975633f817/aiohttp-3.11.18-cp39-cp39-macosx_10_9_universal2.whl", hash = "sha256:469ac32375d9a716da49817cd26f1916ec787fc82b151c1c832f58420e6d3533", size = 712454 },
    { url = "https://files.pythonhosted.org/packages/54/18/c651486e8f8dd44bcb79b9c2bbfd2efde42e10ddb8bbac9caa7d6e1363f6/aiohttp-3.11.18-cp39-cp39-macosx_10_9_x86_64.whl", hash = "sha256:3cec21dd68924179258ae14af9f5418c1ebdbba60b98c667815891293902e5e0", size = 471772 },
    { url = "https://files.pythonhosted.org/packages/0e/79/3b3f5b29e1c7313569cf86bc6a08484de700a8af5b7c98daa2e25cfe3f31/aiohttp-3.11.18-cp39-cp39-macosx_11_0_arm64.whl", hash = "sha256:b426495fb9140e75719b3ae70a5e8dd3a79def0ae3c6c27e012fc59f16544a4a", size = 457978 },
    { url = "https://files.pythonhosted.org/packages/e3/40/f894bb78bf5d02663dac6b853965e66f18478db9fa8dbab0111a1ef06d80/aiohttp-3.11.18-cp39-cp39-manylinux_2_17_aarch64.manylinux2014_aarch64.whl", hash = "sha256:ad2f41203e2808616292db5d7170cccf0c9f9c982d02544443c7eb0296e8b0c7", size = 1598194 },
    { url = "https://files.pythonhosted.org/packages/e0/f4/206e072bd546786d225c8cd173e35a5a8a0e1c904cbea31ab7d415a40e48/aiohttp-3.11.18-cp39-cp39-manylinux_2_17_ppc64le.manylinux2014_ppc64le.whl", hash = "sha256:5bc0ae0a5e9939e423e065a3e5b00b24b8379f1db46046d7ab71753dfc7dd0e1", size = 1636984 },
    { url = "https://files.pythonhosted.org/packages/1c/b6/762fb278cc06fb6a6d1ab698ac9ccc852913684e69ed6c9ce58e201deb5e/aiohttp-3.11.18-cp39-cp39-manylinux_2_17_s390x.manylinux2014_s390x.whl", hash = "sha256:fe7cdd3f7d1df43200e1c80f1aed86bb36033bf65e3c7cf46a2b97a253ef8798", size = 1670821 },
    { url = "https://files.pythonhosted.org/packages/5d/04/83179727a2ff485da1121d22817830173934b4f5c62cc16fccdd962a30ec/aiohttp-3.11.18-cp39-cp39-manylinux_2_17_x86_64.manylinux2014_x86_64.whl", hash = "sha256:5199be2a2f01ffdfa8c3a6f5981205242986b9e63eb8ae03fd18f736e4840721", size = 1594289 },
    { url = "https://files.pythonhosted.org/packages/0b/3d/ce16c66106086b25b9c8f2e0ec5b4ba6b9a57463ec80ecfe09905bc5d626/aiohttp-3.11.18-cp39-cp39-manylinux_2_5_i686.manylinux1_i686.manylinux_2_17_i686.manylinux2014_i686.whl", hash = "sha256:7ccec9e72660b10f8e283e91aa0295975c7bd85c204011d9f5eb69310555cf30", size = 1541054 },
    { url = "https://files.pythonhosted.org/packages/22/23/6357f8cc4240ff10fa9720a53dbcb42998dc845a76496ac5a726e51af9a8/aiohttp-3.11.18-cp39-cp39-musllinux_1_2_aarch64.whl", hash = "sha256:1596ebf17e42e293cbacc7a24c3e0dc0f8f755b40aff0402cb74c1ff6baec1d3", size = 1531172 },
    { url = "https://files.pythonhosted.org/packages/9d/6a/64e39ae4c5d7fd308be394661c136a664df5b801d850376638add277e2a1/aiohttp-3.11.18-cp39-cp39-musllinux_1_2_armv7l.whl", hash = "sha256:eab7b040a8a873020113ba814b7db7fa935235e4cbaf8f3da17671baa1024863", size = 1547347 },
    { url = "https://files.pythonhosted.org/packages/dd/6a/91d0c16776e46cc05c59ffc998f9c8b9559534be45c70f579cd93fd6b231/aiohttp-3.11.18-cp39-cp39-musllinux_1_2_i686.whl", hash = "sha256:5d61df4a05476ff891cff0030329fee4088d40e4dc9b013fac01bc3c745542c2", size = 1526207 },
    { url = "https://files.pythonhosted.org/packages/44/49/05eb21c47530b06a562f812ebf96028ada312b80f3a348a33447fac47e3d/aiohttp-3.11.18-cp39-cp39-musllinux_1_2_ppc64le.whl", hash = "sha256:46533e6792e1410f9801d09fd40cbbff3f3518d1b501d6c3c5b218f427f6ff08", size = 1605179 },
    { url = "https://files.pythonhosted.org/packages/d9/01/16ef0248d7ae21340bcef794197774076f9b1326d5c97372eb07a9df4955/aiohttp-3.11.18-cp39-cp39-musllinux_1_2_s390x.whl", hash = "sha256:c1b90407ced992331dd6d4f1355819ea1c274cc1ee4d5b7046c6761f9ec11829", size = 1625656 },
    { url = "https://files.pythonhosted.org/packages/45/71/250147cc232ea93cba34092c80a0dffa889e9ca0020b65c5913721473a12/aiohttp-3.11.18-cp39-cp39-musllinux_1_2_x86_64.whl", hash = "sha256:a2fd04ae4971b914e54fe459dd7edbbd3f2ba875d69e057d5e3c8e8cac094935", size = 1565783 },
    { url = "https://files.pythonhosted.org/packages/d0/22/1a949e69cb9654e67b45831f675d2bfa5627eb61c4c4707a209ba5863ef4/aiohttp-3.11.18-cp39-cp39-win32.whl", hash = "sha256:b2f317d1678002eee6fe85670039fb34a757972284614638f82b903a03feacdc", size = 418350 },
    { url = "https://files.pythonhosted.org/packages/4f/ca/3f44aabf63be958ee8ee0cb4c7ad24ea58cc73b0a73919bac9a0b4b92410/aiohttp-3.11.18-cp39-cp39-win_amd64.whl", hash = "sha256:5e7007b8d1d09bce37b54111f593d173691c530b80f27c6493b928dabed9e6ef", size = 443178 },
]

[[package]]
name = "aiosignal"
version = "1.3.2"
source = { registry = "https://pypi.org/simple" }
dependencies = [
    { name = "frozenlist" },
]
sdist = { url = "https://files.pythonhosted.org/packages/ba/b5/6d55e80f6d8a08ce22b982eafa278d823b541c925f11ee774b0b9c43473d/aiosignal-1.3.2.tar.gz", hash = "sha256:a8c255c66fafb1e499c9351d0bf32ff2d8a0321595ebac3b93713656d2436f54", size = 19424 }
wheels = [
    { url = "https://files.pythonhosted.org/packages/ec/6a/bc7e17a3e87a2985d3e8f4da4cd0f481060eb78fb08596c42be62c90a4d9/aiosignal-1.3.2-py2.py3-none-any.whl", hash = "sha256:45cde58e409a301715980c2b01d0c28bdde3770d8290b5eb2173759d9acb31a5", size = 7597 },
]

[[package]]
name = "asttokens"
version = "3.0.0"
source = { registry = "https://pypi.org/simple" }
sdist = { url = "https://files.pythonhosted.org/packages/4a/e7/82da0a03e7ba5141f05cce0d302e6eed121ae055e0456ca228bf693984bc/asttokens-3.0.0.tar.gz", hash = "sha256:0dcd8baa8d62b0c1d118b399b2ddba3c4aff271d0d7a9e0d4c1681c79035bbc7", size = 61978 }
wheels = [
    { url = "https://files.pythonhosted.org/packages/25/8a/c46dcc25341b5bce5472c718902eb3d38600a903b14fa6aeecef3f21a46f/asttokens-3.0.0-py3-none-any.whl", hash = "sha256:e3078351a059199dd5138cb1c706e6430c05eff2ff136af5eb4790f9d28932e2", size = 26918 },
]

[[package]]
name = "async-timeout"
version = "5.0.1"
source = { registry = "https://pypi.org/simple" }
sdist = { url = "https://files.pythonhosted.org/packages/a5/ae/136395dfbfe00dfc94da3f3e136d0b13f394cba8f4841120e34226265780/async_timeout-5.0.1.tar.gz", hash = "sha256:d9321a7a3d5a6a5e187e824d2fa0793ce379a202935782d555d6e9d2735677d3", size = 9274 }
wheels = [
    { url = "https://files.pythonhosted.org/packages/fe/ba/e2081de779ca30d473f21f5b30e0e737c438205440784c7dfc81efc2b029/async_timeout-5.0.1-py3-none-any.whl", hash = "sha256:39e3809566ff85354557ec2398b55e096c8364bacac9405a7a1fa429e77fe76c", size = 6233 },
]

[[package]]
name = "attrs"
version = "25.3.0"
source = { registry = "https://pypi.org/simple" }
sdist = { url = "https://files.pythonhosted.org/packages/5a/b0/1367933a8532ee6ff8d63537de4f1177af4bff9f3e829baf7331f595bb24/attrs-25.3.0.tar.gz", hash = "sha256:75d7cefc7fb576747b2c81b4442d4d4a1ce0900973527c011d1030fd3bf4af1b", size = 812032 }
wheels = [
    { url = "https://files.pythonhosted.org/packages/77/06/bb80f5f86020c4551da315d78b3ab75e8228f89f0162f2c3a819e407941a/attrs-25.3.0-py3-none-any.whl", hash = "sha256:427318ce031701fea540783410126f03899a97ffc6f61596ad581ac2e40e3bc3", size = 63815 },
]

[[package]]
name = "black"
version = "25.1.0"
source = { registry = "https://pypi.org/simple" }
dependencies = [
    { name = "click", version = "8.1.8", source = { registry = "https://pypi.org/simple" }, marker = "python_full_version < '3.10'" },
    { name = "click", version = "8.2.0", source = { registry = "https://pypi.org/simple" }, marker = "python_full_version >= '3.10'" },
    { name = "mypy-extensions" },
    { name = "packaging" },
    { name = "pathspec" },
    { name = "platformdirs" },
    { name = "tomli", marker = "python_full_version < '3.11'" },
    { name = "typing-extensions", marker = "python_full_version < '3.11'" },
]
sdist = { url = "https://files.pythonhosted.org/packages/94/49/26a7b0f3f35da4b5a65f081943b7bcd22d7002f5f0fb8098ec1ff21cb6ef/black-25.1.0.tar.gz", hash = "sha256:33496d5cd1222ad73391352b4ae8da15253c5de89b93a80b3e2c8d9a19ec2666", size = 649449 }
wheels = [
    { url = "https://files.pythonhosted.org/packages/4d/3b/4ba3f93ac8d90410423fdd31d7541ada9bcee1df32fb90d26de41ed40e1d/black-25.1.0-cp310-cp310-macosx_10_9_x86_64.whl", hash = "sha256:759e7ec1e050a15f89b770cefbf91ebee8917aac5c20483bc2d80a6c3a04df32", size = 1629419 },
    { url = "https://files.pythonhosted.org/packages/b4/02/0bde0485146a8a5e694daed47561785e8b77a0466ccc1f3e485d5ef2925e/black-25.1.0-cp310-cp310-macosx_11_0_arm64.whl", hash = "sha256:0e519ecf93120f34243e6b0054db49c00a35f84f195d5bce7e9f5cfc578fc2da", size = 1461080 },
    { url = "https://files.pythonhosted.org/packages/52/0e/abdf75183c830eaca7589144ff96d49bce73d7ec6ad12ef62185cc0f79a2/black-25.1.0-cp310-cp310-manylinux_2_17_x86_64.manylinux2014_x86_64.manylinux_2_28_x86_64.whl", hash = "sha256:055e59b198df7ac0b7efca5ad7ff2516bca343276c466be72eb04a3bcc1f82d7", size = 1766886 },
    { url = "https://files.pythonhosted.org/packages/dc/a6/97d8bb65b1d8a41f8a6736222ba0a334db7b7b77b8023ab4568288f23973/black-25.1.0-cp310-cp310-win_amd64.whl", hash = "sha256:db8ea9917d6f8fc62abd90d944920d95e73c83a5ee3383493e35d271aca872e9", size = 1419404 },
    { url = "https://files.pythonhosted.org/packages/7e/4f/87f596aca05c3ce5b94b8663dbfe242a12843caaa82dd3f85f1ffdc3f177/black-25.1.0-cp311-cp311-macosx_10_9_x86_64.whl", hash = "sha256:a39337598244de4bae26475f77dda852ea00a93bd4c728e09eacd827ec929df0", size = 1614372 },
    { url = "https://files.pythonhosted.org/packages/e7/d0/2c34c36190b741c59c901e56ab7f6e54dad8df05a6272a9747ecef7c6036/black-25.1.0-cp311-cp311-macosx_11_0_arm64.whl", hash = "sha256:96c1c7cd856bba8e20094e36e0f948718dc688dba4a9d78c3adde52b9e6c2299", size = 1442865 },
    { url = "https://files.pythonhosted.org/packages/21/d4/7518c72262468430ead45cf22bd86c883a6448b9eb43672765d69a8f1248/black-25.1.0-cp311-cp311-manylinux_2_17_x86_64.manylinux2014_x86_64.manylinux_2_28_x86_64.whl", hash = "sha256:bce2e264d59c91e52d8000d507eb20a9aca4a778731a08cfff7e5ac4a4bb7096", size = 1749699 },
    { url = "https://files.pythonhosted.org/packages/58/db/4f5beb989b547f79096e035c4981ceb36ac2b552d0ac5f2620e941501c99/black-25.1.0-cp311-cp311-win_amd64.whl", hash = "sha256:172b1dbff09f86ce6f4eb8edf9dede08b1fce58ba194c87d7a4f1a5aa2f5b3c2", size = 1428028 },
    { url = "https://files.pythonhosted.org/packages/83/71/3fe4741df7adf015ad8dfa082dd36c94ca86bb21f25608eb247b4afb15b2/black-25.1.0-cp312-cp312-macosx_10_13_x86_64.whl", hash = "sha256:4b60580e829091e6f9238c848ea6750efed72140b91b048770b64e74fe04908b", size = 1650988 },
    { url = "https://files.pythonhosted.org/packages/13/f3/89aac8a83d73937ccd39bbe8fc6ac8860c11cfa0af5b1c96d081facac844/black-25.1.0-cp312-cp312-macosx_11_0_arm64.whl", hash = "sha256:1e2978f6df243b155ef5fa7e558a43037c3079093ed5d10fd84c43900f2d8ecc", size = 1453985 },
    { url = "https://files.pythonhosted.org/packages/6f/22/b99efca33f1f3a1d2552c714b1e1b5ae92efac6c43e790ad539a163d1754/black-25.1.0-cp312-cp312-manylinux_2_17_x86_64.manylinux2014_x86_64.manylinux_2_28_x86_64.whl", hash = "sha256:3b48735872ec535027d979e8dcb20bf4f70b5ac75a8ea99f127c106a7d7aba9f", size = 1783816 },
    { url = "https://files.pythonhosted.org/packages/18/7e/a27c3ad3822b6f2e0e00d63d58ff6299a99a5b3aee69fa77cd4b0076b261/black-25.1.0-cp312-cp312-win_amd64.whl", hash = "sha256:ea0213189960bda9cf99be5b8c8ce66bb054af5e9e861249cd23471bd7b0b3ba", size = 1440860 },
    { url = "https://files.pythonhosted.org/packages/98/87/0edf98916640efa5d0696e1abb0a8357b52e69e82322628f25bf14d263d1/black-25.1.0-cp313-cp313-macosx_10_13_x86_64.whl", hash = "sha256:8f0b18a02996a836cc9c9c78e5babec10930862827b1b724ddfe98ccf2f2fe4f", size = 1650673 },
    { url = "https://files.pythonhosted.org/packages/52/e5/f7bf17207cf87fa6e9b676576749c6b6ed0d70f179a3d812c997870291c3/black-25.1.0-cp313-cp313-macosx_11_0_arm64.whl", hash = "sha256:afebb7098bfbc70037a053b91ae8437c3857482d3a690fefc03e9ff7aa9a5fd3", size = 1453190 },
    { url = "https://files.pythonhosted.org/packages/e3/ee/adda3d46d4a9120772fae6de454c8495603c37c4c3b9c60f25b1ab6401fe/black-25.1.0-cp313-cp313-manylinux_2_17_x86_64.manylinux2014_x86_64.manylinux_2_28_x86_64.whl", hash = "sha256:030b9759066a4ee5e5aca28c3c77f9c64789cdd4de8ac1df642c40b708be6171", size = 1782926 },
    { url = "https://files.pythonhosted.org/packages/cc/64/94eb5f45dcb997d2082f097a3944cfc7fe87e071907f677e80788a2d7b7a/black-25.1.0-cp313-cp313-win_amd64.whl", hash = "sha256:a22f402b410566e2d1c950708c77ebf5ebd5d0d88a6a2e87c86d9fb48afa0d18", size = 1442613 },
    { url = "https://files.pythonhosted.org/packages/d3/b6/ae7507470a4830dbbfe875c701e84a4a5fb9183d1497834871a715716a92/black-25.1.0-cp39-cp39-macosx_10_9_x86_64.whl", hash = "sha256:a1ee0a0c330f7b5130ce0caed9936a904793576ef4d2b98c40835d6a65afa6a0", size = 1628593 },
    { url = "https://files.pythonhosted.org/packages/24/c1/ae36fa59a59f9363017ed397750a0cd79a470490860bc7713967d89cdd31/black-25.1.0-cp39-cp39-macosx_11_0_arm64.whl", hash = "sha256:f3df5f1bf91d36002b0a75389ca8663510cf0531cca8aa5c1ef695b46d98655f", size = 1460000 },
    { url = "https://files.pythonhosted.org/packages/ac/b6/98f832e7a6c49aa3a464760c67c7856363aa644f2f3c74cf7d624168607e/black-25.1.0-cp39-cp39-manylinux_2_17_x86_64.manylinux2014_x86_64.manylinux_2_28_x86_64.whl", hash = "sha256:d9e6827d563a2c820772b32ce8a42828dc6790f095f441beef18f96aa6f8294e", size = 1765963 },
    { url = "https://files.pythonhosted.org/packages/ce/e9/2cb0a017eb7024f70e0d2e9bdb8c5a5b078c5740c7f8816065d06f04c557/black-25.1.0-cp39-cp39-win_amd64.whl", hash = "sha256:bacabb307dca5ebaf9c118d2d2f6903da0d62c9faa82bd21a33eecc319559355", size = 1419419 },
    { url = "https://files.pythonhosted.org/packages/09/71/54e999902aed72baf26bca0d50781b01838251a462612966e9fc4891eadd/black-25.1.0-py3-none-any.whl", hash = "sha256:95e8176dae143ba9097f351d174fdaf0ccd29efb414b362ae3fd72bf0f710717", size = 207646 },
]

[[package]]
name = "certifi"
version = "2025.4.26"
source = { registry = "https://pypi.org/simple" }
sdist = { url = "https://files.pythonhosted.org/packages/e8/9e/c05b3920a3b7d20d3d3310465f50348e5b3694f4f88c6daf736eef3024c4/certifi-2025.4.26.tar.gz", hash = "sha256:0a816057ea3cdefcef70270d2c515e4506bbc954f417fa5ade2021213bb8f0c6", size = 160705 }
wheels = [
    { url = "https://files.pythonhosted.org/packages/4a/7e/3db2bd1b1f9e95f7cddca6d6e75e2f2bd9f51b1246e546d88addca0106bd/certifi-2025.4.26-py3-none-any.whl", hash = "sha256:30350364dfe371162649852c63336a15c70c6510c2ad5015b21c2345311805f3", size = 159618 },
]

[[package]]
name = "cfgv"
version = "3.4.0"
source = { registry = "https://pypi.org/simple" }
sdist = { url = "https://files.pythonhosted.org/packages/11/74/539e56497d9bd1d484fd863dd69cbbfa653cd2aa27abfe35653494d85e94/cfgv-3.4.0.tar.gz", hash = "sha256:e52591d4c5f5dead8e0f673fb16db7949d2cfb3f7da4582893288f0ded8fe560", size = 7114 }
wheels = [
    { url = "https://files.pythonhosted.org/packages/c5/55/51844dd50c4fc7a33b653bfaba4c2456f06955289ca770a5dbd5fd267374/cfgv-3.4.0-py2.py3-none-any.whl", hash = "sha256:b7265b1f29fd3316bfcd2b330d63d024f2bfd8bcb8b0272f8e19a504856c48f9", size = 7249 },
]

[[package]]
name = "charset-normalizer"
version = "3.4.2"
source = { registry = "https://pypi.org/simple" }
sdist = { url = "https://files.pythonhosted.org/packages/e4/33/89c2ced2b67d1c2a61c19c6751aa8902d46ce3dacb23600a283619f5a12d/charset_normalizer-3.4.2.tar.gz", hash = "sha256:5baececa9ecba31eff645232d59845c07aa030f0c81ee70184a90d35099a0e63", size = 126367 }
wheels = [
    { url = "https://files.pythonhosted.org/packages/95/28/9901804da60055b406e1a1c5ba7aac1276fb77f1dde635aabfc7fd84b8ab/charset_normalizer-3.4.2-cp310-cp310-macosx_10_9_universal2.whl", hash = "sha256:7c48ed483eb946e6c04ccbe02c6b4d1d48e51944b6db70f697e089c193404941", size = 201818 },
    { url = "https://files.pythonhosted.org/packages/d9/9b/892a8c8af9110935e5adcbb06d9c6fe741b6bb02608c6513983048ba1a18/charset_normalizer-3.4.2-cp310-cp310-manylinux_2_17_aarch64.manylinux2014_aarch64.whl", hash = "sha256:b2d318c11350e10662026ad0eb71bb51c7812fc8590825304ae0bdd4ac283acd", size = 144649 },
    { url = "https://files.pythonhosted.org/packages/7b/a5/4179abd063ff6414223575e008593861d62abfc22455b5d1a44995b7c101/charset_normalizer-3.4.2-cp310-cp310-manylinux_2_17_ppc64le.manylinux2014_ppc64le.whl", hash = "sha256:9cbfacf36cb0ec2897ce0ebc5d08ca44213af24265bd56eca54bee7923c48fd6", size = 155045 },
    { url = "https://files.pythonhosted.org/packages/3b/95/bc08c7dfeddd26b4be8c8287b9bb055716f31077c8b0ea1cd09553794665/charset_normalizer-3.4.2-cp310-cp310-manylinux_2_17_s390x.manylinux2014_s390x.whl", hash = "sha256:18dd2e350387c87dabe711b86f83c9c78af772c748904d372ade190b5c7c9d4d", size = 147356 },
    { url = "https://files.pythonhosted.org/packages/a8/2d/7a5b635aa65284bf3eab7653e8b4151ab420ecbae918d3e359d1947b4d61/charset_normalizer-3.4.2-cp310-cp310-manylinux_2_17_x86_64.manylinux2014_x86_64.whl", hash = "sha256:8075c35cd58273fee266c58c0c9b670947c19df5fb98e7b66710e04ad4e9ff86", size = 149471 },
    { url = "https://files.pythonhosted.org/packages/ae/38/51fc6ac74251fd331a8cfdb7ec57beba8c23fd5493f1050f71c87ef77ed0/charset_normalizer-3.4.2-cp310-cp310-manylinux_2_5_i686.manylinux1_i686.manylinux_2_17_i686.manylinux2014_i686.whl", hash = "sha256:5bf4545e3b962767e5c06fe1738f951f77d27967cb2caa64c28be7c4563e162c", size = 151317 },
    { url = "https://files.pythonhosted.org/packages/b7/17/edee1e32215ee6e9e46c3e482645b46575a44a2d72c7dfd49e49f60ce6bf/charset_normalizer-3.4.2-cp310-cp310-musllinux_1_2_aarch64.whl", hash = "sha256:7a6ab32f7210554a96cd9e33abe3ddd86732beeafc7a28e9955cdf22ffadbab0", size = 146368 },
    { url = "https://files.pythonhosted.org/packages/26/2c/ea3e66f2b5f21fd00b2825c94cafb8c326ea6240cd80a91eb09e4a285830/charset_normalizer-3.4.2-cp310-cp310-musllinux_1_2_i686.whl", hash = "sha256:b33de11b92e9f75a2b545d6e9b6f37e398d86c3e9e9653c4864eb7e89c5773ef", size = 154491 },
    { url = "https://files.pythonhosted.org/packages/52/47/7be7fa972422ad062e909fd62460d45c3ef4c141805b7078dbab15904ff7/charset_normalizer-3.4.2-cp310-cp310-musllinux_1_2_ppc64le.whl", hash = "sha256:8755483f3c00d6c9a77f490c17e6ab0c8729e39e6390328e42521ef175380ae6", size = 157695 },
    { url = "https://files.pythonhosted.org/packages/2f/42/9f02c194da282b2b340f28e5fb60762de1151387a36842a92b533685c61e/charset_normalizer-3.4.2-cp310-cp310-musllinux_1_2_s390x.whl", hash = "sha256:68a328e5f55ec37c57f19ebb1fdc56a248db2e3e9ad769919a58672958e8f366", size = 154849 },
    { url = "https://files.pythonhosted.org/packages/67/44/89cacd6628f31fb0b63201a618049be4be2a7435a31b55b5eb1c3674547a/charset_normalizer-3.4.2-cp310-cp310-musllinux_1_2_x86_64.whl", hash = "sha256:21b2899062867b0e1fde9b724f8aecb1af14f2778d69aacd1a5a1853a597a5db", size = 150091 },
    { url = "https://files.pythonhosted.org/packages/1f/79/4b8da9f712bc079c0f16b6d67b099b0b8d808c2292c937f267d816ec5ecc/charset_normalizer-3.4.2-cp310-cp310-win32.whl", hash = "sha256:e8082b26888e2f8b36a042a58307d5b917ef2b1cacab921ad3323ef91901c71a", size = 98445 },
    { url = "https://files.pythonhosted.org/packages/7d/d7/96970afb4fb66497a40761cdf7bd4f6fca0fc7bafde3a84f836c1f57a926/charset_normalizer-3.4.2-cp310-cp310-win_amd64.whl", hash = "sha256:f69a27e45c43520f5487f27627059b64aaf160415589230992cec34c5e18a509", size = 105782 },
    { url = "https://files.pythonhosted.org/packages/05/85/4c40d00dcc6284a1c1ad5de5e0996b06f39d8232f1031cd23c2f5c07ee86/charset_normalizer-3.4.2-cp311-cp311-macosx_10_9_universal2.whl", hash = "sha256:be1e352acbe3c78727a16a455126d9ff83ea2dfdcbc83148d2982305a04714c2", size = 198794 },
    { url = "https://files.pythonhosted.org/packages/41/d9/7a6c0b9db952598e97e93cbdfcb91bacd89b9b88c7c983250a77c008703c/charset_normalizer-3.4.2-cp311-cp311-manylinux_2_17_aarch64.manylinux2014_aarch64.whl", hash = "sha256:aa88ca0b1932e93f2d961bf3addbb2db902198dca337d88c89e1559e066e7645", size = 142846 },
    { url = "https://files.pythonhosted.org/packages/66/82/a37989cda2ace7e37f36c1a8ed16c58cf48965a79c2142713244bf945c89/charset_normalizer-3.4.2-cp311-cp311-manylinux_2_17_ppc64le.manylinux2014_ppc64le.whl", hash = "sha256:d524ba3f1581b35c03cb42beebab4a13e6cdad7b36246bd22541fa585a56cccd", size = 153350 },
    { url = "https://files.pythonhosted.org/packages/df/68/a576b31b694d07b53807269d05ec3f6f1093e9545e8607121995ba7a8313/charset_normalizer-3.4.2-cp311-cp311-manylinux_2_17_s390x.manylinux2014_s390x.whl", hash = "sha256:28a1005facc94196e1fb3e82a3d442a9d9110b8434fc1ded7a24a2983c9888d8", size = 145657 },
    { url = "https://files.pythonhosted.org/packages/92/9b/ad67f03d74554bed3aefd56fe836e1623a50780f7c998d00ca128924a499/charset_normalizer-3.4.2-cp311-cp311-manylinux_2_17_x86_64.manylinux2014_x86_64.whl", hash = "sha256:fdb20a30fe1175ecabed17cbf7812f7b804b8a315a25f24678bcdf120a90077f", size = 147260 },
    { url = "https://files.pythonhosted.org/packages/a6/e6/8aebae25e328160b20e31a7e9929b1578bbdc7f42e66f46595a432f8539e/charset_normalizer-3.4.2-cp311-cp311-manylinux_2_5_i686.manylinux1_i686.manylinux_2_17_i686.manylinux2014_i686.whl", hash = "sha256:0f5d9ed7f254402c9e7d35d2f5972c9bbea9040e99cd2861bd77dc68263277c7", size = 149164 },
    { url = "https://files.pythonhosted.org/packages/8b/f2/b3c2f07dbcc248805f10e67a0262c93308cfa149a4cd3d1fe01f593e5fd2/charset_normalizer-3.4.2-cp311-cp311-musllinux_1_2_aarch64.whl", hash = "sha256:efd387a49825780ff861998cd959767800d54f8308936b21025326de4b5a42b9", size = 144571 },
    { url = "https://files.pythonhosted.org/packages/60/5b/c3f3a94bc345bc211622ea59b4bed9ae63c00920e2e8f11824aa5708e8b7/charset_normalizer-3.4.2-cp311-cp311-musllinux_1_2_i686.whl", hash = "sha256:f0aa37f3c979cf2546b73e8222bbfa3dc07a641585340179d768068e3455e544", size = 151952 },
    { url = "https://files.pythonhosted.org/packages/e2/4d/ff460c8b474122334c2fa394a3f99a04cf11c646da895f81402ae54f5c42/charset_normalizer-3.4.2-cp311-cp311-musllinux_1_2_ppc64le.whl", hash = "sha256:e70e990b2137b29dc5564715de1e12701815dacc1d056308e2b17e9095372a82", size = 155959 },
    { url = "https://files.pythonhosted.org/packages/a2/2b/b964c6a2fda88611a1fe3d4c400d39c66a42d6c169c924818c848f922415/charset_normalizer-3.4.2-cp311-cp311-musllinux_1_2_s390x.whl", hash = "sha256:0c8c57f84ccfc871a48a47321cfa49ae1df56cd1d965a09abe84066f6853b9c0", size = 153030 },
    { url = "https://files.pythonhosted.org/packages/59/2e/d3b9811db26a5ebf444bc0fa4f4be5aa6d76fc6e1c0fd537b16c14e849b6/charset_normalizer-3.4.2-cp311-cp311-musllinux_1_2_x86_64.whl", hash = "sha256:6b66f92b17849b85cad91259efc341dce9c1af48e2173bf38a85c6329f1033e5", size = 148015 },
    { url = "https://files.pythonhosted.org/packages/90/07/c5fd7c11eafd561bb51220d600a788f1c8d77c5eef37ee49454cc5c35575/charset_normalizer-3.4.2-cp311-cp311-win32.whl", hash = "sha256:daac4765328a919a805fa5e2720f3e94767abd632ae410a9062dff5412bae65a", size = 98106 },
    { url = "https://files.pythonhosted.org/packages/a8/05/5e33dbef7e2f773d672b6d79f10ec633d4a71cd96db6673625838a4fd532/charset_normalizer-3.4.2-cp311-cp311-win_amd64.whl", hash = "sha256:e53efc7c7cee4c1e70661e2e112ca46a575f90ed9ae3fef200f2a25e954f4b28", size = 105402 },
    { url = "https://files.pythonhosted.org/packages/d7/a4/37f4d6035c89cac7930395a35cc0f1b872e652eaafb76a6075943754f095/charset_normalizer-3.4.2-cp312-cp312-macosx_10_13_universal2.whl", hash = "sha256:0c29de6a1a95f24b9a1aa7aefd27d2487263f00dfd55a77719b530788f75cff7", size = 199936 },
    { url = "https://files.pythonhosted.org/packages/ee/8a/1a5e33b73e0d9287274f899d967907cd0bf9c343e651755d9307e0dbf2b3/charset_normalizer-3.4.2-cp312-cp312-manylinux_2_17_aarch64.manylinux2014_aarch64.whl", hash = "sha256:cddf7bd982eaa998934a91f69d182aec997c6c468898efe6679af88283b498d3", size = 143790 },
    { url = "https://files.pythonhosted.org/packages/66/52/59521f1d8e6ab1482164fa21409c5ef44da3e9f653c13ba71becdd98dec3/charset_normalizer-3.4.2-cp312-cp312-manylinux_2_17_ppc64le.manylinux2014_ppc64le.whl", hash = "sha256:fcbe676a55d7445b22c10967bceaaf0ee69407fbe0ece4d032b6eb8d4565982a", size = 153924 },
    { url = "https://files.pythonhosted.org/packages/86/2d/fb55fdf41964ec782febbf33cb64be480a6b8f16ded2dbe8db27a405c09f/charset_normalizer-3.4.2-cp312-cp312-manylinux_2_17_s390x.manylinux2014_s390x.whl", hash = "sha256:d41c4d287cfc69060fa91cae9683eacffad989f1a10811995fa309df656ec214", size = 146626 },
    { url = "https://files.pythonhosted.org/packages/8c/73/6ede2ec59bce19b3edf4209d70004253ec5f4e319f9a2e3f2f15601ed5f7/charset_normalizer-3.4.2-cp312-cp312-manylinux_2_17_x86_64.manylinux2014_x86_64.whl", hash = "sha256:4e594135de17ab3866138f496755f302b72157d115086d100c3f19370839dd3a", size = 148567 },
    { url = "https://files.pythonhosted.org/packages/09/14/957d03c6dc343c04904530b6bef4e5efae5ec7d7990a7cbb868e4595ee30/charset_normalizer-3.4.2-cp312-cp312-manylinux_2_5_i686.manylinux1_i686.manylinux_2_17_i686.manylinux2014_i686.whl", hash = "sha256:cf713fe9a71ef6fd5adf7a79670135081cd4431c2943864757f0fa3a65b1fafd", size = 150957 },
    { url = "https://files.pythonhosted.org/packages/0d/c8/8174d0e5c10ccebdcb1b53cc959591c4c722a3ad92461a273e86b9f5a302/charset_normalizer-3.4.2-cp312-cp312-musllinux_1_2_aarch64.whl", hash = "sha256:a370b3e078e418187da8c3674eddb9d983ec09445c99a3a263c2011993522981", size = 145408 },
    { url = "https://files.pythonhosted.org/packages/58/aa/8904b84bc8084ac19dc52feb4f5952c6df03ffb460a887b42615ee1382e8/charset_normalizer-3.4.2-cp312-cp312-musllinux_1_2_i686.whl", hash = "sha256:a955b438e62efdf7e0b7b52a64dc5c3396e2634baa62471768a64bc2adb73d5c", size = 153399 },
    { url = "https://files.pythonhosted.org/packages/c2/26/89ee1f0e264d201cb65cf054aca6038c03b1a0c6b4ae998070392a3ce605/charset_normalizer-3.4.2-cp312-cp312-musllinux_1_2_ppc64le.whl", hash = "sha256:7222ffd5e4de8e57e03ce2cef95a4c43c98fcb72ad86909abdfc2c17d227fc1b", size = 156815 },
    { url = "https://files.pythonhosted.org/packages/fd/07/68e95b4b345bad3dbbd3a8681737b4338ff2c9df29856a6d6d23ac4c73cb/charset_normalizer-3.4.2-cp312-cp312-musllinux_1_2_s390x.whl", hash = "sha256:bee093bf902e1d8fc0ac143c88902c3dfc8941f7ea1d6a8dd2bcb786d33db03d", size = 154537 },
    { url = "https://files.pythonhosted.org/packages/77/1a/5eefc0ce04affb98af07bc05f3bac9094513c0e23b0562d64af46a06aae4/charset_normalizer-3.4.2-cp312-cp312-musllinux_1_2_x86_64.whl", hash = "sha256:dedb8adb91d11846ee08bec4c8236c8549ac721c245678282dcb06b221aab59f", size = 149565 },
    { url = "https://files.pythonhosted.org/packages/37/a0/2410e5e6032a174c95e0806b1a6585eb21e12f445ebe239fac441995226a/charset_normalizer-3.4.2-cp312-cp312-win32.whl", hash = "sha256:db4c7bf0e07fc3b7d89ac2a5880a6a8062056801b83ff56d8464b70f65482b6c", size = 98357 },
    { url = "https://files.pythonhosted.org/packages/6c/4f/c02d5c493967af3eda9c771ad4d2bbc8df6f99ddbeb37ceea6e8716a32bc/charset_normalizer-3.4.2-cp312-cp312-win_amd64.whl", hash = "sha256:5a9979887252a82fefd3d3ed2a8e3b937a7a809f65dcb1e068b090e165bbe99e", size = 105776 },
    { url = "https://files.pythonhosted.org/packages/ea/12/a93df3366ed32db1d907d7593a94f1fe6293903e3e92967bebd6950ed12c/charset_normalizer-3.4.2-cp313-cp313-macosx_10_13_universal2.whl", hash = "sha256:926ca93accd5d36ccdabd803392ddc3e03e6d4cd1cf17deff3b989ab8e9dbcf0", size = 199622 },
    { url = "https://files.pythonhosted.org/packages/04/93/bf204e6f344c39d9937d3c13c8cd5bbfc266472e51fc8c07cb7f64fcd2de/charset_normalizer-3.4.2-cp313-cp313-manylinux_2_17_aarch64.manylinux2014_aarch64.whl", hash = "sha256:eba9904b0f38a143592d9fc0e19e2df0fa2e41c3c3745554761c5f6447eedabf", size = 143435 },
    { url = "https://files.pythonhosted.org/packages/22/2a/ea8a2095b0bafa6c5b5a55ffdc2f924455233ee7b91c69b7edfcc9e02284/charset_normalizer-3.4.2-cp313-cp313-manylinux_2_17_ppc64le.manylinux2014_ppc64le.whl", hash = "sha256:3fddb7e2c84ac87ac3a947cb4e66d143ca5863ef48e4a5ecb83bd48619e4634e", size = 153653 },
    { url = "https://files.pythonhosted.org/packages/b6/57/1b090ff183d13cef485dfbe272e2fe57622a76694061353c59da52c9a659/charset_normalizer-3.4.2-cp313-cp313-manylinux_2_17_s390x.manylinux2014_s390x.whl", hash = "sha256:98f862da73774290f251b9df8d11161b6cf25b599a66baf087c1ffe340e9bfd1", size = 146231 },
    { url = "https://files.pythonhosted.org/packages/e2/28/ffc026b26f441fc67bd21ab7f03b313ab3fe46714a14b516f931abe1a2d8/charset_normalizer-3.4.2-cp313-cp313-manylinux_2_17_x86_64.manylinux2014_x86_64.whl", hash = "sha256:6c9379d65defcab82d07b2a9dfbfc2e95bc8fe0ebb1b176a3190230a3ef0e07c", size = 148243 },
    { url = "https://files.pythonhosted.org/packages/c0/0f/9abe9bd191629c33e69e47c6ef45ef99773320e9ad8e9cb08b8ab4a8d4cb/charset_normalizer-3.4.2-cp313-cp313-manylinux_2_5_i686.manylinux1_i686.manylinux_2_17_i686.manylinux2014_i686.whl", hash = "sha256:e635b87f01ebc977342e2697d05b56632f5f879a4f15955dfe8cef2448b51691", size = 150442 },
    { url = "https://files.pythonhosted.org/packages/67/7c/a123bbcedca91d5916c056407f89a7f5e8fdfce12ba825d7d6b9954a1a3c/charset_normalizer-3.4.2-cp313-cp313-musllinux_1_2_aarch64.whl", hash = "sha256:1c95a1e2902a8b722868587c0e1184ad5c55631de5afc0eb96bc4b0d738092c0", size = 145147 },
    { url = "https://files.pythonhosted.org/packages/ec/fe/1ac556fa4899d967b83e9893788e86b6af4d83e4726511eaaad035e36595/charset_normalizer-3.4.2-cp313-cp313-musllinux_1_2_i686.whl", hash = "sha256:ef8de666d6179b009dce7bcb2ad4c4a779f113f12caf8dc77f0162c29d20490b", size = 153057 },
    { url = "https://files.pythonhosted.org/packages/2b/ff/acfc0b0a70b19e3e54febdd5301a98b72fa07635e56f24f60502e954c461/charset_normalizer-3.4.2-cp313-cp313-musllinux_1_2_ppc64le.whl", hash = "sha256:32fc0341d72e0f73f80acb0a2c94216bd704f4f0bce10aedea38f30502b271ff", size = 156454 },
    { url = "https://files.pythonhosted.org/packages/92/08/95b458ce9c740d0645feb0e96cea1f5ec946ea9c580a94adfe0b617f3573/charset_normalizer-3.4.2-cp313-cp313-musllinux_1_2_s390x.whl", hash = "sha256:289200a18fa698949d2b39c671c2cc7a24d44096784e76614899a7ccf2574b7b", size = 154174 },
    { url = "https://files.pythonhosted.org/packages/78/be/8392efc43487ac051eee6c36d5fbd63032d78f7728cb37aebcc98191f1ff/charset_normalizer-3.4.2-cp313-cp313-musllinux_1_2_x86_64.whl", hash = "sha256:4a476b06fbcf359ad25d34a057b7219281286ae2477cc5ff5e3f70a246971148", size = 149166 },
    { url = "https://files.pythonhosted.org/packages/44/96/392abd49b094d30b91d9fbda6a69519e95802250b777841cf3bda8fe136c/charset_normalizer-3.4.2-cp313-cp313-win32.whl", hash = "sha256:aaeeb6a479c7667fbe1099af9617c83aaca22182d6cf8c53966491a0f1b7ffb7", size = 98064 },
    { url = "https://files.pythonhosted.org/packages/e9/b0/0200da600134e001d91851ddc797809e2fe0ea72de90e09bec5a2fbdaccb/charset_normalizer-3.4.2-cp313-cp313-win_amd64.whl", hash = "sha256:aa6af9e7d59f9c12b33ae4e9450619cf2488e2bbe9b44030905877f0b2324980", size = 105641 },
    { url = "https://files.pythonhosted.org/packages/28/f8/dfb01ff6cc9af38552c69c9027501ff5a5117c4cc18dcd27cb5259fa1888/charset_normalizer-3.4.2-cp39-cp39-macosx_10_9_universal2.whl", hash = "sha256:005fa3432484527f9732ebd315da8da8001593e2cf46a3d817669f062c3d9ed4", size = 201671 },
    { url = "https://files.pythonhosted.org/packages/32/fb/74e26ee556a9dbfe3bd264289b67be1e6d616329403036f6507bb9f3f29c/charset_normalizer-3.4.2-cp39-cp39-manylinux_2_17_aarch64.manylinux2014_aarch64.whl", hash = "sha256:e92fca20c46e9f5e1bb485887d074918b13543b1c2a1185e69bb8d17ab6236a7", size = 144744 },
    { url = "https://files.pythonhosted.org/packages/ad/06/8499ee5aa7addc6f6d72e068691826ff093329fe59891e83b092ae4c851c/charset_normalizer-3.4.2-cp39-cp39-manylinux_2_17_ppc64le.manylinux2014_ppc64le.whl", hash = "sha256:50bf98d5e563b83cc29471fa114366e6806bc06bc7a25fd59641e41445327836", size = 154993 },
    { url = "https://files.pythonhosted.org/packages/f1/a2/5e4c187680728219254ef107a6949c60ee0e9a916a5dadb148c7ae82459c/charset_normalizer-3.4.2-cp39-cp39-manylinux_2_17_s390x.manylinux2014_s390x.whl", hash = "sha256:721c76e84fe669be19c5791da68232ca2e05ba5185575086e384352e2c309597", size = 147382 },
    { url = "https://files.pythonhosted.org/packages/4c/fe/56aca740dda674f0cc1ba1418c4d84534be51f639b5f98f538b332dc9a95/charset_normalizer-3.4.2-cp39-cp39-manylinux_2_17_x86_64.manylinux2014_x86_64.whl", hash = "sha256:82d8fd25b7f4675d0c47cf95b594d4e7b158aca33b76aa63d07186e13c0e0ab7", size = 149536 },
    { url = "https://files.pythonhosted.org/packages/53/13/db2e7779f892386b589173dd689c1b1e304621c5792046edd8a978cbf9e0/charset_normalizer-3.4.2-cp39-cp39-manylinux_2_5_i686.manylinux1_i686.manylinux_2_17_i686.manylinux2014_i686.whl", hash = "sha256:b3daeac64d5b371dea99714f08ffc2c208522ec6b06fbc7866a450dd446f5c0f", size = 151349 },
    { url = "https://files.pythonhosted.org/packages/69/35/e52ab9a276186f729bce7a0638585d2982f50402046e4b0faa5d2c3ef2da/charset_normalizer-3.4.2-cp39-cp39-musllinux_1_2_aarch64.whl", hash = "sha256:dccab8d5fa1ef9bfba0590ecf4d46df048d18ffe3eec01eeb73a42e0d9e7a8ba", size = 146365 },
    { url = "https://files.pythonhosted.org/packages/a6/d8/af7333f732fc2e7635867d56cb7c349c28c7094910c72267586947561b4b/charset_normalizer-3.4.2-cp39-cp39-musllinux_1_2_i686.whl", hash = "sha256:aaf27faa992bfee0264dc1f03f4c75e9fcdda66a519db6b957a3f826e285cf12", size = 154499 },
    { url = "https://files.pythonhosted.org/packages/7a/3d/a5b2e48acef264d71e036ff30bcc49e51bde80219bb628ba3e00cf59baac/charset_normalizer-3.4.2-cp39-cp39-musllinux_1_2_ppc64le.whl", hash = "sha256:eb30abc20df9ab0814b5a2524f23d75dcf83cde762c161917a2b4b7b55b1e518", size = 157735 },
    { url = "https://files.pythonhosted.org/packages/85/d8/23e2c112532a29f3eef374375a8684a4f3b8e784f62b01da931186f43494/charset_normalizer-3.4.2-cp39-cp39-musllinux_1_2_s390x.whl", hash = "sha256:c72fbbe68c6f32f251bdc08b8611c7b3060612236e960ef848e0a517ddbe76c5", size = 154786 },
    { url = "https://files.pythonhosted.org/packages/c7/57/93e0169f08ecc20fe82d12254a200dfaceddc1c12a4077bf454ecc597e33/charset_normalizer-3.4.2-cp39-cp39-musllinux_1_2_x86_64.whl", hash = "sha256:982bb1e8b4ffda883b3d0a521e23abcd6fd17418f6d2c4118d257a10199c0ce3", size = 150203 },
    { url = "https://files.pythonhosted.org/packages/2c/9d/9bf2b005138e7e060d7ebdec7503d0ef3240141587651f4b445bdf7286c2/charset_normalizer-3.4.2-cp39-cp39-win32.whl", hash = "sha256:43e0933a0eff183ee85833f341ec567c0980dae57c464d8a508e1b2ceb336471", size = 98436 },
    { url = "https://files.pythonhosted.org/packages/6d/24/5849d46cf4311bbf21b424c443b09b459f5b436b1558c04e45dbb7cc478b/charset_normalizer-3.4.2-cp39-cp39-win_amd64.whl", hash = "sha256:d11b54acf878eef558599658b0ffca78138c8c3655cf4f3a4a673c437e67732e", size = 105772 },
    { url = "https://files.pythonhosted.org/packages/20/94/c5790835a017658cbfabd07f3bfb549140c3ac458cfc196323996b10095a/charset_normalizer-3.4.2-py3-none-any.whl", hash = "sha256:7f56930ab0abd1c45cd15be65cc741c28b1c9a34876ce8c17a2fa107810c0af0", size = 52626 },
]

[[package]]
name = "click"
version = "8.1.8"
source = { registry = "https://pypi.org/simple" }
resolution-markers = [
    "python_full_version < '3.10'",
]
dependencies = [
    { name = "colorama", marker = "python_full_version < '3.10' and sys_platform == 'win32'" },
]
sdist = { url = "https://files.pythonhosted.org/packages/b9/2e/0090cbf739cee7d23781ad4b89a9894a41538e4fcf4c31dcdd705b78eb8b/click-8.1.8.tar.gz", hash = "sha256:ed53c9d8990d83c2a27deae68e4ee337473f6330c040a31d4225c9574d16096a", size = 226593 }
wheels = [
    { url = "https://files.pythonhosted.org/packages/7e/d4/7ebdbd03970677812aac39c869717059dbb71a4cfc033ca6e5221787892c/click-8.1.8-py3-none-any.whl", hash = "sha256:63c132bbbed01578a06712a2d1f497bb62d9c1c0d329b7903a866228027263b2", size = 98188 },
]

[[package]]
name = "click"
version = "8.2.0"
source = { registry = "https://pypi.org/simple" }
resolution-markers = [
    "python_full_version >= '3.12'",
    "python_full_version == '3.11.*'",
    "python_full_version == '3.10.*'",
]
dependencies = [
    { name = "colorama", marker = "python_full_version >= '3.10' and sys_platform == 'win32'" },
]
sdist = { url = "https://files.pythonhosted.org/packages/cd/0f/62ca20172d4f87d93cf89665fbaedcd560ac48b465bd1d92bfc7ea6b0a41/click-8.2.0.tar.gz", hash = "sha256:f5452aeddd9988eefa20f90f05ab66f17fce1ee2a36907fd30b05bbb5953814d", size = 235857 }
wheels = [
    { url = "https://files.pythonhosted.org/packages/a2/58/1f37bf81e3c689cc74ffa42102fa8915b59085f54a6e4a80bc6265c0f6bf/click-8.2.0-py3-none-any.whl", hash = "sha256:6b303f0b2aa85f1cb4e5303078fadcbcd4e476f114fab9b5007005711839325c", size = 102156 },
]

[[package]]
name = "colorama"
version = "0.4.6"
source = { registry = "https://pypi.org/simple" }
sdist = { url = "https://files.pythonhosted.org/packages/d8/53/6f443c9a4a8358a93a6792e2acffb9d9d5cb0a5cfd8802644b7b1c9a02e4/colorama-0.4.6.tar.gz", hash = "sha256:08695f5cb7ed6e0531a20572697297273c47b8cae5a63ffc6d6ed5c201be6e44", size = 27697 }
wheels = [
    { url = "https://files.pythonhosted.org/packages/d1/d6/3965ed04c63042e047cb6a3e6ed1a63a35087b6a609aa3a15ed8ac56c221/colorama-0.4.6-py2.py3-none-any.whl", hash = "sha256:4f1d9991f5acc0ca119f9d443620b77f9d6b33703e51011c16baf57afb285fc6", size = 25335 },
]

[[package]]
name = "coverage"
version = "7.8.0"
source = { registry = "https://pypi.org/simple" }
sdist = { url = "https://files.pythonhosted.org/packages/19/4f/2251e65033ed2ce1e68f00f91a0294e0f80c80ae8c3ebbe2f12828c4cd53/coverage-7.8.0.tar.gz", hash = "sha256:7a3d62b3b03b4b6fd41a085f3574874cf946cb4604d2b4d3e8dca8cd570ca501", size = 811872 }
wheels = [
    { url = "https://files.pythonhosted.org/packages/78/01/1c5e6ee4ebaaa5e079db933a9a45f61172048c7efa06648445821a201084/coverage-7.8.0-cp310-cp310-macosx_10_9_x86_64.whl", hash = "sha256:2931f66991175369859b5fd58529cd4b73582461877ecfd859b6549869287ffe", size = 211379 },
    { url = "https://files.pythonhosted.org/packages/e9/16/a463389f5ff916963471f7c13585e5f38c6814607306b3cb4d6b4cf13384/coverage-7.8.0-cp310-cp310-macosx_11_0_arm64.whl", hash = "sha256:52a523153c568d2c0ef8826f6cc23031dc86cffb8c6aeab92c4ff776e7951b28", size = 211814 },
    { url = "https://files.pythonhosted.org/packages/b8/b1/77062b0393f54d79064dfb72d2da402657d7c569cfbc724d56ac0f9c67ed/coverage-7.8.0-cp310-cp310-manylinux_2_17_aarch64.manylinux2014_aarch64.whl", hash = "sha256:5c8a5c139aae4c35cbd7cadca1df02ea8cf28a911534fc1b0456acb0b14234f3", size = 240937 },
    { url = "https://files.pythonhosted.org/packages/d7/54/c7b00a23150083c124e908c352db03bcd33375494a4beb0c6d79b35448b9/coverage-7.8.0-cp310-cp310-manylinux_2_5_i686.manylinux1_i686.manylinux_2_17_i686.manylinux2014_i686.whl", hash = "sha256:5a26c0c795c3e0b63ec7da6efded5f0bc856d7c0b24b2ac84b4d1d7bc578d676", size = 238849 },
    { url = "https://files.pythonhosted.org/packages/f7/ec/a6b7cfebd34e7b49f844788fda94713035372b5200c23088e3bbafb30970/coverage-7.8.0-cp310-cp310-manylinux_2_5_x86_64.manylinux1_x86_64.manylinux_2_17_x86_64.manylinux2014_x86_64.whl", hash = "sha256:821f7bcbaa84318287115d54becb1915eece6918136c6f91045bb84e2f88739d", size = 239986 },
    { url = "https://files.pythonhosted.org/packages/21/8c/c965ecef8af54e6d9b11bfbba85d4f6a319399f5f724798498387f3209eb/coverage-7.8.0-cp310-cp310-musllinux_1_2_aarch64.whl", hash = "sha256:a321c61477ff8ee705b8a5fed370b5710c56b3a52d17b983d9215861e37b642a", size = 239896 },
    { url = "https://files.pythonhosted.org/packages/40/83/070550273fb4c480efa8381735969cb403fa8fd1626d74865bfaf9e4d903/coverage-7.8.0-cp310-cp310-musllinux_1_2_i686.whl", hash = "sha256:ed2144b8a78f9d94d9515963ed273d620e07846acd5d4b0a642d4849e8d91a0c", size = 238613 },
    { url = "https://files.pythonhosted.org/packages/07/76/fbb2540495b01d996d38e9f8897b861afed356be01160ab4e25471f4fed1/coverage-7.8.0-cp310-cp310-musllinux_1_2_x86_64.whl", hash = "sha256:042e7841a26498fff7a37d6fda770d17519982f5b7d8bf5278d140b67b61095f", size = 238909 },
    { url = "https://files.pythonhosted.org/packages/a3/7e/76d604db640b7d4a86e5dd730b73e96e12a8185f22b5d0799025121f4dcb/coverage-7.8.0-cp310-cp310-win32.whl", hash = "sha256:f9983d01d7705b2d1f7a95e10bbe4091fabc03a46881a256c2787637b087003f", size = 213948 },
    { url = "https://files.pythonhosted.org/packages/5c/a7/f8ce4aafb4a12ab475b56c76a71a40f427740cf496c14e943ade72e25023/coverage-7.8.0-cp310-cp310-win_amd64.whl", hash = "sha256:5a570cd9bd20b85d1a0d7b009aaf6c110b52b5755c17be6962f8ccd65d1dbd23", size = 214844 },
    { url = "https://files.pythonhosted.org/packages/2b/77/074d201adb8383addae5784cb8e2dac60bb62bfdf28b2b10f3a3af2fda47/coverage-7.8.0-cp311-cp311-macosx_10_9_x86_64.whl", hash = "sha256:e7ac22a0bb2c7c49f441f7a6d46c9c80d96e56f5a8bc6972529ed43c8b694e27", size = 211493 },
    { url = "https://files.pythonhosted.org/packages/a9/89/7a8efe585750fe59b48d09f871f0e0c028a7b10722b2172dfe021fa2fdd4/coverage-7.8.0-cp311-cp311-macosx_11_0_arm64.whl", hash = "sha256:bf13d564d310c156d1c8e53877baf2993fb3073b2fc9f69790ca6a732eb4bfea", size = 211921 },
    { url = "https://files.pythonhosted.org/packages/e9/ef/96a90c31d08a3f40c49dbe897df4f1fd51fb6583821a1a1c5ee30cc8f680/coverage-7.8.0-cp311-cp311-manylinux_2_17_aarch64.manylinux2014_aarch64.whl", hash = "sha256:a5761c70c017c1b0d21b0815a920ffb94a670c8d5d409d9b38857874c21f70d7", size = 244556 },
    { url = "https://files.pythonhosted.org/packages/89/97/dcd5c2ce72cee9d7b0ee8c89162c24972fb987a111b92d1a3d1d19100c61/coverage-7.8.0-cp311-cp311-manylinux_2_5_i686.manylinux1_i686.manylinux_2_17_i686.manylinux2014_i686.whl", hash = "sha256:e5ff52d790c7e1628241ffbcaeb33e07d14b007b6eb00a19320c7b8a7024c040", size = 242245 },
    { url = "https://files.pythonhosted.org/packages/b2/7b/b63cbb44096141ed435843bbb251558c8e05cc835c8da31ca6ffb26d44c0/coverage-7.8.0-cp311-cp311-manylinux_2_5_x86_64.manylinux1_x86_64.manylinux_2_17_x86_64.manylinux2014_x86_64.whl", hash = "sha256:d39fc4817fd67b3915256af5dda75fd4ee10621a3d484524487e33416c6f3543", size = 244032 },
    { url = "https://files.pythonhosted.org/packages/97/e3/7fa8c2c00a1ef530c2a42fa5df25a6971391f92739d83d67a4ee6dcf7a02/coverage-7.8.0-cp311-cp311-musllinux_1_2_aarch64.whl", hash = "sha256:b44674870709017e4b4036e3d0d6c17f06a0e6d4436422e0ad29b882c40697d2", size = 243679 },
    { url = "https://files.pythonhosted.org/packages/4f/b3/e0a59d8df9150c8a0c0841d55d6568f0a9195692136c44f3d21f1842c8f6/coverage-7.8.0-cp311-cp311-musllinux_1_2_i686.whl", hash = "sha256:8f99eb72bf27cbb167b636eb1726f590c00e1ad375002230607a844d9e9a2318", size = 241852 },
    { url = "https://files.pythonhosted.org/packages/9b/82/db347ccd57bcef150c173df2ade97976a8367a3be7160e303e43dd0c795f/coverage-7.8.0-cp311-cp311-musllinux_1_2_x86_64.whl", hash = "sha256:b571bf5341ba8c6bc02e0baeaf3b061ab993bf372d982ae509807e7f112554e9", size = 242389 },
    { url = "https://files.pythonhosted.org/packages/21/f6/3f7d7879ceb03923195d9ff294456241ed05815281f5254bc16ef71d6a20/coverage-7.8.0-cp311-cp311-win32.whl", hash = "sha256:e75a2ad7b647fd8046d58c3132d7eaf31b12d8a53c0e4b21fa9c4d23d6ee6d3c", size = 213997 },
    { url = "https://files.pythonhosted.org/packages/28/87/021189643e18ecf045dbe1e2071b2747901f229df302de01c998eeadf146/coverage-7.8.0-cp311-cp311-win_amd64.whl", hash = "sha256:3043ba1c88b2139126fc72cb48574b90e2e0546d4c78b5299317f61b7f718b78", size = 214911 },
    { url = "https://files.pythonhosted.org/packages/aa/12/4792669473297f7973518bec373a955e267deb4339286f882439b8535b39/coverage-7.8.0-cp312-cp312-macosx_10_13_x86_64.whl", hash = "sha256:bbb5cc845a0292e0c520656d19d7ce40e18d0e19b22cb3e0409135a575bf79fc", size = 211684 },
    { url = "https://files.pythonhosted.org/packages/be/e1/2a4ec273894000ebedd789e8f2fc3813fcaf486074f87fd1c5b2cb1c0a2b/coverage-7.8.0-cp312-cp312-macosx_11_0_arm64.whl", hash = "sha256:4dfd9a93db9e78666d178d4f08a5408aa3f2474ad4d0e0378ed5f2ef71640cb6", size = 211935 },
    { url = "https://files.pythonhosted.org/packages/f8/3a/7b14f6e4372786709a361729164125f6b7caf4024ce02e596c4a69bccb89/coverage-7.8.0-cp312-cp312-manylinux_2_17_aarch64.manylinux2014_aarch64.whl", hash = "sha256:f017a61399f13aa6d1039f75cd467be388d157cd81f1a119b9d9a68ba6f2830d", size = 245994 },
    { url = "https://files.pythonhosted.org/packages/54/80/039cc7f1f81dcbd01ea796d36d3797e60c106077e31fd1f526b85337d6a1/coverage-7.8.0-cp312-cp312-manylinux_2_5_i686.manylinux1_i686.manylinux_2_17_i686.manylinux2014_i686.whl", hash = "sha256:0915742f4c82208ebf47a2b154a5334155ed9ef9fe6190674b8a46c2fb89cb05", size = 242885 },
    { url = "https://files.pythonhosted.org/packages/10/e0/dc8355f992b6cc2f9dcd5ef6242b62a3f73264893bc09fbb08bfcab18eb4/coverage-7.8.0-cp312-cp312-manylinux_2_5_x86_64.manylinux1_x86_64.manylinux_2_17_x86_64.manylinux2014_x86_64.whl", hash = "sha256:8a40fcf208e021eb14b0fac6bdb045c0e0cab53105f93ba0d03fd934c956143a", size = 245142 },
    { url = "https://files.pythonhosted.org/packages/43/1b/33e313b22cf50f652becb94c6e7dae25d8f02e52e44db37a82de9ac357e8/coverage-7.8.0-cp312-cp312-musllinux_1_2_aarch64.whl", hash = "sha256:a1f406a8e0995d654b2ad87c62caf6befa767885301f3b8f6f73e6f3c31ec3a6", size = 244906 },
    { url = "https://files.pythonhosted.org/packages/05/08/c0a8048e942e7f918764ccc99503e2bccffba1c42568693ce6955860365e/coverage-7.8.0-cp312-cp312-musllinux_1_2_i686.whl", hash = "sha256:77af0f6447a582fdc7de5e06fa3757a3ef87769fbb0fdbdeba78c23049140a47", size = 243124 },
    { url = "https://files.pythonhosted.org/packages/5b/62/ea625b30623083c2aad645c9a6288ad9fc83d570f9adb913a2abdba562dd/coverage-7.8.0-cp312-cp312-musllinux_1_2_x86_64.whl", hash = "sha256:f2d32f95922927186c6dbc8bc60df0d186b6edb828d299ab10898ef3f40052fe", size = 244317 },
    { url = "https://files.pythonhosted.org/packages/62/cb/3871f13ee1130a6c8f020e2f71d9ed269e1e2124aa3374d2180ee451cee9/coverage-7.8.0-cp312-cp312-win32.whl", hash = "sha256:769773614e676f9d8e8a0980dd7740f09a6ea386d0f383db6821df07d0f08545", size = 214170 },
    { url = "https://files.pythonhosted.org/packages/88/26/69fe1193ab0bfa1eb7a7c0149a066123611baba029ebb448500abd8143f9/coverage-7.8.0-cp312-cp312-win_amd64.whl", hash = "sha256:e5d2b9be5b0693cf21eb4ce0ec8d211efb43966f6657807f6859aab3814f946b", size = 214969 },
    { url = "https://files.pythonhosted.org/packages/f3/21/87e9b97b568e223f3438d93072479c2f36cc9b3f6b9f7094b9d50232acc0/coverage-7.8.0-cp313-cp313-macosx_10_13_x86_64.whl", hash = "sha256:5ac46d0c2dd5820ce93943a501ac5f6548ea81594777ca585bf002aa8854cacd", size = 211708 },
    { url = "https://files.pythonhosted.org/packages/75/be/882d08b28a0d19c9c4c2e8a1c6ebe1f79c9c839eb46d4fca3bd3b34562b9/coverage-7.8.0-cp313-cp313-macosx_11_0_arm64.whl", hash = "sha256:771eb7587a0563ca5bb6f622b9ed7f9d07bd08900f7589b4febff05f469bea00", size = 211981 },
    { url = "https://files.pythonhosted.org/packages/7a/1d/ce99612ebd58082fbe3f8c66f6d8d5694976c76a0d474503fa70633ec77f/coverage-7.8.0-cp313-cp313-manylinux_2_17_aarch64.manylinux2014_aarch64.whl", hash = "sha256:42421e04069fb2cbcbca5a696c4050b84a43b05392679d4068acbe65449b5c64", size = 245495 },
    { url = "https://files.pythonhosted.org/packages/dc/8d/6115abe97df98db6b2bd76aae395fcc941d039a7acd25f741312ced9a78f/coverage-7.8.0-cp313-cp313-manylinux_2_5_i686.manylinux1_i686.manylinux_2_17_i686.manylinux2014_i686.whl", hash = "sha256:554fec1199d93ab30adaa751db68acec2b41c5602ac944bb19187cb9a41a8067", size = 242538 },
    { url = "https://files.pythonhosted.org/packages/cb/74/2f8cc196643b15bc096d60e073691dadb3dca48418f08bc78dd6e899383e/coverage-7.8.0-cp313-cp313-manylinux_2_5_x86_64.manylinux1_x86_64.manylinux_2_17_x86_64.manylinux2014_x86_64.whl", hash = "sha256:5aaeb00761f985007b38cf463b1d160a14a22c34eb3f6a39d9ad6fc27cb73008", size = 244561 },
    { url = "https://files.pythonhosted.org/packages/22/70/c10c77cd77970ac965734fe3419f2c98665f6e982744a9bfb0e749d298f4/coverage-7.8.0-cp313-cp313-musllinux_1_2_aarch64.whl", hash = "sha256:581a40c7b94921fffd6457ffe532259813fc68eb2bdda60fa8cc343414ce3733", size = 244633 },
    { url = "https://files.pythonhosted.org/packages/38/5a/4f7569d946a07c952688debee18c2bb9ab24f88027e3d71fd25dbc2f9dca/coverage-7.8.0-cp313-cp313-musllinux_1_2_i686.whl", hash = "sha256:f319bae0321bc838e205bf9e5bc28f0a3165f30c203b610f17ab5552cff90323", size = 242712 },
    { url = "https://files.pythonhosted.org/packages/bb/a1/03a43b33f50475a632a91ea8c127f7e35e53786dbe6781c25f19fd5a65f8/coverage-7.8.0-cp313-cp313-musllinux_1_2_x86_64.whl", hash = "sha256:04bfec25a8ef1c5f41f5e7e5c842f6b615599ca8ba8391ec33a9290d9d2db3a3", size = 244000 },
    { url = "https://files.pythonhosted.org/packages/6a/89/ab6c43b1788a3128e4d1b7b54214548dcad75a621f9d277b14d16a80d8a1/coverage-7.8.0-cp313-cp313-win32.whl", hash = "sha256:dd19608788b50eed889e13a5d71d832edc34fc9dfce606f66e8f9f917eef910d", size = 214195 },
    { url = "https://files.pythonhosted.org/packages/12/12/6bf5f9a8b063d116bac536a7fb594fc35cb04981654cccb4bbfea5dcdfa0/coverage-7.8.0-cp313-cp313-win_amd64.whl", hash = "sha256:a9abbccd778d98e9c7e85038e35e91e67f5b520776781d9a1e2ee9d400869487", size = 214998 },
    { url = "https://files.pythonhosted.org/packages/2a/e6/1e9df74ef7a1c983a9c7443dac8aac37a46f1939ae3499424622e72a6f78/coverage-7.8.0-cp313-cp313t-macosx_10_13_x86_64.whl", hash = "sha256:18c5ae6d061ad5b3e7eef4363fb27a0576012a7447af48be6c75b88494c6cf25", size = 212541 },
    { url = "https://files.pythonhosted.org/packages/04/51/c32174edb7ee49744e2e81c4b1414ac9df3dacfcb5b5f273b7f285ad43f6/coverage-7.8.0-cp313-cp313t-macosx_11_0_arm64.whl", hash = "sha256:95aa6ae391a22bbbce1b77ddac846c98c5473de0372ba5c463480043a07bff42", size = 212767 },
    { url = "https://files.pythonhosted.org/packages/e9/8f/f454cbdb5212f13f29d4a7983db69169f1937e869a5142bce983ded52162/coverage-7.8.0-cp313-cp313t-manylinux_2_17_aarch64.manylinux2014_aarch64.whl", hash = "sha256:e013b07ba1c748dacc2a80e69a46286ff145935f260eb8c72df7185bf048f502", size = 256997 },
    { url = "https://files.pythonhosted.org/packages/e6/74/2bf9e78b321216d6ee90a81e5c22f912fc428442c830c4077b4a071db66f/coverage-7.8.0-cp313-cp313t-manylinux_2_5_i686.manylinux1_i686.manylinux_2_17_i686.manylinux2014_i686.whl", hash = "sha256:d766a4f0e5aa1ba056ec3496243150698dc0481902e2b8559314368717be82b1", size = 252708 },
    { url = "https://files.pythonhosted.org/packages/92/4d/50d7eb1e9a6062bee6e2f92e78b0998848a972e9afad349b6cdde6fa9e32/coverage-7.8.0-cp313-cp313t-manylinux_2_5_x86_64.manylinux1_x86_64.manylinux_2_17_x86_64.manylinux2014_x86_64.whl", hash = "sha256:ad80e6b4a0c3cb6f10f29ae4c60e991f424e6b14219d46f1e7d442b938ee68a4", size = 255046 },
    { url = "https://files.pythonhosted.org/packages/40/9e/71fb4e7402a07c4198ab44fc564d09d7d0ffca46a9fb7b0a7b929e7641bd/coverage-7.8.0-cp313-cp313t-musllinux_1_2_aarch64.whl", hash = "sha256:b87eb6fc9e1bb8f98892a2458781348fa37e6925f35bb6ceb9d4afd54ba36c73", size = 256139 },
    { url = "https://files.pythonhosted.org/packages/49/1a/78d37f7a42b5beff027e807c2843185961fdae7fe23aad5a4837c93f9d25/coverage-7.8.0-cp313-cp313t-musllinux_1_2_i686.whl", hash = "sha256:d1ba00ae33be84066cfbe7361d4e04dec78445b2b88bdb734d0d1cbab916025a", size = 254307 },
    { url = "https://files.pythonhosted.org/packages/58/e9/8fb8e0ff6bef5e170ee19d59ca694f9001b2ec085dc99b4f65c128bb3f9a/coverage-7.8.0-cp313-cp313t-musllinux_1_2_x86_64.whl", hash = "sha256:f3c38e4e5ccbdc9198aecc766cedbb134b2d89bf64533973678dfcf07effd883", size = 255116 },
    { url = "https://files.pythonhosted.org/packages/56/b0/d968ecdbe6fe0a863de7169bbe9e8a476868959f3af24981f6a10d2b6924/coverage-7.8.0-cp313-cp313t-win32.whl", hash = "sha256:379fe315e206b14e21db5240f89dc0774bdd3e25c3c58c2c733c99eca96f1ada", size = 214909 },
    { url = "https://files.pythonhosted.org/packages/87/e9/d6b7ef9fecf42dfb418d93544af47c940aa83056c49e6021a564aafbc91f/coverage-7.8.0-cp313-cp313t-win_amd64.whl", hash = "sha256:2e4b6b87bb0c846a9315e3ab4be2d52fac905100565f4b92f02c445c8799e257", size = 216068 },
    { url = "https://files.pythonhosted.org/packages/60/0c/5da94be095239814bf2730a28cffbc48d6df4304e044f80d39e1ae581997/coverage-7.8.0-cp39-cp39-macosx_10_9_x86_64.whl", hash = "sha256:fa260de59dfb143af06dcf30c2be0b200bed2a73737a8a59248fcb9fa601ef0f", size = 211377 },
    { url = "https://files.pythonhosted.org/packages/d5/cb/b9e93ebf193a0bb89dbcd4f73d7b0e6ecb7c1b6c016671950e25f041835e/coverage-7.8.0-cp39-cp39-macosx_11_0_arm64.whl", hash = "sha256:96121edfa4c2dfdda409877ea8608dd01de816a4dc4a0523356067b305e4e17a", size = 211803 },
    { url = "https://files.pythonhosted.org/packages/78/1a/cdbfe9e1bb14d3afcaf6bb6e1b9ba76c72666e329cd06865bbd241efd652/coverage-7.8.0-cp39-cp39-manylinux_2_17_aarch64.manylinux2014_aarch64.whl", hash = "sha256:6b8af63b9afa1031c0ef05b217faa598f3069148eeee6bb24b79da9012423b82", size = 240561 },
    { url = "https://files.pythonhosted.org/packages/59/04/57f1223f26ac018d7ce791bfa65b0c29282de3e041c1cd3ed430cfeac5a5/coverage-7.8.0-cp39-cp39-manylinux_2_5_i686.manylinux1_i686.manylinux_2_17_i686.manylinux2014_i686.whl", hash = "sha256:89b1f4af0d4afe495cd4787a68e00f30f1d15939f550e869de90a86efa7e0814", size = 238488 },
    { url = "https://files.pythonhosted.org/packages/b7/b1/0f25516ae2a35e265868670384feebe64e7857d9cffeeb3887b0197e2ba2/coverage-7.8.0-cp39-cp39-manylinux_2_5_x86_64.manylinux1_x86_64.manylinux_2_17_x86_64.manylinux2014_x86_64.whl", hash = "sha256:94ec0be97723ae72d63d3aa41961a0b9a6f5a53ff599813c324548d18e3b9e8c", size = 239589 },
    { url = "https://files.pythonhosted.org/packages/e0/a4/99d88baac0d1d5a46ceef2dd687aac08fffa8795e4c3e71b6f6c78e14482/coverage-7.8.0-cp39-cp39-musllinux_1_2_aarch64.whl", hash = "sha256:8a1d96e780bdb2d0cbb297325711701f7c0b6f89199a57f2049e90064c29f6bd", size = 239366 },
    { url = "https://files.pythonhosted.org/packages/ea/9e/1db89e135feb827a868ed15f8fc857160757f9cab140ffee21342c783ceb/coverage-7.8.0-cp39-cp39-musllinux_1_2_i686.whl", hash = "sha256:f1d8a2a57b47142b10374902777e798784abf400a004b14f1b0b9eaf1e528ba4", size = 237591 },
    { url = "https://files.pythonhosted.org/packages/1b/6d/ac4d6fdfd0e201bc82d1b08adfacb1e34b40d21a22cdd62cfaf3c1828566/coverage-7.8.0-cp39-cp39-musllinux_1_2_x86_64.whl", hash = "sha256:cf60dd2696b457b710dd40bf17ad269d5f5457b96442f7f85722bdb16fa6c899", size = 238572 },
    { url = "https://files.pythonhosted.org/packages/25/5e/917cbe617c230f7f1745b6a13e780a3a1cd1cf328dbcd0fd8d7ec52858cd/coverage-7.8.0-cp39-cp39-win32.whl", hash = "sha256:be945402e03de47ba1872cd5236395e0f4ad635526185a930735f66710e1bd3f", size = 213966 },
    { url = "https://files.pythonhosted.org/packages/bd/93/72b434fe550135869f9ea88dd36068af19afce666db576e059e75177e813/coverage-7.8.0-cp39-cp39-win_amd64.whl", hash = "sha256:90e7fbc6216ecaffa5a880cdc9c77b7418c1dcb166166b78dbc630d07f278cc3", size = 214852 },
    { url = "https://files.pythonhosted.org/packages/c4/f1/1da77bb4c920aa30e82fa9b6ea065da3467977c2e5e032e38e66f1c57ffd/coverage-7.8.0-pp39.pp310.pp311-none-any.whl", hash = "sha256:b8194fb8e50d556d5849753de991d390c5a1edeeba50f68e3a9253fbd8bf8ccd", size = 203443 },
    { url = "https://files.pythonhosted.org/packages/59/f1/4da7717f0063a222db253e7121bd6a56f6fb1ba439dcc36659088793347c/coverage-7.8.0-py3-none-any.whl", hash = "sha256:dbf364b4c5e7bae9250528167dfe40219b62e2d573c854d74be213e1e52069f7", size = 203435 },
]

[package.optional-dependencies]
toml = [
    { name = "tomli", marker = "python_full_version <= '3.11'" },
]

[[package]]
name = "decorator"
version = "5.2.1"
source = { registry = "https://pypi.org/simple" }
sdist = { url = "https://files.pythonhosted.org/packages/43/fa/6d96a0978d19e17b68d634497769987b16c8f4cd0a7a05048bec693caa6b/decorator-5.2.1.tar.gz", hash = "sha256:65f266143752f734b0a7cc83c46f4618af75b8c5911b00ccb61d0ac9b6da0360", size = 56711 }
wheels = [
    { url = "https://files.pythonhosted.org/packages/4e/8c/f3147f5c4b73e7550fe5f9352eaa956ae838d5c51eb58e7a25b9f3e2643b/decorator-5.2.1-py3-none-any.whl", hash = "sha256:d316bb415a2d9e2d2b3abcc4084c6502fc09240e292cd76a76afc106a1c8e04a", size = 9190 },
]

[[package]]
name = "distlib"
version = "0.3.9"
source = { registry = "https://pypi.org/simple" }
sdist = { url = "https://files.pythonhosted.org/packages/0d/dd/1bec4c5ddb504ca60fc29472f3d27e8d4da1257a854e1d96742f15c1d02d/distlib-0.3.9.tar.gz", hash = "sha256:a60f20dea646b8a33f3e7772f74dc0b2d0772d2837ee1342a00645c81edf9403", size = 613923 }
wheels = [
    { url = "https://files.pythonhosted.org/packages/91/a1/cf2472db20f7ce4a6be1253a81cfdf85ad9c7885ffbed7047fb72c24cf87/distlib-0.3.9-py2.py3-none-any.whl", hash = "sha256:47f8c22fd27c27e25a65601af709b38e4f0a45ea4fc2e710f65755fa8caaaf87", size = 468973 },
]

[[package]]
name = "exceptiongroup"
version = "1.3.0"
source = { registry = "https://pypi.org/simple" }
dependencies = [
    { name = "typing-extensions", marker = "python_full_version < '3.11'" },
]
sdist = { url = "https://files.pythonhosted.org/packages/0b/9f/a65090624ecf468cdca03533906e7c69ed7588582240cfe7cc9e770b50eb/exceptiongroup-1.3.0.tar.gz", hash = "sha256:b241f5885f560bc56a59ee63ca4c6a8bfa46ae4ad651af316d4e81817bb9fd88", size = 29749 }
wheels = [
    { url = "https://files.pythonhosted.org/packages/36/f4/c6e662dade71f56cd2f3735141b265c3c79293c109549c1e6933b0651ffc/exceptiongroup-1.3.0-py3-none-any.whl", hash = "sha256:4d111e6e0c13d0644cad6ddaa7ed0261a0b36971f6d23e7ec9b4b9097da78a10", size = 16674 },
]

[[package]]
name = "executing"
version = "2.2.0"
source = { registry = "https://pypi.org/simple" }
sdist = { url = "https://files.pythonhosted.org/packages/91/50/a9d80c47ff289c611ff12e63f7c5d13942c65d68125160cefd768c73e6e4/executing-2.2.0.tar.gz", hash = "sha256:5d108c028108fe2551d1a7b2e8b713341e2cb4fc0aa7dcf966fa4327a5226755", size = 978693 }
wheels = [
    { url = "https://files.pythonhosted.org/packages/7b/8f/c4d9bafc34ad7ad5d8dc16dd1347ee0e507a52c3adb6bfa8887e1c6a26ba/executing-2.2.0-py2.py3-none-any.whl", hash = "sha256:11387150cad388d62750327a53d3339fad4888b39a6fe233c3afbb54ecffd3aa", size = 26702 },
]

[[package]]
name = "filelock"
version = "3.18.0"
source = { registry = "https://pypi.org/simple" }
sdist = { url = "https://files.pythonhosted.org/packages/0a/10/c23352565a6544bdc5353e0b15fc1c563352101f30e24bf500207a54df9a/filelock-3.18.0.tar.gz", hash = "sha256:adbc88eabb99d2fec8c9c1b229b171f18afa655400173ddc653d5d01501fb9f2", size = 18075 }
wheels = [
    { url = "https://files.pythonhosted.org/packages/4d/36/2a115987e2d8c300a974597416d9de88f2444426de9571f4b59b2cca3acc/filelock-3.18.0-py3-none-any.whl", hash = "sha256:c401f4f8377c4464e6db25fff06205fd89bdd83b65eb0488ed1b160f780e21de", size = 16215 },
]

[[package]]
name = "frozenlist"
version = "1.6.0"
source = { registry = "https://pypi.org/simple" }
sdist = { url = "https://files.pythonhosted.org/packages/ee/f4/d744cba2da59b5c1d88823cf9e8a6c74e4659e2b27604ed973be2a0bf5ab/frozenlist-1.6.0.tar.gz", hash = "sha256:b99655c32c1c8e06d111e7f41c06c29a5318cb1835df23a45518e02a47c63b68", size = 42831 }
wheels = [
    { url = "https://files.pythonhosted.org/packages/44/03/22e4eb297981d48468c3d9982ab6076b10895106d3039302a943bb60fd70/frozenlist-1.6.0-cp310-cp310-macosx_10_9_universal2.whl", hash = "sha256:e6e558ea1e47fd6fa8ac9ccdad403e5dd5ecc6ed8dda94343056fa4277d5c65e", size = 160584 },
    { url = "https://files.pythonhosted.org/packages/2b/b8/c213e35bcf1c20502c6fd491240b08cdd6ceec212ea54873f4cae99a51e4/frozenlist-1.6.0-cp310-cp310-macosx_10_9_x86_64.whl", hash = "sha256:f4b3cd7334a4bbc0c472164f3744562cb72d05002cc6fcf58adb104630bbc352", size = 124099 },
    { url = "https://files.pythonhosted.org/packages/2b/33/df17b921c2e37b971407b4045deeca6f6de7caf0103c43958da5e1b85e40/frozenlist-1.6.0-cp310-cp310-macosx_11_0_arm64.whl", hash = "sha256:9799257237d0479736e2b4c01ff26b5c7f7694ac9692a426cb717f3dc02fff9b", size = 122106 },
    { url = "https://files.pythonhosted.org/packages/8e/09/93f0293e8a95c05eea7cf9277fef8929fb4d0a2234ad9394cd2a6b6a6bb4/frozenlist-1.6.0-cp310-cp310-manylinux_2_17_aarch64.manylinux2014_aarch64.whl", hash = "sha256:f3a7bb0fe1f7a70fb5c6f497dc32619db7d2cdd53164af30ade2f34673f8b1fc", size = 287205 },
    { url = "https://files.pythonhosted.org/packages/5e/34/35612f6f1b1ae0f66a4058599687d8b39352ade8ed329df0890fb553ea1e/frozenlist-1.6.0-cp310-cp310-manylinux_2_17_armv7l.manylinux2014_armv7l.manylinux_2_31_armv7l.whl", hash = "sha256:36d2fc099229f1e4237f563b2a3e0ff7ccebc3999f729067ce4e64a97a7f2869", size = 295079 },
    { url = "https://files.pythonhosted.org/packages/e5/ca/51577ef6cc4ec818aab94a0034ef37808d9017c2e53158fef8834dbb3a07/frozenlist-1.6.0-cp310-cp310-manylinux_2_17_ppc64le.manylinux2014_ppc64le.whl", hash = "sha256:f27a9f9a86dcf00708be82359db8de86b80d029814e6693259befe82bb58a106", size = 308068 },
    { url = "https://files.pythonhosted.org/packages/36/27/c63a23863b9dcbd064560f0fea41b516bbbf4d2e8e7eec3ff880a96f0224/frozenlist-1.6.0-cp310-cp310-manylinux_2_17_s390x.manylinux2014_s390x.whl", hash = "sha256:75ecee69073312951244f11b8627e3700ec2bfe07ed24e3a685a5979f0412d24", size = 305640 },
    { url = "https://files.pythonhosted.org/packages/33/c2/91720b3562a6073ba604547a417c8d3bf5d33e4c8f1231f3f8ff6719e05c/frozenlist-1.6.0-cp310-cp310-manylinux_2_5_i686.manylinux1_i686.manylinux_2_17_i686.manylinux2014_i686.whl", hash = "sha256:f2c7d5aa19714b1b01a0f515d078a629e445e667b9da869a3cd0e6fe7dec78bd", size = 278509 },
    { url = "https://files.pythonhosted.org/packages/d0/6e/1b64671ab2fca1ebf32c5b500205724ac14c98b9bc1574b2ef55853f4d71/frozenlist-1.6.0-cp310-cp310-manylinux_2_5_x86_64.manylinux1_x86_64.manylinux_2_17_x86_64.manylinux2014_x86_64.whl", hash = "sha256:69bbd454f0fb23b51cadc9bdba616c9678e4114b6f9fa372d462ff2ed9323ec8", size = 287318 },
    { url = "https://files.pythonhosted.org/packages/66/30/589a8d8395d5ebe22a6b21262a4d32876df822c9a152e9f2919967bb8e1a/frozenlist-1.6.0-cp310-cp310-musllinux_1_2_aarch64.whl", hash = "sha256:7daa508e75613809c7a57136dec4871a21bca3080b3a8fc347c50b187df4f00c", size = 290923 },
    { url = "https://files.pythonhosted.org/packages/4d/e0/2bd0d2a4a7062b7e4b5aad621697cd3579e5d1c39d99f2833763d91e746d/frozenlist-1.6.0-cp310-cp310-musllinux_1_2_armv7l.whl", hash = "sha256:89ffdb799154fd4d7b85c56d5fa9d9ad48946619e0eb95755723fffa11022d75", size = 304847 },
    { url = "https://files.pythonhosted.org/packages/70/a0/a1a44204398a4b308c3ee1b7bf3bf56b9dcbcc4e61c890e038721d1498db/frozenlist-1.6.0-cp310-cp310-musllinux_1_2_i686.whl", hash = "sha256:920b6bd77d209931e4c263223381d63f76828bec574440f29eb497cf3394c249", size = 285580 },
    { url = "https://files.pythonhosted.org/packages/78/ed/3862bc9abe05839a6a5f5bab8b6bbdf0fc9369505cb77cd15b8c8948f6a0/frozenlist-1.6.0-cp310-cp310-musllinux_1_2_ppc64le.whl", hash = "sha256:d3ceb265249fb401702fce3792e6b44c1166b9319737d21495d3611028d95769", size = 304033 },
    { url = "https://files.pythonhosted.org/packages/2c/9c/1c48454a9e1daf810aa6d977626c894b406651ca79d722fce0f13c7424f1/frozenlist-1.6.0-cp310-cp310-musllinux_1_2_s390x.whl", hash = "sha256:52021b528f1571f98a7d4258c58aa8d4b1a96d4f01d00d51f1089f2e0323cb02", size = 307566 },
    { url = "https://files.pythonhosted.org/packages/35/ef/cb43655c21f1bad5c42bcd540095bba6af78bf1e474b19367f6fd67d029d/frozenlist-1.6.0-cp310-cp310-musllinux_1_2_x86_64.whl", hash = "sha256:0f2ca7810b809ed0f1917293050163c7654cefc57a49f337d5cd9de717b8fad3", size = 295354 },
    { url = "https://files.pythonhosted.org/packages/9f/59/d8069a688a0f54a968c73300d6013e4786b029bfec308664094130dcea66/frozenlist-1.6.0-cp310-cp310-win32.whl", hash = "sha256:0e6f8653acb82e15e5443dba415fb62a8732b68fe09936bb6d388c725b57f812", size = 115586 },
    { url = "https://files.pythonhosted.org/packages/f9/a6/8f0cef021912ba7aa3b9920fe0a4557f6e85c41bbf71bb568cd744828df5/frozenlist-1.6.0-cp310-cp310-win_amd64.whl", hash = "sha256:f1a39819a5a3e84304cd286e3dc62a549fe60985415851b3337b6f5cc91907f1", size = 120845 },
    { url = "https://files.pythonhosted.org/packages/53/b5/bc883b5296ec902115c00be161da93bf661199c465ec4c483feec6ea4c32/frozenlist-1.6.0-cp311-cp311-macosx_10_9_universal2.whl", hash = "sha256:ae8337990e7a45683548ffb2fee1af2f1ed08169284cd829cdd9a7fa7470530d", size = 160912 },
    { url = "https://files.pythonhosted.org/packages/6f/93/51b058b563d0704b39c56baa222828043aafcac17fd3734bec5dbeb619b1/frozenlist-1.6.0-cp311-cp311-macosx_10_9_x86_64.whl", hash = "sha256:8c952f69dd524558694818a461855f35d36cc7f5c0adddce37e962c85d06eac0", size = 124315 },
    { url = "https://files.pythonhosted.org/packages/c9/e0/46cd35219428d350558b874d595e132d1c17a9471a1bd0d01d518a261e7c/frozenlist-1.6.0-cp311-cp311-macosx_11_0_arm64.whl", hash = "sha256:8f5fef13136c4e2dee91bfb9a44e236fff78fc2cd9f838eddfc470c3d7d90afe", size = 122230 },
    { url = "https://files.pythonhosted.org/packages/d1/0f/7ad2ce928ad06d6dd26a61812b959ded573d3e9d0ee6109d96c2be7172e9/frozenlist-1.6.0-cp311-cp311-manylinux_2_17_aarch64.manylinux2014_aarch64.whl", hash = "sha256:716bbba09611b4663ecbb7cd022f640759af8259e12a6ca939c0a6acd49eedba", size = 314842 },
    { url = "https://files.pythonhosted.org/packages/34/76/98cbbd8a20a5c3359a2004ae5e5b216af84a150ccbad67c8f8f30fb2ea91/frozenlist-1.6.0-cp311-cp311-manylinux_2_17_armv7l.manylinux2014_armv7l.manylinux_2_31_armv7l.whl", hash = "sha256:7b8c4dc422c1a3ffc550b465090e53b0bf4839047f3e436a34172ac67c45d595", size = 304919 },
    { url = "https://files.pythonhosted.org/packages/9a/fa/258e771ce3a44348c05e6b01dffc2bc67603fba95761458c238cd09a2c77/frozenlist-1.6.0-cp311-cp311-manylinux_2_17_ppc64le.manylinux2014_ppc64le.whl", hash = "sha256:b11534872256e1666116f6587a1592ef395a98b54476addb5e8d352925cb5d4a", size = 324074 },
    { url = "https://files.pythonhosted.org/packages/d5/a4/047d861fd8c538210e12b208c0479912273f991356b6bdee7ea8356b07c9/frozenlist-1.6.0-cp311-cp311-manylinux_2_17_s390x.manylinux2014_s390x.whl", hash = "sha256:1c6eceb88aaf7221f75be6ab498dc622a151f5f88d536661af3ffc486245a626", size = 321292 },
    { url = "https://files.pythonhosted.org/packages/c0/25/cfec8af758b4525676cabd36efcaf7102c1348a776c0d1ad046b8a7cdc65/frozenlist-1.6.0-cp311-cp311-manylinux_2_5_i686.manylinux1_i686.manylinux_2_17_i686.manylinux2014_i686.whl", hash = "sha256:62c828a5b195570eb4b37369fcbbd58e96c905768d53a44d13044355647838ff", size = 301569 },
    { url = "https://files.pythonhosted.org/packages/87/2f/0c819372fa9f0c07b153124bf58683b8d0ca7bb73ea5ccde9b9ef1745beb/frozenlist-1.6.0-cp311-cp311-manylinux_2_5_x86_64.manylinux1_x86_64.manylinux_2_17_x86_64.manylinux2014_x86_64.whl", hash = "sha256:e1c6bd2c6399920c9622362ce95a7d74e7f9af9bfec05fff91b8ce4b9647845a", size = 313625 },
    { url = "https://files.pythonhosted.org/packages/50/5f/f0cf8b0fdedffdb76b3745aa13d5dbe404d63493cc211ce8250f2025307f/frozenlist-1.6.0-cp311-cp311-musllinux_1_2_aarch64.whl", hash = "sha256:49ba23817781e22fcbd45fd9ff2b9b8cdb7b16a42a4851ab8025cae7b22e96d0", size = 312523 },
    { url = "https://files.pythonhosted.org/packages/e1/6c/38c49108491272d3e84125bbabf2c2d0b304899b52f49f0539deb26ad18d/frozenlist-1.6.0-cp311-cp311-musllinux_1_2_armv7l.whl", hash = "sha256:431ef6937ae0f853143e2ca67d6da76c083e8b1fe3df0e96f3802fd37626e606", size = 322657 },
    { url = "https://files.pythonhosted.org/packages/bd/4b/3bd3bad5be06a9d1b04b1c22be80b5fe65b502992d62fab4bdb25d9366ee/frozenlist-1.6.0-cp311-cp311-musllinux_1_2_i686.whl", hash = "sha256:9d124b38b3c299ca68433597ee26b7819209cb8a3a9ea761dfe9db3a04bba584", size = 303414 },
    { url = "https://files.pythonhosted.org/packages/5b/89/7e225a30bef6e85dbfe22622c24afe932e9444de3b40d58b1ea589a14ef8/frozenlist-1.6.0-cp311-cp311-musllinux_1_2_ppc64le.whl", hash = "sha256:118e97556306402e2b010da1ef21ea70cb6d6122e580da64c056b96f524fbd6a", size = 320321 },
    { url = "https://files.pythonhosted.org/packages/22/72/7e3acef4dd9e86366cb8f4d8f28e852c2b7e116927e9722b31a6f71ea4b0/frozenlist-1.6.0-cp311-cp311-musllinux_1_2_s390x.whl", hash = "sha256:fb3b309f1d4086b5533cf7bbcf3f956f0ae6469664522f1bde4feed26fba60f1", size = 323975 },
    { url = "https://files.pythonhosted.org/packages/d8/85/e5da03d20507e13c66ce612c9792b76811b7a43e3320cce42d95b85ac755/frozenlist-1.6.0-cp311-cp311-musllinux_1_2_x86_64.whl", hash = "sha256:54dece0d21dce4fdb188a1ffc555926adf1d1c516e493c2914d7c370e454bc9e", size = 316553 },
    { url = "https://files.pythonhosted.org/packages/ac/8e/6c609cbd0580ae8a0661c408149f196aade7d325b1ae7adc930501b81acb/frozenlist-1.6.0-cp311-cp311-win32.whl", hash = "sha256:654e4ba1d0b2154ca2f096bed27461cf6160bc7f504a7f9a9ef447c293caf860", size = 115511 },
    { url = "https://files.pythonhosted.org/packages/f2/13/a84804cfde6de12d44ed48ecbf777ba62b12ff09e761f76cdd1ff9e14bb1/frozenlist-1.6.0-cp311-cp311-win_amd64.whl", hash = "sha256:3e911391bffdb806001002c1f860787542f45916c3baf764264a52765d5a5603", size = 120863 },
    { url = "https://files.pythonhosted.org/packages/9c/8a/289b7d0de2fbac832ea80944d809759976f661557a38bb8e77db5d9f79b7/frozenlist-1.6.0-cp312-cp312-macosx_10_13_universal2.whl", hash = "sha256:c5b9e42ace7d95bf41e19b87cec8f262c41d3510d8ad7514ab3862ea2197bfb1", size = 160193 },
    { url = "https://files.pythonhosted.org/packages/19/80/2fd17d322aec7f430549f0669f599997174f93ee17929ea5b92781ec902c/frozenlist-1.6.0-cp312-cp312-macosx_10_13_x86_64.whl", hash = "sha256:ca9973735ce9f770d24d5484dcb42f68f135351c2fc81a7a9369e48cf2998a29", size = 123831 },
    { url = "https://files.pythonhosted.org/packages/99/06/f5812da431273f78c6543e0b2f7de67dfd65eb0a433978b2c9c63d2205e4/frozenlist-1.6.0-cp312-cp312-macosx_11_0_arm64.whl", hash = "sha256:6ac40ec76041c67b928ca8aaffba15c2b2ee3f5ae8d0cb0617b5e63ec119ca25", size = 121862 },
    { url = "https://files.pythonhosted.org/packages/d0/31/9e61c6b5fc493cf24d54881731204d27105234d09878be1a5983182cc4a5/frozenlist-1.6.0-cp312-cp312-manylinux_2_17_aarch64.manylinux2014_aarch64.whl", hash = "sha256:95b7a8a3180dfb280eb044fdec562f9b461614c0ef21669aea6f1d3dac6ee576", size = 316361 },
    { url = "https://files.pythonhosted.org/packages/9d/55/22ca9362d4f0222324981470fd50192be200154d51509ee6eb9baa148e96/frozenlist-1.6.0-cp312-cp312-manylinux_2_17_armv7l.manylinux2014_armv7l.manylinux_2_31_armv7l.whl", hash = "sha256:c444d824e22da6c9291886d80c7d00c444981a72686e2b59d38b285617cb52c8", size = 307115 },
    { url = "https://files.pythonhosted.org/packages/ae/39/4fff42920a57794881e7bb3898dc7f5f539261711ea411b43bba3cde8b79/frozenlist-1.6.0-cp312-cp312-manylinux_2_17_ppc64le.manylinux2014_ppc64le.whl", hash = "sha256:bb52c8166499a8150bfd38478248572c924c003cbb45fe3bcd348e5ac7c000f9", size = 322505 },
    { url = "https://files.pythonhosted.org/packages/55/f2/88c41f374c1e4cf0092a5459e5f3d6a1e17ed274c98087a76487783df90c/frozenlist-1.6.0-cp312-cp312-manylinux_2_17_s390x.manylinux2014_s390x.whl", hash = "sha256:b35298b2db9c2468106278537ee529719228950a5fdda686582f68f247d1dc6e", size = 322666 },
    { url = "https://files.pythonhosted.org/packages/75/51/034eeb75afdf3fd03997856195b500722c0b1a50716664cde64e28299c4b/frozenlist-1.6.0-cp312-cp312-manylinux_2_5_i686.manylinux1_i686.manylinux_2_17_i686.manylinux2014_i686.whl", hash = "sha256:d108e2d070034f9d57210f22fefd22ea0d04609fc97c5f7f5a686b3471028590", size = 302119 },
    { url = "https://files.pythonhosted.org/packages/2b/a6/564ecde55ee633270a793999ef4fd1d2c2b32b5a7eec903b1012cb7c5143/frozenlist-1.6.0-cp312-cp312-manylinux_2_5_x86_64.manylinux1_x86_64.manylinux_2_17_x86_64.manylinux2014_x86_64.whl", hash = "sha256:4e1be9111cb6756868ac242b3c2bd1f09d9aea09846e4f5c23715e7afb647103", size = 316226 },
    { url = "https://files.pythonhosted.org/packages/f1/c8/6c0682c32377f402b8a6174fb16378b683cf6379ab4d2827c580892ab3c7/frozenlist-1.6.0-cp312-cp312-musllinux_1_2_aarch64.whl", hash = "sha256:94bb451c664415f02f07eef4ece976a2c65dcbab9c2f1705b7031a3a75349d8c", size = 312788 },
    { url = "https://files.pythonhosted.org/packages/b6/b8/10fbec38f82c5d163ca1750bfff4ede69713badf236a016781cf1f10a0f0/frozenlist-1.6.0-cp312-cp312-musllinux_1_2_armv7l.whl", hash = "sha256:d1a686d0b0949182b8faddea596f3fc11f44768d1f74d4cad70213b2e139d821", size = 325914 },
    { url = "https://files.pythonhosted.org/packages/62/ca/2bf4f3a1bd40cdedd301e6ecfdbb291080d5afc5f9ce350c0739f773d6b9/frozenlist-1.6.0-cp312-cp312-musllinux_1_2_i686.whl", hash = "sha256:ea8e59105d802c5a38bdbe7362822c522230b3faba2aa35c0fa1765239b7dd70", size = 305283 },
    { url = "https://files.pythonhosted.org/packages/09/64/20cc13ccf94abc2a1f482f74ad210703dc78a590d0b805af1c9aa67f76f9/frozenlist-1.6.0-cp312-cp312-musllinux_1_2_ppc64le.whl", hash = "sha256:abc4e880a9b920bc5020bf6a431a6bb40589d9bca3975c980495f63632e8382f", size = 319264 },
    { url = "https://files.pythonhosted.org/packages/20/ff/86c6a2bbe98cfc231519f5e6d712a0898488ceac804a917ce014f32e68f6/frozenlist-1.6.0-cp312-cp312-musllinux_1_2_s390x.whl", hash = "sha256:9a79713adfe28830f27a3c62f6b5406c37376c892b05ae070906f07ae4487046", size = 326482 },
    { url = "https://files.pythonhosted.org/packages/2f/da/8e381f66367d79adca245d1d71527aac774e30e291d41ef161ce2d80c38e/frozenlist-1.6.0-cp312-cp312-musllinux_1_2_x86_64.whl", hash = "sha256:9a0318c2068e217a8f5e3b85e35899f5a19e97141a45bb925bb357cfe1daf770", size = 318248 },
    { url = "https://files.pythonhosted.org/packages/39/24/1a1976563fb476ab6f0fa9fefaac7616a4361dbe0461324f9fd7bf425dbe/frozenlist-1.6.0-cp312-cp312-win32.whl", hash = "sha256:853ac025092a24bb3bf09ae87f9127de9fe6e0c345614ac92536577cf956dfcc", size = 115161 },
    { url = "https://files.pythonhosted.org/packages/80/2e/fb4ed62a65f8cd66044706b1013f0010930d8cbb0729a2219561ea075434/frozenlist-1.6.0-cp312-cp312-win_amd64.whl", hash = "sha256:2bdfe2d7e6c9281c6e55523acd6c2bf77963cb422fdc7d142fb0cb6621b66878", size = 120548 },
    { url = "https://files.pythonhosted.org/packages/6f/e5/04c7090c514d96ca00887932417f04343ab94904a56ab7f57861bf63652d/frozenlist-1.6.0-cp313-cp313-macosx_10_13_universal2.whl", hash = "sha256:1d7fb014fe0fbfee3efd6a94fc635aeaa68e5e1720fe9e57357f2e2c6e1a647e", size = 158182 },
    { url = "https://files.pythonhosted.org/packages/e9/8f/60d0555c61eec855783a6356268314d204137f5e0c53b59ae2fc28938c99/frozenlist-1.6.0-cp313-cp313-macosx_10_13_x86_64.whl", hash = "sha256:01bcaa305a0fdad12745502bfd16a1c75b14558dabae226852f9159364573117", size = 122838 },
    { url = "https://files.pythonhosted.org/packages/5a/a7/d0ec890e3665b4b3b7c05dc80e477ed8dc2e2e77719368e78e2cd9fec9c8/frozenlist-1.6.0-cp313-cp313-macosx_11_0_arm64.whl", hash = "sha256:8b314faa3051a6d45da196a2c495e922f987dc848e967d8cfeaee8a0328b1cd4", size = 120980 },
    { url = "https://files.pythonhosted.org/packages/cc/19/9b355a5e7a8eba903a008579964192c3e427444752f20b2144b10bb336df/frozenlist-1.6.0-cp313-cp313-manylinux_2_17_aarch64.manylinux2014_aarch64.whl", hash = "sha256:da62fecac21a3ee10463d153549d8db87549a5e77eefb8c91ac84bb42bb1e4e3", size = 305463 },
    { url = "https://files.pythonhosted.org/packages/9c/8d/5b4c758c2550131d66935ef2fa700ada2461c08866aef4229ae1554b93ca/frozenlist-1.6.0-cp313-cp313-manylinux_2_17_armv7l.manylinux2014_armv7l.manylinux_2_31_armv7l.whl", hash = "sha256:d1eb89bf3454e2132e046f9599fbcf0a4483ed43b40f545551a39316d0201cd1", size = 297985 },
    { url = "https://files.pythonhosted.org/packages/48/2c/537ec09e032b5865715726b2d1d9813e6589b571d34d01550c7aeaad7e53/frozenlist-1.6.0-cp313-cp313-manylinux_2_17_ppc64le.manylinux2014_ppc64le.whl", hash = "sha256:d18689b40cb3936acd971f663ccb8e2589c45db5e2c5f07e0ec6207664029a9c", size = 311188 },
    { url = "https://files.pythonhosted.org/packages/31/2f/1aa74b33f74d54817055de9a4961eff798f066cdc6f67591905d4fc82a84/frozenlist-1.6.0-cp313-cp313-manylinux_2_17_s390x.manylinux2014_s390x.whl", hash = "sha256:e67ddb0749ed066b1a03fba812e2dcae791dd50e5da03be50b6a14d0c1a9ee45", size = 311874 },
    { url = "https://files.pythonhosted.org/packages/bf/f0/cfec18838f13ebf4b37cfebc8649db5ea71a1b25dacd691444a10729776c/frozenlist-1.6.0-cp313-cp313-manylinux_2_5_i686.manylinux1_i686.manylinux_2_17_i686.manylinux2014_i686.whl", hash = "sha256:fc5e64626e6682638d6e44398c9baf1d6ce6bc236d40b4b57255c9d3f9761f1f", size = 291897 },
    { url = "https://files.pythonhosted.org/packages/ea/a5/deb39325cbbea6cd0a46db8ccd76150ae2fcbe60d63243d9df4a0b8c3205/frozenlist-1.6.0-cp313-cp313-manylinux_2_5_x86_64.manylinux1_x86_64.manylinux_2_17_x86_64.manylinux2014_x86_64.whl", hash = "sha256:437cfd39564744ae32ad5929e55b18ebd88817f9180e4cc05e7d53b75f79ce85", size = 305799 },
    { url = "https://files.pythonhosted.org/packages/78/22/6ddec55c5243a59f605e4280f10cee8c95a449f81e40117163383829c241/frozenlist-1.6.0-cp313-cp313-musllinux_1_2_aarch64.whl", hash = "sha256:62dd7df78e74d924952e2feb7357d826af8d2f307557a779d14ddf94d7311be8", size = 302804 },
    { url = "https://files.pythonhosted.org/packages/5d/b7/d9ca9bab87f28855063c4d202936800219e39db9e46f9fb004d521152623/frozenlist-1.6.0-cp313-cp313-musllinux_1_2_armv7l.whl", hash = "sha256:a66781d7e4cddcbbcfd64de3d41a61d6bdde370fc2e38623f30b2bd539e84a9f", size = 316404 },
    { url = "https://files.pythonhosted.org/packages/a6/3a/1255305db7874d0b9eddb4fe4a27469e1fb63720f1fc6d325a5118492d18/frozenlist-1.6.0-cp313-cp313-musllinux_1_2_i686.whl", hash = "sha256:482fe06e9a3fffbcd41950f9d890034b4a54395c60b5e61fae875d37a699813f", size = 295572 },
    { url = "https://files.pythonhosted.org/packages/2a/f2/8d38eeee39a0e3a91b75867cc102159ecccf441deb6ddf67be96d3410b84/frozenlist-1.6.0-cp313-cp313-musllinux_1_2_ppc64le.whl", hash = "sha256:e4f9373c500dfc02feea39f7a56e4f543e670212102cc2eeb51d3a99c7ffbde6", size = 307601 },
    { url = "https://files.pythonhosted.org/packages/38/04/80ec8e6b92f61ef085422d7b196822820404f940950dde5b2e367bede8bc/frozenlist-1.6.0-cp313-cp313-musllinux_1_2_s390x.whl", hash = "sha256:e69bb81de06827147b7bfbaeb284d85219fa92d9f097e32cc73675f279d70188", size = 314232 },
    { url = "https://files.pythonhosted.org/packages/3a/58/93b41fb23e75f38f453ae92a2f987274c64637c450285577bd81c599b715/frozenlist-1.6.0-cp313-cp313-musllinux_1_2_x86_64.whl", hash = "sha256:7613d9977d2ab4a9141dde4a149f4357e4065949674c5649f920fec86ecb393e", size = 308187 },
    { url = "https://files.pythonhosted.org/packages/6a/a2/e64df5c5aa36ab3dee5a40d254f3e471bb0603c225f81664267281c46a2d/frozenlist-1.6.0-cp313-cp313-win32.whl", hash = "sha256:4def87ef6d90429f777c9d9de3961679abf938cb6b7b63d4a7eb8a268babfce4", size = 114772 },
    { url = "https://files.pythonhosted.org/packages/a0/77/fead27441e749b2d574bb73d693530d59d520d4b9e9679b8e3cb779d37f2/frozenlist-1.6.0-cp313-cp313-win_amd64.whl", hash = "sha256:37a8a52c3dfff01515e9bbbee0e6063181362f9de3db2ccf9bc96189b557cbfd", size = 119847 },
    { url = "https://files.pythonhosted.org/packages/df/bd/cc6d934991c1e5d9cafda83dfdc52f987c7b28343686aef2e58a9cf89f20/frozenlist-1.6.0-cp313-cp313t-macosx_10_13_universal2.whl", hash = "sha256:46138f5a0773d064ff663d273b309b696293d7a7c00a0994c5c13a5078134b64", size = 174937 },
    { url = "https://files.pythonhosted.org/packages/f2/a2/daf945f335abdbfdd5993e9dc348ef4507436936ab3c26d7cfe72f4843bf/frozenlist-1.6.0-cp313-cp313t-macosx_10_13_x86_64.whl", hash = "sha256:f88bc0a2b9c2a835cb888b32246c27cdab5740059fb3688852bf91e915399b91", size = 136029 },
    { url = "https://files.pythonhosted.org/packages/51/65/4c3145f237a31247c3429e1c94c384d053f69b52110a0d04bfc8afc55fb2/frozenlist-1.6.0-cp313-cp313t-macosx_11_0_arm64.whl", hash = "sha256:777704c1d7655b802c7850255639672e90e81ad6fa42b99ce5ed3fbf45e338dd", size = 134831 },
    { url = "https://files.pythonhosted.org/packages/77/38/03d316507d8dea84dfb99bdd515ea245628af964b2bf57759e3c9205cc5e/frozenlist-1.6.0-cp313-cp313t-manylinux_2_17_aarch64.manylinux2014_aarch64.whl", hash = "sha256:85ef8d41764c7de0dcdaf64f733a27352248493a85a80661f3c678acd27e31f2", size = 392981 },
    { url = "https://files.pythonhosted.org/packages/37/02/46285ef9828f318ba400a51d5bb616ded38db8466836a9cfa39f3903260b/frozenlist-1.6.0-cp313-cp313t-manylinux_2_17_armv7l.manylinux2014_armv7l.manylinux_2_31_armv7l.whl", hash = "sha256:da5cb36623f2b846fb25009d9d9215322318ff1c63403075f812b3b2876c8506", size = 371999 },
    { url = "https://files.pythonhosted.org/packages/0d/64/1212fea37a112c3c5c05bfb5f0a81af4836ce349e69be75af93f99644da9/frozenlist-1.6.0-cp313-cp313t-manylinux_2_17_ppc64le.manylinux2014_ppc64le.whl", hash = "sha256:cbb56587a16cf0fb8acd19e90ff9924979ac1431baea8681712716a8337577b0", size = 392200 },
    { url = "https://files.pythonhosted.org/packages/81/ce/9a6ea1763e3366e44a5208f76bf37c76c5da570772375e4d0be85180e588/frozenlist-1.6.0-cp313-cp313t-manylinux_2_17_s390x.manylinux2014_s390x.whl", hash = "sha256:c6154c3ba59cda3f954c6333025369e42c3acd0c6e8b6ce31eb5c5b8116c07e0", size = 390134 },
    { url = "https://files.pythonhosted.org/packages/bc/36/939738b0b495b2c6d0c39ba51563e453232813042a8d908b8f9544296c29/frozenlist-1.6.0-cp313-cp313t-manylinux_2_5_i686.manylinux1_i686.manylinux_2_17_i686.manylinux2014_i686.whl", hash = "sha256:2e8246877afa3f1ae5c979fe85f567d220f86a50dc6c493b9b7d8191181ae01e", size = 365208 },
    { url = "https://files.pythonhosted.org/packages/b4/8b/939e62e93c63409949c25220d1ba8e88e3960f8ef6a8d9ede8f94b459d27/frozenlist-1.6.0-cp313-cp313t-manylinux_2_5_x86_64.manylinux1_x86_64.manylinux_2_17_x86_64.manylinux2014_x86_64.whl", hash = "sha256:7b0f6cce16306d2e117cf9db71ab3a9e8878a28176aeaf0dbe35248d97b28d0c", size = 385548 },
    { url = "https://files.pythonhosted.org/packages/62/38/22d2873c90102e06a7c5a3a5b82ca47e393c6079413e8a75c72bff067fa8/frozenlist-1.6.0-cp313-cp313t-musllinux_1_2_aarch64.whl", hash = "sha256:1b8e8cd8032ba266f91136d7105706ad57770f3522eac4a111d77ac126a25a9b", size = 391123 },
    { url = "https://files.pythonhosted.org/packages/44/78/63aaaf533ee0701549500f6d819be092c6065cb5c577edb70c09df74d5d0/frozenlist-1.6.0-cp313-cp313t-musllinux_1_2_armv7l.whl", hash = "sha256:e2ada1d8515d3ea5378c018a5f6d14b4994d4036591a52ceaf1a1549dec8e1ad", size = 394199 },
    { url = "https://files.pythonhosted.org/packages/54/45/71a6b48981d429e8fbcc08454dc99c4c2639865a646d549812883e9c9dd3/frozenlist-1.6.0-cp313-cp313t-musllinux_1_2_i686.whl", hash = "sha256:cdb2c7f071e4026c19a3e32b93a09e59b12000751fc9b0b7758da899e657d215", size = 373854 },
    { url = "https://files.pythonhosted.org/packages/3f/f3/dbf2a5e11736ea81a66e37288bf9f881143a7822b288a992579ba1b4204d/frozenlist-1.6.0-cp313-cp313t-musllinux_1_2_ppc64le.whl", hash = "sha256:03572933a1969a6d6ab509d509e5af82ef80d4a5d4e1e9f2e1cdd22c77a3f4d2", size = 395412 },
    { url = "https://files.pythonhosted.org/packages/b3/f1/c63166806b331f05104d8ea385c4acd511598568b1f3e4e8297ca54f2676/frozenlist-1.6.0-cp313-cp313t-musllinux_1_2_s390x.whl", hash = "sha256:77effc978947548b676c54bbd6a08992759ea6f410d4987d69feea9cd0919911", size = 394936 },
    { url = "https://files.pythonhosted.org/packages/ef/ea/4f3e69e179a430473eaa1a75ff986526571215fefc6b9281cdc1f09a4eb8/frozenlist-1.6.0-cp313-cp313t-musllinux_1_2_x86_64.whl", hash = "sha256:a2bda8be77660ad4089caf2223fdbd6db1858462c4b85b67fbfa22102021e497", size = 391459 },
    { url = "https://files.pythonhosted.org/packages/d3/c3/0fc2c97dea550df9afd072a37c1e95421652e3206bbeaa02378b24c2b480/frozenlist-1.6.0-cp313-cp313t-win32.whl", hash = "sha256:a4d96dc5bcdbd834ec6b0f91027817214216b5b30316494d2b1aebffb87c534f", size = 128797 },
    { url = "https://files.pythonhosted.org/packages/ae/f5/79c9320c5656b1965634fe4be9c82b12a3305bdbc58ad9cb941131107b20/frozenlist-1.6.0-cp313-cp313t-win_amd64.whl", hash = "sha256:e18036cb4caa17ea151fd5f3d70be9d354c99eb8cf817a3ccde8a7873b074348", size = 134709 },
    { url = "https://files.pythonhosted.org/packages/11/87/9555739639476dfc4a5b9b675a8afaf79c71704dcdd490fde94f882c3f08/frozenlist-1.6.0-cp39-cp39-macosx_10_9_universal2.whl", hash = "sha256:536a1236065c29980c15c7229fbb830dedf809708c10e159b8136534233545f0", size = 161525 },
    { url = "https://files.pythonhosted.org/packages/43/75/c5381e02933ad138af448d0e995aff30fd25cc23fc45287c7bc4df6200c8/frozenlist-1.6.0-cp39-cp39-macosx_10_9_x86_64.whl", hash = "sha256:ed5e3a4462ff25ca84fb09e0fada8ea267df98a450340ead4c91b44857267d70", size = 124569 },
    { url = "https://files.pythonhosted.org/packages/82/63/1275253c9960cb7bd584dd44c6367cd83759c063c807496c4e1d4b5ded4a/frozenlist-1.6.0-cp39-cp39-macosx_11_0_arm64.whl", hash = "sha256:e19c0fc9f4f030fcae43b4cdec9e8ab83ffe30ec10c79a4a43a04d1af6c5e1ad", size = 122634 },
    { url = "https://files.pythonhosted.org/packages/ea/5e/4a102f3d72517b6f70c053befcec2e764223f438855b40296507e1377fec/frozenlist-1.6.0-cp39-cp39-manylinux_2_17_aarch64.manylinux2014_aarch64.whl", hash = "sha256:c7c608f833897501dac548585312d73a7dca028bf3b8688f0d712b7acfaf7fb3", size = 288320 },
    { url = "https://files.pythonhosted.org/packages/92/db/40c79258a4ecca09b9ddfd9e9ac8d27587644fccfa276cea11c316fec1af/frozenlist-1.6.0-cp39-cp39-manylinux_2_17_armv7l.manylinux2014_armv7l.manylinux_2_31_armv7l.whl", hash = "sha256:0dbae96c225d584f834b8d3cc688825911960f003a85cb0fd20b6e5512468c42", size = 297813 },
    { url = "https://files.pythonhosted.org/packages/62/ad/cd053d17f56770545ab361c8be63e0bc71d003c3759d9b0d4b13c9e2377b/frozenlist-1.6.0-cp39-cp39-manylinux_2_17_ppc64le.manylinux2014_ppc64le.whl", hash = "sha256:625170a91dd7261a1d1c2a0c1a353c9e55d21cd67d0852185a5fef86587e6f5f", size = 311027 },
    { url = "https://files.pythonhosted.org/packages/fc/1e/9721930762fb042ea12b4d273a0729be91922adfbe4746552b8b28b645bc/frozenlist-1.6.0-cp39-cp39-manylinux_2_17_s390x.manylinux2014_s390x.whl", hash = "sha256:1db8b2fc7ee8a940b547a14c10e56560ad3ea6499dc6875c354e2335812f739d", size = 308229 },
    { url = "https://files.pythonhosted.org/packages/78/04/48b128738e2a808e5ea9af2bcbe01bdb76a29663f5327df80a14103baf23/frozenlist-1.6.0-cp39-cp39-manylinux_2_5_i686.manylinux1_i686.manylinux_2_17_i686.manylinux2014_i686.whl", hash = "sha256:4da6fc43048b648275a220e3a61c33b7fff65d11bdd6dcb9d9c145ff708b804c", size = 279689 },
    { url = "https://files.pythonhosted.org/packages/62/9d/97b06744871c0d5d6e7a3873cfe9884d46d6792b630f99abc8526e908486/frozenlist-1.6.0-cp39-cp39-manylinux_2_5_x86_64.manylinux1_x86_64.manylinux_2_17_x86_64.manylinux2014_x86_64.whl", hash = "sha256:6ef8e7e8f2f3820c5f175d70fdd199b79e417acf6c72c5d0aa8f63c9f721646f", size = 288640 },
    { url = "https://files.pythonhosted.org/packages/95/13/e4def76c11b2c7b73b63bc47b848a94f6de1751a665bfeb58478553846df/frozenlist-1.6.0-cp39-cp39-musllinux_1_2_aarch64.whl", hash = "sha256:aa733d123cc78245e9bb15f29b44ed9e5780dc6867cfc4e544717b91f980af3b", size = 292169 },
    { url = "https://files.pythonhosted.org/packages/4b/d4/b6428f7774ccd0cc4882de0200df04446b69ea5e12c9a9e06a0478ae17ce/frozenlist-1.6.0-cp39-cp39-musllinux_1_2_armv7l.whl", hash = "sha256:ba7f8d97152b61f22d7f59491a781ba9b177dd9f318486c5fbc52cde2db12189", size = 306172 },
    { url = "https://files.pythonhosted.org/packages/ec/78/14e42aa004f634b40d97715a7c8597ba0d41caa46837899a03b800e48eda/frozenlist-1.6.0-cp39-cp39-musllinux_1_2_i686.whl", hash = "sha256:56a0b8dd6d0d3d971c91f1df75e824986667ccce91e20dca2023683814344791", size = 287203 },
    { url = "https://files.pythonhosted.org/packages/b1/f2/40525c3c486da199e9bd6292a4269c9aa2f48b692c6e39da7967dab92058/frozenlist-1.6.0-cp39-cp39-musllinux_1_2_ppc64le.whl", hash = "sha256:5c9e89bf19ca148efcc9e3c44fd4c09d5af85c8a7dd3dbd0da1cb83425ef4983", size = 306991 },
    { url = "https://files.pythonhosted.org/packages/4b/2f/d48b888d6941b20305c78da3fc37d112b00b1711ba397d186d481198bb21/frozenlist-1.6.0-cp39-cp39-musllinux_1_2_s390x.whl", hash = "sha256:1330f0a4376587face7637dfd245380a57fe21ae8f9d360c1c2ef8746c4195fa", size = 309692 },
    { url = "https://files.pythonhosted.org/packages/b4/a1/bb8ed90733b73611f1f9f114b65f9d11de66b037e7208a7a16977cd6d3ab/frozenlist-1.6.0-cp39-cp39-musllinux_1_2_x86_64.whl", hash = "sha256:2187248203b59625566cac53572ec8c2647a140ee2738b4e36772930377a533c", size = 296256 },
    { url = "https://files.pythonhosted.org/packages/ba/50/2210d332234b02ce0f0d8360034e0ceada6e348a83d8fa924f418ae3b58c/frozenlist-1.6.0-cp39-cp39-win32.whl", hash = "sha256:2b8cf4cfea847d6c12af06091561a89740f1f67f331c3fa8623391905e878530", size = 115751 },
    { url = "https://files.pythonhosted.org/packages/8c/a2/15db0eef508761c5f7c669b70ed4ec81af4d8ddad86d1b6ef9d6746a56b4/frozenlist-1.6.0-cp39-cp39-win_amd64.whl", hash = "sha256:1255d5d64328c5a0d066ecb0f02034d086537925f1f04b50b1ae60d37afbf572", size = 120975 },
    { url = "https://files.pythonhosted.org/packages/71/3e/b04a0adda73bd52b390d730071c0d577073d3d26740ee1bad25c3ad0f37b/frozenlist-1.6.0-py3-none-any.whl", hash = "sha256:535eec9987adb04701266b92745d6cdcef2e77669299359c3009c3404dd5d191", size = 12404 },
]

[[package]]
name = "fsspec"
version = "2025.3.2"
source = { registry = "https://pypi.org/simple" }
sdist = { url = "https://files.pythonhosted.org/packages/45/d8/8425e6ba5fcec61a1d16e41b1b71d2bf9344f1fe48012c2b48b9620feae5/fsspec-2025.3.2.tar.gz", hash = "sha256:e52c77ef398680bbd6a98c0e628fbc469491282981209907bbc8aea76a04fdc6", size = 299281 }
wheels = [
    { url = "https://files.pythonhosted.org/packages/44/4b/e0cfc1a6f17e990f3e64b7d941ddc4acdc7b19d6edd51abf495f32b1a9e4/fsspec-2025.3.2-py3-none-any.whl", hash = "sha256:2daf8dc3d1dfa65b6aa37748d112773a7a08416f6c70d96b264c96476ecaf711", size = 194435 },
]

[package.optional-dependencies]
http = [
    { name = "aiohttp" },
]

[[package]]
name = "hf-xet"
version = "1.1.0"
source = { registry = "https://pypi.org/simple" }
sdist = { url = "https://files.pythonhosted.org/packages/aa/2c/70009910fcbd204bde75842b60c1e47fe72edb0e978954cb8001735885c7/hf_xet-1.1.0.tar.gz", hash = "sha256:a7c2a4c2b6eee9ce0a1a367a82b60d95ba634420ef1c250addad7aa4af419cf4", size = 263996 }
wheels = [
    { url = "https://files.pythonhosted.org/packages/dc/fd/0db331297e331f0f02005fd7ea666439bf15efd74f0dd62af02a43236a1b/hf_xet-1.1.0-cp37-abi3-macosx_10_12_x86_64.whl", hash = "sha256:0322c42551e275fcb7949c083a54a81b2898e50787c9aa74284fcb8d2c58c12c", size = 5069444 },
    { url = "https://files.pythonhosted.org/packages/b9/7d/4d7ae44219d3744ad55669cb90ef3d4ed9f5f8a4729fa635a6499491cb78/hf_xet-1.1.0-cp37-abi3-macosx_11_0_arm64.whl", hash = "sha256:667153a0304ac2debf2af95a8ff7687186f885b493f4cd16344869af270cd110", size = 4881465 },
    { url = "https://files.pythonhosted.org/packages/83/9a/d40d2a57b132d609d8a4ccc29e59ed69749021610616749cabcda2532158/hf_xet-1.1.0-cp37-abi3-manylinux_2_17_x86_64.manylinux2014_x86_64.whl", hash = "sha256:995eeffb119636ea617b96c7d7bf3c3f5ea8727fa57974574e25d700b8532d48", size = 53584225 },
    { url = "https://files.pythonhosted.org/packages/2e/01/d94553f91d85746e0862f24d239da88d10f5ce252b028565744e982432f4/hf_xet-1.1.0-cp37-abi3-manylinux_2_28_aarch64.whl", hash = "sha256:3aee847da362393331f515c4010d0aaa1c2669acfcca1f4b28946d6949cc0086", size = 52043680 },
    { url = "https://files.pythonhosted.org/packages/29/89/1f31853bf378f0ceb3363c07fd8a12af9b904b1f8c21e65eb5c19397bc98/hf_xet-1.1.0-cp37-abi3-musllinux_1_2_aarch64.whl", hash = "sha256:68c5813a6074aa36e12ef5983230e3b03148cce61e0fcdd294096493795565b4", size = 53072672 },
    { url = "https://files.pythonhosted.org/packages/b5/9f/5ecb92b18a4b2135a72a95dc08bcbeda9176f46642c745ee052420d2aea8/hf_xet-1.1.0-cp37-abi3-musllinux_1_2_x86_64.whl", hash = "sha256:4ee9222bf9274b1c198b88a929de0b5a49349c4962d89c5b3b2f0f7f47d9761c", size = 53521053 },
    { url = "https://files.pythonhosted.org/packages/53/d6/cb32842cbf1cf5a154b41fa918a2fd86003af9bca227a2397cd7f312a8a6/hf_xet-1.1.0-cp37-abi3-win_amd64.whl", hash = "sha256:73153eab9abf3d6973b21e94a67ccba5d595c3e12feb8c0bf50be02964e7f126", size = 4204376 },
]

[[package]]
name = "huggingface-hub"
version = "0.31.1"
source = { registry = "https://pypi.org/simple" }
dependencies = [
    { name = "filelock" },
    { name = "fsspec" },
    { name = "hf-xet", marker = "platform_machine == 'aarch64' or platform_machine == 'amd64' or platform_machine == 'arm64' or platform_machine == 'x86_64'" },
    { name = "packaging" },
    { name = "pyyaml" },
    { name = "requests" },
    { name = "tqdm" },
    { name = "typing-extensions" },
]
sdist = { url = "https://files.pythonhosted.org/packages/25/eb/9268c1205d19388659d5dc664f012177b752c0eef194a9159acc7227780f/huggingface_hub-0.31.1.tar.gz", hash = "sha256:492bb5f545337aa9e2f59b75ef4c5f535a371e8958a6ce90af056387e67f1180", size = 403036 }
wheels = [
    { url = "https://files.pythonhosted.org/packages/3a/bf/6002da17ec1c7a47bedeb216812929665927c70b6e7500b3c7bf36f01bdd/huggingface_hub-0.31.1-py3-none-any.whl", hash = "sha256:43f73124819b48b42d140cbc0d7a2e6bd15b2853b1b9d728d4d55ad1750cac5b", size = 484265 },
]

[[package]]
name = "identify"
version = "2.6.10"
source = { registry = "https://pypi.org/simple" }
sdist = { url = "https://files.pythonhosted.org/packages/0c/83/b6ea0334e2e7327084a46aaaf71f2146fc061a192d6518c0d020120cd0aa/identify-2.6.10.tar.gz", hash = "sha256:45e92fd704f3da71cc3880036633f48b4b7265fd4de2b57627cb157216eb7eb8", size = 99201 }
wheels = [
    { url = "https://files.pythonhosted.org/packages/2b/d3/85feeba1d097b81a44bcffa6a0beab7b4dfffe78e82fc54978d3ac380736/identify-2.6.10-py2.py3-none-any.whl", hash = "sha256:5f34248f54136beed1a7ba6a6b5c4b6cf21ff495aac7c359e1ef831ae3b8ab25", size = 99101 },
]

[[package]]
name = "idna"
version = "3.10"
source = { registry = "https://pypi.org/simple" }
sdist = { url = "https://files.pythonhosted.org/packages/f1/70/7703c29685631f5a7590aa73f1f1d3fa9a380e654b86af429e0934a32f7d/idna-3.10.tar.gz", hash = "sha256:12f65c9b470abda6dc35cf8e63cc574b1c52b11df2c86030af0ac09b01b13ea9", size = 190490 }
wheels = [
    { url = "https://files.pythonhosted.org/packages/76/c6/c88e154df9c4e1a2a66ccf0005a88dfb2650c1dffb6f5ce603dfbd452ce3/idna-3.10-py3-none-any.whl", hash = "sha256:946d195a0d259cbba61165e88e65941f16e9b36ea6ddb97f00452bae8b1287d3", size = 70442 },
]

[[package]]
name = "iniconfig"
version = "2.1.0"
source = { registry = "https://pypi.org/simple" }
sdist = { url = "https://files.pythonhosted.org/packages/f2/97/ebf4da567aa6827c909642694d71c9fcf53e5b504f2d96afea02718862f3/iniconfig-2.1.0.tar.gz", hash = "sha256:3abbd2e30b36733fee78f9c7f7308f2d0050e88f0087fd25c2645f63c773e1c7", size = 4793 }
wheels = [
    { url = "https://files.pythonhosted.org/packages/2c/e1/e6716421ea10d38022b952c159d5161ca1193197fb744506875fbb87ea7b/iniconfig-2.1.0-py3-none-any.whl", hash = "sha256:9deba5723312380e77435581c6bf4935c94cbfab9b1ed33ef8d238ea168eb760", size = 6050 },
]

[[package]]
name = "ipython"
version = "8.18.1"
source = { registry = "https://pypi.org/simple" }
resolution-markers = [
    "python_full_version < '3.10'",
]
dependencies = [
    { name = "colorama", marker = "python_full_version < '3.10' and sys_platform == 'win32'" },
    { name = "decorator", marker = "python_full_version < '3.10'" },
    { name = "exceptiongroup", marker = "python_full_version < '3.10'" },
    { name = "jedi", marker = "python_full_version < '3.10'" },
    { name = "matplotlib-inline", marker = "python_full_version < '3.10'" },
    { name = "pexpect", marker = "python_full_version < '3.10' and sys_platform != 'win32'" },
    { name = "prompt-toolkit", marker = "python_full_version < '3.10'" },
    { name = "pygments", marker = "python_full_version < '3.10'" },
    { name = "stack-data", marker = "python_full_version < '3.10'" },
    { name = "traitlets", marker = "python_full_version < '3.10'" },
    { name = "typing-extensions", marker = "python_full_version < '3.10'" },
]
sdist = { url = "https://files.pythonhosted.org/packages/b1/b9/3ba6c45a6df813c09a48bac313c22ff83efa26cbb55011218d925a46e2ad/ipython-8.18.1.tar.gz", hash = "sha256:ca6f079bb33457c66e233e4580ebfc4128855b4cf6370dddd73842a9563e8a27", size = 5486330 }
wheels = [
    { url = "https://files.pythonhosted.org/packages/47/6b/d9fdcdef2eb6a23f391251fde8781c38d42acd82abe84d054cb74f7863b0/ipython-8.18.1-py3-none-any.whl", hash = "sha256:e8267419d72d81955ec1177f8a29aaa90ac80ad647499201119e2f05e99aa397", size = 808161 },
]

[[package]]
name = "ipython"
version = "8.36.0"
source = { registry = "https://pypi.org/simple" }
resolution-markers = [
    "python_full_version == '3.10.*'",
]
dependencies = [
    { name = "colorama", marker = "python_full_version == '3.10.*' and sys_platform == 'win32'" },
    { name = "decorator", marker = "python_full_version == '3.10.*'" },
    { name = "exceptiongroup", marker = "python_full_version == '3.10.*'" },
    { name = "jedi", marker = "python_full_version == '3.10.*'" },
    { name = "matplotlib-inline", marker = "python_full_version == '3.10.*'" },
    { name = "pexpect", marker = "python_full_version == '3.10.*' and sys_platform != 'emscripten' and sys_platform != 'win32'" },
    { name = "prompt-toolkit", marker = "python_full_version == '3.10.*'" },
    { name = "pygments", marker = "python_full_version == '3.10.*'" },
    { name = "stack-data", marker = "python_full_version == '3.10.*'" },
    { name = "traitlets", marker = "python_full_version == '3.10.*'" },
    { name = "typing-extensions", marker = "python_full_version == '3.10.*'" },
]
sdist = { url = "https://files.pythonhosted.org/packages/a2/9f/d9a73710df947b7804bd9d93509463fb3a89e0ddc99c9fcc67279cddbeb6/ipython-8.36.0.tar.gz", hash = "sha256:24658e9fe5c5c819455043235ba59cfffded4a35936eefceceab6b192f7092ff", size = 5604997 }
wheels = [
    { url = "https://files.pythonhosted.org/packages/d6/d7/c1c9f371790b3a181e343c4815a361e5a0cc7d90ef6642d64ba5d05de289/ipython-8.36.0-py3-none-any.whl", hash = "sha256:12b913914d010dcffa2711505ec8be4bf0180742d97f1e5175e51f22086428c1", size = 831074 },
]

[[package]]
name = "ipython"
version = "9.2.0"
source = { registry = "https://pypi.org/simple" }
resolution-markers = [
    "python_full_version >= '3.12'",
    "python_full_version == '3.11.*'",
]
dependencies = [
    { name = "colorama", marker = "python_full_version >= '3.11' and sys_platform == 'win32'" },
    { name = "decorator", marker = "python_full_version >= '3.11'" },
    { name = "ipython-pygments-lexers", marker = "python_full_version >= '3.11'" },
    { name = "jedi", marker = "python_full_version >= '3.11'" },
    { name = "matplotlib-inline", marker = "python_full_version >= '3.11'" },
    { name = "pexpect", marker = "python_full_version >= '3.11' and sys_platform != 'emscripten' and sys_platform != 'win32'" },
    { name = "prompt-toolkit", marker = "python_full_version >= '3.11'" },
    { name = "pygments", marker = "python_full_version >= '3.11'" },
    { name = "stack-data", marker = "python_full_version >= '3.11'" },
    { name = "traitlets", marker = "python_full_version >= '3.11'" },
    { name = "typing-extensions", marker = "python_full_version == '3.11.*'" },
]
sdist = { url = "https://files.pythonhosted.org/packages/9d/02/63a84444a7409b3c0acd1de9ffe524660e0e5d82ee473e78b45e5bfb64a4/ipython-9.2.0.tar.gz", hash = "sha256:62a9373dbc12f28f9feaf4700d052195bf89806279fc8ca11f3f54017d04751b", size = 4424394 }
wheels = [
    { url = "https://files.pythonhosted.org/packages/78/ce/5e897ee51b7d26ab4e47e5105e7368d40ce6cfae2367acdf3165396d50be/ipython-9.2.0-py3-none-any.whl", hash = "sha256:fef5e33c4a1ae0759e0bba5917c9db4eb8c53fee917b6a526bd973e1ca5159f6", size = 604277 },
]

[[package]]
name = "ipython-pygments-lexers"
version = "1.1.1"
source = { registry = "https://pypi.org/simple" }
dependencies = [
    { name = "pygments", marker = "python_full_version >= '3.11'" },
]
sdist = { url = "https://files.pythonhosted.org/packages/ef/4c/5dd1d8af08107f88c7f741ead7a40854b8ac24ddf9ae850afbcf698aa552/ipython_pygments_lexers-1.1.1.tar.gz", hash = "sha256:09c0138009e56b6854f9535736f4171d855c8c08a563a0dcd8022f78355c7e81", size = 8393 }
wheels = [
    { url = "https://files.pythonhosted.org/packages/d9/33/1f075bf72b0b747cb3288d011319aaf64083cf2efef8354174e3ed4540e2/ipython_pygments_lexers-1.1.1-py3-none-any.whl", hash = "sha256:a9462224a505ade19a605f71f8fa63c2048833ce50abc86768a0d81d876dc81c", size = 8074 },
]

[[package]]
name = "jedi"
version = "0.19.2"
source = { registry = "https://pypi.org/simple" }
dependencies = [
    { name = "parso" },
]
sdist = { url = "https://files.pythonhosted.org/packages/72/3a/79a912fbd4d8dd6fbb02bf69afd3bb72cf0c729bb3063c6f4498603db17a/jedi-0.19.2.tar.gz", hash = "sha256:4770dc3de41bde3966b02eb84fbcf557fb33cce26ad23da12c742fb50ecb11f0", size = 1231287 }
wheels = [
    { url = "https://files.pythonhosted.org/packages/c0/5a/9cac0c82afec3d09ccd97c8b6502d48f165f9124db81b4bcb90b4af974ee/jedi-0.19.2-py2.py3-none-any.whl", hash = "sha256:a8ef22bde8490f57fe5c7681a3c83cb58874daf72b4784de3cce5b6ef6edb5b9", size = 1572278 },
]

[[package]]
name = "jinja2"
version = "3.1.6"
source = { registry = "https://pypi.org/simple" }
dependencies = [
    { name = "markupsafe" },
]
sdist = { url = "https://files.pythonhosted.org/packages/df/bf/f7da0350254c0ed7c72f3e33cef02e048281fec7ecec5f032d4aac52226b/jinja2-3.1.6.tar.gz", hash = "sha256:0137fb05990d35f1275a587e9aee6d56da821fc83491a0fb838183be43f66d6d", size = 245115 }
wheels = [
    { url = "https://files.pythonhosted.org/packages/62/a1/3d680cbfd5f4b8f15abc1d571870c5fc3e594bb582bc3b64ea099db13e56/jinja2-3.1.6-py3-none-any.whl", hash = "sha256:85ece4451f492d0c13c5dd7c13a64681a86afae63a5f347908daf103ce6d2f67", size = 134899 },
]

[[package]]
name = "joblib"
version = "1.5.0"
source = { registry = "https://pypi.org/simple" }
sdist = { url = "https://files.pythonhosted.org/packages/30/08/8bd4a0250247861420a040b33ccf42f43c426ac91d99405374ef117e5872/joblib-1.5.0.tar.gz", hash = "sha256:d8757f955389a3dd7a23152e43bc297c2e0c2d3060056dad0feefc88a06939b5", size = 330234 }
wheels = [
    { url = "https://files.pythonhosted.org/packages/da/d3/13ee227a148af1c693654932b8b0b02ed64af5e1f7406d56b088b57574cd/joblib-1.5.0-py3-none-any.whl", hash = "sha256:206144b320246485b712fc8cc51f017de58225fa8b414a1fe1764a7231aca491", size = 307682 },
]

[[package]]
name = "lightning"
version = "2.5.1.post0"
source = { registry = "https://pypi.org/simple" }
dependencies = [
    { name = "fsspec", extra = ["http"] },
    { name = "lightning-utilities" },
    { name = "packaging" },
    { name = "pytorch-lightning" },
    { name = "pyyaml" },
    { name = "torch" },
    { name = "torchmetrics" },
    { name = "tqdm" },
    { name = "typing-extensions" },
]
sdist = { url = "https://files.pythonhosted.org/packages/97/d0/fb3c5077efdd74c28ea3a277fd80bbf03738d866013a8637691138bfebca/lightning-2.5.1.post0.tar.gz", hash = "sha256:fda1ac63c283b3b08a54be8d905dd88469cf09e9845d36dd28b699e78911cbc8", size = 631113 }
wheels = [
    { url = "https://files.pythonhosted.org/packages/9e/1b/67201d693a575e8a086831710f33e697fab66166223f792e459ef2b84934/lightning-2.5.1.post0-py3-none-any.whl", hash = "sha256:a228a52ca52f0c5006ff327c92b8942f09e1aea3f2d9b0d7c8a209edd5b9e71d", size = 819001 },
]

[[package]]
name = "lightning-utilities"
version = "0.14.3"
source = { registry = "https://pypi.org/simple" }
dependencies = [
    { name = "packaging" },
    { name = "setuptools" },
    { name = "typing-extensions" },
]
sdist = { url = "https://files.pythonhosted.org/packages/0f/bb/63a6a8c9e7a96b6ba92647fa5b1595c2dbee29f8178705adb4704d82ecba/lightning_utilities-0.14.3.tar.gz", hash = "sha256:37e2f83f273890052955a44054382c211a303012ee577619efbaa5df9e65e9f5", size = 30346 }
wheels = [
    { url = "https://files.pythonhosted.org/packages/1a/c1/31b3184cba7b257a4a3b5ca5b88b9204ccb7aa02fe3c992280899293ed54/lightning_utilities-0.14.3-py3-none-any.whl", hash = "sha256:4ab9066aa36cd7b93a05713808901909e96cc3f187ea6fd3052b2fd91313b468", size = 28894 },
]

[[package]]
name = "markdown-it-py"
version = "3.0.0"
source = { registry = "https://pypi.org/simple" }
dependencies = [
    { name = "mdurl" },
]
sdist = { url = "https://files.pythonhosted.org/packages/38/71/3b932df36c1a044d397a1f92d1cf91ee0a503d91e470cbd670aa66b07ed0/markdown-it-py-3.0.0.tar.gz", hash = "sha256:e3f60a94fa066dc52ec76661e37c851cb232d92f9886b15cb560aaada2df8feb", size = 74596 }
wheels = [
    { url = "https://files.pythonhosted.org/packages/42/d7/1ec15b46af6af88f19b8e5ffea08fa375d433c998b8a7639e76935c14f1f/markdown_it_py-3.0.0-py3-none-any.whl", hash = "sha256:355216845c60bd96232cd8d8c40e8f9765cc86f46880e43a8fd22dc1a1a8cab1", size = 87528 },
]

[[package]]
name = "markupsafe"
version = "3.0.2"
source = { registry = "https://pypi.org/simple" }
sdist = { url = "https://files.pythonhosted.org/packages/b2/97/5d42485e71dfc078108a86d6de8fa46db44a1a9295e89c5d6d4a06e23a62/markupsafe-3.0.2.tar.gz", hash = "sha256:ee55d3edf80167e48ea11a923c7386f4669df67d7994554387f84e7d8b0a2bf0", size = 20537 }
wheels = [
    { url = "https://files.pythonhosted.org/packages/04/90/d08277ce111dd22f77149fd1a5d4653eeb3b3eaacbdfcbae5afb2600eebd/MarkupSafe-3.0.2-cp310-cp310-macosx_10_9_universal2.whl", hash = "sha256:7e94c425039cde14257288fd61dcfb01963e658efbc0ff54f5306b06054700f8", size = 14357 },
    { url = "https://files.pythonhosted.org/packages/04/e1/6e2194baeae0bca1fae6629dc0cbbb968d4d941469cbab11a3872edff374/MarkupSafe-3.0.2-cp310-cp310-macosx_11_0_arm64.whl", hash = "sha256:9e2d922824181480953426608b81967de705c3cef4d1af983af849d7bd619158", size = 12393 },
    { url = "https://files.pythonhosted.org/packages/1d/69/35fa85a8ece0a437493dc61ce0bb6d459dcba482c34197e3efc829aa357f/MarkupSafe-3.0.2-cp310-cp310-manylinux_2_17_aarch64.manylinux2014_aarch64.whl", hash = "sha256:38a9ef736c01fccdd6600705b09dc574584b89bea478200c5fbf112a6b0d5579", size = 21732 },
    { url = "https://files.pythonhosted.org/packages/22/35/137da042dfb4720b638d2937c38a9c2df83fe32d20e8c8f3185dbfef05f7/MarkupSafe-3.0.2-cp310-cp310-manylinux_2_17_x86_64.manylinux2014_x86_64.whl", hash = "sha256:bbcb445fa71794da8f178f0f6d66789a28d7319071af7a496d4d507ed566270d", size = 20866 },
    { url = "https://files.pythonhosted.org/packages/29/28/6d029a903727a1b62edb51863232152fd335d602def598dade38996887f0/MarkupSafe-3.0.2-cp310-cp310-manylinux_2_5_i686.manylinux1_i686.manylinux_2_17_i686.manylinux2014_i686.whl", hash = "sha256:57cb5a3cf367aeb1d316576250f65edec5bb3be939e9247ae594b4bcbc317dfb", size = 20964 },
    { url = "https://files.pythonhosted.org/packages/cc/cd/07438f95f83e8bc028279909d9c9bd39e24149b0d60053a97b2bc4f8aa51/MarkupSafe-3.0.2-cp310-cp310-musllinux_1_2_aarch64.whl", hash = "sha256:3809ede931876f5b2ec92eef964286840ed3540dadf803dd570c3b7e13141a3b", size = 21977 },
    { url = "https://files.pythonhosted.org/packages/29/01/84b57395b4cc062f9c4c55ce0df7d3108ca32397299d9df00fedd9117d3d/MarkupSafe-3.0.2-cp310-cp310-musllinux_1_2_i686.whl", hash = "sha256:e07c3764494e3776c602c1e78e298937c3315ccc9043ead7e685b7f2b8d47b3c", size = 21366 },
    { url = "https://files.pythonhosted.org/packages/bd/6e/61ebf08d8940553afff20d1fb1ba7294b6f8d279df9fd0c0db911b4bbcfd/MarkupSafe-3.0.2-cp310-cp310-musllinux_1_2_x86_64.whl", hash = "sha256:b424c77b206d63d500bcb69fa55ed8d0e6a3774056bdc4839fc9298a7edca171", size = 21091 },
    { url = "https://files.pythonhosted.org/packages/11/23/ffbf53694e8c94ebd1e7e491de185124277964344733c45481f32ede2499/MarkupSafe-3.0.2-cp310-cp310-win32.whl", hash = "sha256:fcabf5ff6eea076f859677f5f0b6b5c1a51e70a376b0579e0eadef8db48c6b50", size = 15065 },
    { url = "https://files.pythonhosted.org/packages/44/06/e7175d06dd6e9172d4a69a72592cb3f7a996a9c396eee29082826449bbc3/MarkupSafe-3.0.2-cp310-cp310-win_amd64.whl", hash = "sha256:6af100e168aa82a50e186c82875a5893c5597a0c1ccdb0d8b40240b1f28b969a", size = 15514 },
    { url = "https://files.pythonhosted.org/packages/6b/28/bbf83e3f76936960b850435576dd5e67034e200469571be53f69174a2dfd/MarkupSafe-3.0.2-cp311-cp311-macosx_10_9_universal2.whl", hash = "sha256:9025b4018f3a1314059769c7bf15441064b2207cb3f065e6ea1e7359cb46db9d", size = 14353 },
    { url = "https://files.pythonhosted.org/packages/6c/30/316d194b093cde57d448a4c3209f22e3046c5bb2fb0820b118292b334be7/MarkupSafe-3.0.2-cp311-cp311-macosx_11_0_arm64.whl", hash = "sha256:93335ca3812df2f366e80509ae119189886b0f3c2b81325d39efdb84a1e2ae93", size = 12392 },
    { url = "https://files.pythonhosted.org/packages/f2/96/9cdafba8445d3a53cae530aaf83c38ec64c4d5427d975c974084af5bc5d2/MarkupSafe-3.0.2-cp311-cp311-manylinux_2_17_aarch64.manylinux2014_aarch64.whl", hash = "sha256:2cb8438c3cbb25e220c2ab33bb226559e7afb3baec11c4f218ffa7308603c832", size = 23984 },
    { url = "https://files.pythonhosted.org/packages/f1/a4/aefb044a2cd8d7334c8a47d3fb2c9f328ac48cb349468cc31c20b539305f/MarkupSafe-3.0.2-cp311-cp311-manylinux_2_17_x86_64.manylinux2014_x86_64.whl", hash = "sha256:a123e330ef0853c6e822384873bef7507557d8e4a082961e1defa947aa59ba84", size = 23120 },
    { url = "https://files.pythonhosted.org/packages/8d/21/5e4851379f88f3fad1de30361db501300d4f07bcad047d3cb0449fc51f8c/MarkupSafe-3.0.2-cp311-cp311-manylinux_2_5_i686.manylinux1_i686.manylinux_2_17_i686.manylinux2014_i686.whl", hash = "sha256:1e084f686b92e5b83186b07e8a17fc09e38fff551f3602b249881fec658d3eca", size = 23032 },
    { url = "https://files.pythonhosted.org/packages/00/7b/e92c64e079b2d0d7ddf69899c98842f3f9a60a1ae72657c89ce2655c999d/MarkupSafe-3.0.2-cp311-cp311-musllinux_1_2_aarch64.whl", hash = "sha256:d8213e09c917a951de9d09ecee036d5c7d36cb6cb7dbaece4c71a60d79fb9798", size = 24057 },
    { url = "https://files.pythonhosted.org/packages/f9/ac/46f960ca323037caa0a10662ef97d0a4728e890334fc156b9f9e52bcc4ca/MarkupSafe-3.0.2-cp311-cp311-musllinux_1_2_i686.whl", hash = "sha256:5b02fb34468b6aaa40dfc198d813a641e3a63b98c2b05a16b9f80b7ec314185e", size = 23359 },
    { url = "https://files.pythonhosted.org/packages/69/84/83439e16197337b8b14b6a5b9c2105fff81d42c2a7c5b58ac7b62ee2c3b1/MarkupSafe-3.0.2-cp311-cp311-musllinux_1_2_x86_64.whl", hash = "sha256:0bff5e0ae4ef2e1ae4fdf2dfd5b76c75e5c2fa4132d05fc1b0dabcd20c7e28c4", size = 23306 },
    { url = "https://files.pythonhosted.org/packages/9a/34/a15aa69f01e2181ed8d2b685c0d2f6655d5cca2c4db0ddea775e631918cd/MarkupSafe-3.0.2-cp311-cp311-win32.whl", hash = "sha256:6c89876f41da747c8d3677a2b540fb32ef5715f97b66eeb0c6b66f5e3ef6f59d", size = 15094 },
    { url = "https://files.pythonhosted.org/packages/da/b8/3a3bd761922d416f3dc5d00bfbed11f66b1ab89a0c2b6e887240a30b0f6b/MarkupSafe-3.0.2-cp311-cp311-win_amd64.whl", hash = "sha256:70a87b411535ccad5ef2f1df5136506a10775d267e197e4cf531ced10537bd6b", size = 15521 },
    { url = "https://files.pythonhosted.org/packages/22/09/d1f21434c97fc42f09d290cbb6350d44eb12f09cc62c9476effdb33a18aa/MarkupSafe-3.0.2-cp312-cp312-macosx_10_13_universal2.whl", hash = "sha256:9778bd8ab0a994ebf6f84c2b949e65736d5575320a17ae8984a77fab08db94cf", size = 14274 },
    { url = "https://files.pythonhosted.org/packages/6b/b0/18f76bba336fa5aecf79d45dcd6c806c280ec44538b3c13671d49099fdd0/MarkupSafe-3.0.2-cp312-cp312-macosx_11_0_arm64.whl", hash = "sha256:846ade7b71e3536c4e56b386c2a47adf5741d2d8b94ec9dc3e92e5e1ee1e2225", size = 12348 },
    { url = "https://files.pythonhosted.org/packages/e0/25/dd5c0f6ac1311e9b40f4af06c78efde0f3b5cbf02502f8ef9501294c425b/MarkupSafe-3.0.2-cp312-cp312-manylinux_2_17_aarch64.manylinux2014_aarch64.whl", hash = "sha256:1c99d261bd2d5f6b59325c92c73df481e05e57f19837bdca8413b9eac4bd8028", size = 24149 },
    { url = "https://files.pythonhosted.org/packages/f3/f0/89e7aadfb3749d0f52234a0c8c7867877876e0a20b60e2188e9850794c17/MarkupSafe-3.0.2-cp312-cp312-manylinux_2_17_x86_64.manylinux2014_x86_64.whl", hash = "sha256:e17c96c14e19278594aa4841ec148115f9c7615a47382ecb6b82bd8fea3ab0c8", size = 23118 },
    { url = "https://files.pythonhosted.org/packages/d5/da/f2eeb64c723f5e3777bc081da884b414671982008c47dcc1873d81f625b6/MarkupSafe-3.0.2-cp312-cp312-manylinux_2_5_i686.manylinux1_i686.manylinux_2_17_i686.manylinux2014_i686.whl", hash = "sha256:88416bd1e65dcea10bc7569faacb2c20ce071dd1f87539ca2ab364bf6231393c", size = 22993 },
    { url = "https://files.pythonhosted.org/packages/da/0e/1f32af846df486dce7c227fe0f2398dc7e2e51d4a370508281f3c1c5cddc/MarkupSafe-3.0.2-cp312-cp312-musllinux_1_2_aarch64.whl", hash = "sha256:2181e67807fc2fa785d0592dc2d6206c019b9502410671cc905d132a92866557", size = 24178 },
    { url = "https://files.pythonhosted.org/packages/c4/f6/bb3ca0532de8086cbff5f06d137064c8410d10779c4c127e0e47d17c0b71/MarkupSafe-3.0.2-cp312-cp312-musllinux_1_2_i686.whl", hash = "sha256:52305740fe773d09cffb16f8ed0427942901f00adedac82ec8b67752f58a1b22", size = 23319 },
    { url = "https://files.pythonhosted.org/packages/a2/82/8be4c96ffee03c5b4a034e60a31294daf481e12c7c43ab8e34a1453ee48b/MarkupSafe-3.0.2-cp312-cp312-musllinux_1_2_x86_64.whl", hash = "sha256:ad10d3ded218f1039f11a75f8091880239651b52e9bb592ca27de44eed242a48", size = 23352 },
    { url = "https://files.pythonhosted.org/packages/51/ae/97827349d3fcffee7e184bdf7f41cd6b88d9919c80f0263ba7acd1bbcb18/MarkupSafe-3.0.2-cp312-cp312-win32.whl", hash = "sha256:0f4ca02bea9a23221c0182836703cbf8930c5e9454bacce27e767509fa286a30", size = 15097 },
    { url = "https://files.pythonhosted.org/packages/c1/80/a61f99dc3a936413c3ee4e1eecac96c0da5ed07ad56fd975f1a9da5bc630/MarkupSafe-3.0.2-cp312-cp312-win_amd64.whl", hash = "sha256:8e06879fc22a25ca47312fbe7c8264eb0b662f6db27cb2d3bbbc74b1df4b9b87", size = 15601 },
    { url = "https://files.pythonhosted.org/packages/83/0e/67eb10a7ecc77a0c2bbe2b0235765b98d164d81600746914bebada795e97/MarkupSafe-3.0.2-cp313-cp313-macosx_10_13_universal2.whl", hash = "sha256:ba9527cdd4c926ed0760bc301f6728ef34d841f405abf9d4f959c478421e4efd", size = 14274 },
    { url = "https://files.pythonhosted.org/packages/2b/6d/9409f3684d3335375d04e5f05744dfe7e9f120062c9857df4ab490a1031a/MarkupSafe-3.0.2-cp313-cp313-macosx_11_0_arm64.whl", hash = "sha256:f8b3d067f2e40fe93e1ccdd6b2e1d16c43140e76f02fb1319a05cf2b79d99430", size = 12352 },
    { url = "https://files.pythonhosted.org/packages/d2/f5/6eadfcd3885ea85fe2a7c128315cc1bb7241e1987443d78c8fe712d03091/MarkupSafe-3.0.2-cp313-cp313-manylinux_2_17_aarch64.manylinux2014_aarch64.whl", hash = "sha256:569511d3b58c8791ab4c2e1285575265991e6d8f8700c7be0e88f86cb0672094", size = 24122 },
    { url = "https://files.pythonhosted.org/packages/0c/91/96cf928db8236f1bfab6ce15ad070dfdd02ed88261c2afafd4b43575e9e9/MarkupSafe-3.0.2-cp313-cp313-manylinux_2_17_x86_64.manylinux2014_x86_64.whl", hash = "sha256:15ab75ef81add55874e7ab7055e9c397312385bd9ced94920f2802310c930396", size = 23085 },
    { url = "https://files.pythonhosted.org/packages/c2/cf/c9d56af24d56ea04daae7ac0940232d31d5a8354f2b457c6d856b2057d69/MarkupSafe-3.0.2-cp313-cp313-manylinux_2_5_i686.manylinux1_i686.manylinux_2_17_i686.manylinux2014_i686.whl", hash = "sha256:f3818cb119498c0678015754eba762e0d61e5b52d34c8b13d770f0719f7b1d79", size = 22978 },
    { url = "https://files.pythonhosted.org/packages/2a/9f/8619835cd6a711d6272d62abb78c033bda638fdc54c4e7f4272cf1c0962b/MarkupSafe-3.0.2-cp313-cp313-musllinux_1_2_aarch64.whl", hash = "sha256:cdb82a876c47801bb54a690c5ae105a46b392ac6099881cdfb9f6e95e4014c6a", size = 24208 },
    { url = "https://files.pythonhosted.org/packages/f9/bf/176950a1792b2cd2102b8ffeb5133e1ed984547b75db47c25a67d3359f77/MarkupSafe-3.0.2-cp313-cp313-musllinux_1_2_i686.whl", hash = "sha256:cabc348d87e913db6ab4aa100f01b08f481097838bdddf7c7a84b7575b7309ca", size = 23357 },
    { url = "https://files.pythonhosted.org/packages/ce/4f/9a02c1d335caabe5c4efb90e1b6e8ee944aa245c1aaaab8e8a618987d816/MarkupSafe-3.0.2-cp313-cp313-musllinux_1_2_x86_64.whl", hash = "sha256:444dcda765c8a838eaae23112db52f1efaf750daddb2d9ca300bcae1039adc5c", size = 23344 },
    { url = "https://files.pythonhosted.org/packages/ee/55/c271b57db36f748f0e04a759ace9f8f759ccf22b4960c270c78a394f58be/MarkupSafe-3.0.2-cp313-cp313-win32.whl", hash = "sha256:bcf3e58998965654fdaff38e58584d8937aa3096ab5354d493c77d1fdd66d7a1", size = 15101 },
    { url = "https://files.pythonhosted.org/packages/29/88/07df22d2dd4df40aba9f3e402e6dc1b8ee86297dddbad4872bd5e7b0094f/MarkupSafe-3.0.2-cp313-cp313-win_amd64.whl", hash = "sha256:e6a2a455bd412959b57a172ce6328d2dd1f01cb2135efda2e4576e8a23fa3b0f", size = 15603 },
    { url = "https://files.pythonhosted.org/packages/62/6a/8b89d24db2d32d433dffcd6a8779159da109842434f1dd2f6e71f32f738c/MarkupSafe-3.0.2-cp313-cp313t-macosx_10_13_universal2.whl", hash = "sha256:b5a6b3ada725cea8a5e634536b1b01c30bcdcd7f9c6fff4151548d5bf6b3a36c", size = 14510 },
    { url = "https://files.pythonhosted.org/packages/7a/06/a10f955f70a2e5a9bf78d11a161029d278eeacbd35ef806c3fd17b13060d/MarkupSafe-3.0.2-cp313-cp313t-macosx_11_0_arm64.whl", hash = "sha256:a904af0a6162c73e3edcb969eeeb53a63ceeb5d8cf642fade7d39e7963a22ddb", size = 12486 },
    { url = "https://files.pythonhosted.org/packages/34/cf/65d4a571869a1a9078198ca28f39fba5fbb910f952f9dbc5220afff9f5e6/MarkupSafe-3.0.2-cp313-cp313t-manylinux_2_17_aarch64.manylinux2014_aarch64.whl", hash = "sha256:4aa4e5faecf353ed117801a068ebab7b7e09ffb6e1d5e412dc852e0da018126c", size = 25480 },
    { url = "https://files.pythonhosted.org/packages/0c/e3/90e9651924c430b885468b56b3d597cabf6d72be4b24a0acd1fa0e12af67/MarkupSafe-3.0.2-cp313-cp313t-manylinux_2_17_x86_64.manylinux2014_x86_64.whl", hash = "sha256:c0ef13eaeee5b615fb07c9a7dadb38eac06a0608b41570d8ade51c56539e509d", size = 23914 },
    { url = "https://files.pythonhosted.org/packages/66/8c/6c7cf61f95d63bb866db39085150df1f2a5bd3335298f14a66b48e92659c/MarkupSafe-3.0.2-cp313-cp313t-manylinux_2_5_i686.manylinux1_i686.manylinux_2_17_i686.manylinux2014_i686.whl", hash = "sha256:d16a81a06776313e817c951135cf7340a3e91e8c1ff2fac444cfd75fffa04afe", size = 23796 },
    { url = "https://files.pythonhosted.org/packages/bb/35/cbe9238ec3f47ac9a7c8b3df7a808e7cb50fe149dc7039f5f454b3fba218/MarkupSafe-3.0.2-cp313-cp313t-musllinux_1_2_aarch64.whl", hash = "sha256:6381026f158fdb7c72a168278597a5e3a5222e83ea18f543112b2662a9b699c5", size = 25473 },
    { url = "https://files.pythonhosted.org/packages/e6/32/7621a4382488aa283cc05e8984a9c219abad3bca087be9ec77e89939ded9/MarkupSafe-3.0.2-cp313-cp313t-musllinux_1_2_i686.whl", hash = "sha256:3d79d162e7be8f996986c064d1c7c817f6df3a77fe3d6859f6f9e7be4b8c213a", size = 24114 },
    { url = "https://files.pythonhosted.org/packages/0d/80/0985960e4b89922cb5a0bac0ed39c5b96cbc1a536a99f30e8c220a996ed9/MarkupSafe-3.0.2-cp313-cp313t-musllinux_1_2_x86_64.whl", hash = "sha256:131a3c7689c85f5ad20f9f6fb1b866f402c445b220c19fe4308c0b147ccd2ad9", size = 24098 },
    { url = "https://files.pythonhosted.org/packages/82/78/fedb03c7d5380df2427038ec8d973587e90561b2d90cd472ce9254cf348b/MarkupSafe-3.0.2-cp313-cp313t-win32.whl", hash = "sha256:ba8062ed2cf21c07a9e295d5b8a2a5ce678b913b45fdf68c32d95d6c1291e0b6", size = 15208 },
    { url = "https://files.pythonhosted.org/packages/4f/65/6079a46068dfceaeabb5dcad6d674f5f5c61a6fa5673746f42a9f4c233b3/MarkupSafe-3.0.2-cp313-cp313t-win_amd64.whl", hash = "sha256:e444a31f8db13eb18ada366ab3cf45fd4b31e4db1236a4448f68778c1d1a5a2f", size = 15739 },
    { url = "https://files.pythonhosted.org/packages/a7/ea/9b1530c3fdeeca613faeb0fb5cbcf2389d816072fab72a71b45749ef6062/MarkupSafe-3.0.2-cp39-cp39-macosx_10_9_universal2.whl", hash = "sha256:eaa0a10b7f72326f1372a713e73c3f739b524b3af41feb43e4921cb529f5929a", size = 14344 },
    { url = "https://files.pythonhosted.org/packages/4b/c2/fbdbfe48848e7112ab05e627e718e854d20192b674952d9042ebd8c9e5de/MarkupSafe-3.0.2-cp39-cp39-macosx_11_0_arm64.whl", hash = "sha256:48032821bbdf20f5799ff537c7ac3d1fba0ba032cfc06194faffa8cda8b560ff", size = 12389 },
    { url = "https://files.pythonhosted.org/packages/f0/25/7a7c6e4dbd4f867d95d94ca15449e91e52856f6ed1905d58ef1de5e211d0/MarkupSafe-3.0.2-cp39-cp39-manylinux_2_17_aarch64.manylinux2014_aarch64.whl", hash = "sha256:1a9d3f5f0901fdec14d8d2f66ef7d035f2157240a433441719ac9a3fba440b13", size = 21607 },
    { url = "https://files.pythonhosted.org/packages/53/8f/f339c98a178f3c1e545622206b40986a4c3307fe39f70ccd3d9df9a9e425/MarkupSafe-3.0.2-cp39-cp39-manylinux_2_17_x86_64.manylinux2014_x86_64.whl", hash = "sha256:88b49a3b9ff31e19998750c38e030fc7bb937398b1f78cfa599aaef92d693144", size = 20728 },
    { url = "https://files.pythonhosted.org/packages/1a/03/8496a1a78308456dbd50b23a385c69b41f2e9661c67ea1329849a598a8f9/MarkupSafe-3.0.2-cp39-cp39-manylinux_2_5_i686.manylinux1_i686.manylinux_2_17_i686.manylinux2014_i686.whl", hash = "sha256:cfad01eed2c2e0c01fd0ecd2ef42c492f7f93902e39a42fc9ee1692961443a29", size = 20826 },
    { url = "https://files.pythonhosted.org/packages/e6/cf/0a490a4bd363048c3022f2f475c8c05582179bb179defcee4766fb3dcc18/MarkupSafe-3.0.2-cp39-cp39-musllinux_1_2_aarch64.whl", hash = "sha256:1225beacc926f536dc82e45f8a4d68502949dc67eea90eab715dea3a21c1b5f0", size = 21843 },
    { url = "https://files.pythonhosted.org/packages/19/a3/34187a78613920dfd3cdf68ef6ce5e99c4f3417f035694074beb8848cd77/MarkupSafe-3.0.2-cp39-cp39-musllinux_1_2_i686.whl", hash = "sha256:3169b1eefae027567d1ce6ee7cae382c57fe26e82775f460f0b2778beaad66c0", size = 21219 },
    { url = "https://files.pythonhosted.org/packages/17/d8/5811082f85bb88410ad7e452263af048d685669bbbfb7b595e8689152498/MarkupSafe-3.0.2-cp39-cp39-musllinux_1_2_x86_64.whl", hash = "sha256:eb7972a85c54febfb25b5c4b4f3af4dcc731994c7da0d8a0b4a6eb0640e1d178", size = 20946 },
    { url = "https://files.pythonhosted.org/packages/7c/31/bd635fb5989440d9365c5e3c47556cfea121c7803f5034ac843e8f37c2f2/MarkupSafe-3.0.2-cp39-cp39-win32.whl", hash = "sha256:8c4e8c3ce11e1f92f6536ff07154f9d49677ebaaafc32db9db4620bc11ed480f", size = 15063 },
    { url = "https://files.pythonhosted.org/packages/b3/73/085399401383ce949f727afec55ec3abd76648d04b9f22e1c0e99cb4bec3/MarkupSafe-3.0.2-cp39-cp39-win_amd64.whl", hash = "sha256:6e296a513ca3d94054c2c881cc913116e90fd030ad1c656b3869762b754f5f8a", size = 15506 },
]

[[package]]
name = "matplotlib-inline"
version = "0.1.7"
source = { registry = "https://pypi.org/simple" }
dependencies = [
    { name = "traitlets" },
]
sdist = { url = "https://files.pythonhosted.org/packages/99/5b/a36a337438a14116b16480db471ad061c36c3694df7c2084a0da7ba538b7/matplotlib_inline-0.1.7.tar.gz", hash = "sha256:8423b23ec666be3d16e16b60bdd8ac4e86e840ebd1dd11a30b9f117f2fa0ab90", size = 8159 }
wheels = [
    { url = "https://files.pythonhosted.org/packages/8f/8e/9ad090d3553c280a8060fbf6e24dc1c0c29704ee7d1c372f0c174aa59285/matplotlib_inline-0.1.7-py3-none-any.whl", hash = "sha256:df192d39a4ff8f21b1895d72e6a13f5fcc5099f00fa84384e0ea28c2cc0653ca", size = 9899 },
]

[[package]]
name = "mdurl"
version = "0.1.2"
source = { registry = "https://pypi.org/simple" }
sdist = { url = "https://files.pythonhosted.org/packages/d6/54/cfe61301667036ec958cb99bd3efefba235e65cdeb9c84d24a8293ba1d90/mdurl-0.1.2.tar.gz", hash = "sha256:bb413d29f5eea38f31dd4754dd7377d4465116fb207585f97bf925588687c1ba", size = 8729 }
wheels = [
    { url = "https://files.pythonhosted.org/packages/b3/38/89ba8ad64ae25be8de66a6d463314cf1eb366222074cfda9ee839c56a4b4/mdurl-0.1.2-py3-none-any.whl", hash = "sha256:84008a41e51615a49fc9966191ff91509e3c40b939176e643fd50a5c2196b8f8", size = 9979 },
]

[[package]]
name = "model2vec"
version = "0.5.0"
source = { editable = "." }
dependencies = [
    { name = "jinja2" },
    { name = "joblib" },
    { name = "numpy", version = "2.0.2", source = { registry = "https://pypi.org/simple" }, marker = "python_full_version < '3.10'" },
    { name = "numpy", version = "2.2.5", source = { registry = "https://pypi.org/simple" }, marker = "python_full_version >= '3.10'" },
    { name = "rich" },
    { name = "safetensors" },
    { name = "setuptools" },
    { name = "tokenizers" },
    { name = "tqdm" },
]

[package.optional-dependencies]
dev = [
    { name = "black" },
    { name = "ipython", version = "8.18.1", source = { registry = "https://pypi.org/simple" }, marker = "python_full_version < '3.10'" },
    { name = "ipython", version = "8.36.0", source = { registry = "https://pypi.org/simple" }, marker = "python_full_version == '3.10.*'" },
    { name = "ipython", version = "9.2.0", source = { registry = "https://pypi.org/simple" }, marker = "python_full_version >= '3.11'" },
    { name = "mypy" },
    { name = "pre-commit" },
    { name = "pytest" },
    { name = "pytest-cov" },
    { name = "ruff" },
]
distill = [
    { name = "scikit-learn" },
    { name = "torch" },
    { name = "transformers" },
]
inference = [
    { name = "scikit-learn" },
    { name = "skops" },
]
onnx = [
    { name = "onnx" },
    { name = "torch" },
]
tokenizer = [
    { name = "transformers" },
]
train = [
    { name = "lightning" },
    { name = "scikit-learn" },
    { name = "skops" },
    { name = "torch" },
]

[package.metadata]
requires-dist = [
    { name = "black", marker = "extra == 'dev'" },
    { name = "ipython", marker = "extra == 'dev'" },
    { name = "jinja2" },
    { name = "joblib" },
    { name = "lightning", marker = "extra == 'train'" },
    { name = "mypy", marker = "extra == 'dev'" },
    { name = "numpy" },
    { name = "onnx", marker = "extra == 'onnx'" },
    { name = "pre-commit", marker = "extra == 'dev'" },
    { name = "pytest", marker = "extra == 'dev'" },
    { name = "pytest-cov", marker = "extra == 'dev'" },
    { name = "rich" },
    { name = "ruff", marker = "extra == 'dev'" },
    { name = "safetensors" },
    { name = "scikit-learn", marker = "extra == 'distill'" },
    { name = "scikit-learn", marker = "extra == 'inference'" },
    { name = "scikit-learn", marker = "extra == 'train'" },
    { name = "setuptools" },
    { name = "skops", marker = "extra == 'inference'" },
    { name = "skops", marker = "extra == 'train'" },
    { name = "tokenizers", specifier = ">=0.20" },
    { name = "torch", marker = "extra == 'distill'" },
    { name = "torch", marker = "extra == 'onnx'" },
    { name = "torch", marker = "extra == 'train'" },
    { name = "tqdm" },
<<<<<<< HEAD
    { name = "transformers", marker = "extra == 'distill'" },
    { name = "transformers", marker = "extra == 'tokenizer'" },
=======
    { name = "transformers", marker = "extra == 'distill'", specifier = "<=4.52.1" },
>>>>>>> eb3ac190
]

[[package]]
name = "mpmath"
version = "1.3.0"
source = { registry = "https://pypi.org/simple" }
sdist = { url = "https://files.pythonhosted.org/packages/e0/47/dd32fa426cc72114383ac549964eecb20ecfd886d1e5ccf5340b55b02f57/mpmath-1.3.0.tar.gz", hash = "sha256:7a28eb2a9774d00c7bc92411c19a89209d5da7c4c9a9e227be8330a23a25b91f", size = 508106 }
wheels = [
    { url = "https://files.pythonhosted.org/packages/43/e3/7d92a15f894aa0c9c4b49b8ee9ac9850d6e63b03c9c32c0367a13ae62209/mpmath-1.3.0-py3-none-any.whl", hash = "sha256:a0b2b9fe80bbcd81a6647ff13108738cfb482d481d826cc0e02f5b35e5c88d2c", size = 536198 },
]

[[package]]
name = "multidict"
version = "6.4.3"
source = { registry = "https://pypi.org/simple" }
dependencies = [
    { name = "typing-extensions", marker = "python_full_version < '3.11'" },
]
sdist = { url = "https://files.pythonhosted.org/packages/da/2c/e367dfb4c6538614a0c9453e510d75d66099edf1c4e69da1b5ce691a1931/multidict-6.4.3.tar.gz", hash = "sha256:3ada0b058c9f213c5f95ba301f922d402ac234f1111a7d8fd70f1b99f3c281ec", size = 89372 }
wheels = [
    { url = "https://files.pythonhosted.org/packages/83/44/45e798d4cd1b5dfe41ddf36266c7aca6d954e3c7a8b0d599ad555ce2b4f8/multidict-6.4.3-cp310-cp310-macosx_10_9_universal2.whl", hash = "sha256:32a998bd8a64ca48616eac5a8c1cc4fa38fb244a3facf2eeb14abe186e0f6cc5", size = 65822 },
    { url = "https://files.pythonhosted.org/packages/10/fb/9ea024f928503f8c758f8463759d21958bf27b1f7a1103df73e5022e6a7c/multidict-6.4.3-cp310-cp310-macosx_10_9_x86_64.whl", hash = "sha256:a54ec568f1fc7f3c313c2f3b16e5db346bf3660e1309746e7fccbbfded856188", size = 38706 },
    { url = "https://files.pythonhosted.org/packages/6d/eb/7013316febca37414c0e1469fccadcb1a0e4315488f8f57ca5d29b384863/multidict-6.4.3-cp310-cp310-macosx_11_0_arm64.whl", hash = "sha256:a7be07e5df178430621c716a63151165684d3e9958f2bbfcb644246162007ab7", size = 37979 },
    { url = "https://files.pythonhosted.org/packages/64/28/5a7bf4e7422613ea80f9ebc529d3845b20a422cfa94d4355504ac98047ee/multidict-6.4.3-cp310-cp310-manylinux_2_17_aarch64.manylinux2014_aarch64.whl", hash = "sha256:b128dbf1c939674a50dd0b28f12c244d90e5015e751a4f339a96c54f7275e291", size = 220233 },
    { url = "https://files.pythonhosted.org/packages/52/05/b4c58850f71befde6a16548968b48331a155a80627750b150bb5962e4dea/multidict-6.4.3-cp310-cp310-manylinux_2_17_armv7l.manylinux2014_armv7l.manylinux_2_31_armv7l.whl", hash = "sha256:b9cb19dfd83d35b6ff24a4022376ea6e45a2beba8ef3f0836b8a4b288b6ad685", size = 217762 },
    { url = "https://files.pythonhosted.org/packages/99/a3/393e23bba1e9a00f95b3957acd8f5e3ee3446e78c550f593be25f9de0483/multidict-6.4.3-cp310-cp310-manylinux_2_17_ppc64le.manylinux2014_ppc64le.whl", hash = "sha256:3cf62f8e447ea2c1395afa289b332e49e13d07435369b6f4e41f887db65b40bf", size = 230699 },
    { url = "https://files.pythonhosted.org/packages/9c/a7/52c63069eb1a079f824257bb8045d93e692fa2eb34d08323d1fdbdfc398a/multidict-6.4.3-cp310-cp310-manylinux_2_17_s390x.manylinux2014_s390x.whl", hash = "sha256:909f7d43ff8f13d1adccb6a397094adc369d4da794407f8dd592c51cf0eae4b1", size = 226801 },
    { url = "https://files.pythonhosted.org/packages/2c/e9/40d2b73e7d6574d91074d83477a990e3701affbe8b596010d4f5e6c7a6fa/multidict-6.4.3-cp310-cp310-manylinux_2_17_x86_64.manylinux2014_x86_64.whl", hash = "sha256:0bb8f8302fbc7122033df959e25777b0b7659b1fd6bcb9cb6bed76b5de67afef", size = 219833 },
    { url = "https://files.pythonhosted.org/packages/e4/6a/0572b22fe63c632254f55a1c1cb7d29f644002b1d8731d6103a290edc754/multidict-6.4.3-cp310-cp310-manylinux_2_5_i686.manylinux1_i686.manylinux_2_17_i686.manylinux2014_i686.whl", hash = "sha256:224b79471b4f21169ea25ebc37ed6f058040c578e50ade532e2066562597b8a9", size = 212920 },
    { url = "https://files.pythonhosted.org/packages/33/fe/c63735db9dece0053868b2d808bcc2592a83ce1830bc98243852a2b34d42/multidict-6.4.3-cp310-cp310-musllinux_1_2_aarch64.whl", hash = "sha256:a7bd27f7ab3204f16967a6f899b3e8e9eb3362c0ab91f2ee659e0345445e0078", size = 225263 },
    { url = "https://files.pythonhosted.org/packages/47/c2/2db296d64d41525110c27ed38fadd5eb571c6b936233e75a5ea61b14e337/multidict-6.4.3-cp310-cp310-musllinux_1_2_armv7l.whl", hash = "sha256:99592bd3162e9c664671fd14e578a33bfdba487ea64bcb41d281286d3c870ad7", size = 214249 },
    { url = "https://files.pythonhosted.org/packages/7e/74/8bc26e54c79f9a0f111350b1b28a9cacaaee53ecafccd53c90e59754d55a/multidict-6.4.3-cp310-cp310-musllinux_1_2_i686.whl", hash = "sha256:a62d78a1c9072949018cdb05d3c533924ef8ac9bcb06cbf96f6d14772c5cd451", size = 221650 },
    { url = "https://files.pythonhosted.org/packages/af/d7/2ce87606e3799d9a08a941f4c170930a9895886ea8bd0eca75c44baeebe3/multidict-6.4.3-cp310-cp310-musllinux_1_2_ppc64le.whl", hash = "sha256:3ccdde001578347e877ca4f629450973c510e88e8865d5aefbcb89b852ccc666", size = 231235 },
    { url = "https://files.pythonhosted.org/packages/07/e1/d191a7ad3b90c613fc4b130d07a41c380e249767586148709b54d006ca17/multidict-6.4.3-cp310-cp310-musllinux_1_2_s390x.whl", hash = "sha256:eccb67b0e78aa2e38a04c5ecc13bab325a43e5159a181a9d1a6723db913cbb3c", size = 226056 },
    { url = "https://files.pythonhosted.org/packages/24/05/a57490cf6a8d5854f4af2d17dfc54924f37fbb683986e133b76710a36079/multidict-6.4.3-cp310-cp310-musllinux_1_2_x86_64.whl", hash = "sha256:8b6fcf6054fc4114a27aa865f8840ef3d675f9316e81868e0ad5866184a6cba5", size = 220014 },
    { url = "https://files.pythonhosted.org/packages/5c/b1/be04fa9f08c684e9e27cca85b4ab94c10f017ec07c4c631af9c8c10bb275/multidict-6.4.3-cp310-cp310-win32.whl", hash = "sha256:f92c7f62d59373cd93bc9969d2da9b4b21f78283b1379ba012f7ee8127b3152e", size = 35042 },
    { url = "https://files.pythonhosted.org/packages/d9/ca/8888f99892513001fa900eef11bafbf38ff3485109510487de009da85748/multidict-6.4.3-cp310-cp310-win_amd64.whl", hash = "sha256:b57e28dbc031d13916b946719f213c494a517b442d7b48b29443e79610acd887", size = 38506 },
    { url = "https://files.pythonhosted.org/packages/16/e0/53cf7f27eda48fffa53cfd4502329ed29e00efb9e4ce41362cbf8aa54310/multidict-6.4.3-cp311-cp311-macosx_10_9_universal2.whl", hash = "sha256:f6f19170197cc29baccd33ccc5b5d6a331058796485857cf34f7635aa25fb0cd", size = 65259 },
    { url = "https://files.pythonhosted.org/packages/44/79/1dcd93ce7070cf01c2ee29f781c42b33c64fce20033808f1cc9ec8413d6e/multidict-6.4.3-cp311-cp311-macosx_10_9_x86_64.whl", hash = "sha256:f2882bf27037eb687e49591690e5d491e677272964f9ec7bc2abbe09108bdfb8", size = 38451 },
    { url = "https://files.pythonhosted.org/packages/f4/35/2292cf29ab5f0d0b3613fad1b75692148959d3834d806be1885ceb49a8ff/multidict-6.4.3-cp311-cp311-macosx_11_0_arm64.whl", hash = "sha256:fbf226ac85f7d6b6b9ba77db4ec0704fde88463dc17717aec78ec3c8546c70ad", size = 37706 },
    { url = "https://files.pythonhosted.org/packages/f6/d1/6b157110b2b187b5a608b37714acb15ee89ec773e3800315b0107ea648cd/multidict-6.4.3-cp311-cp311-manylinux_2_17_aarch64.manylinux2014_aarch64.whl", hash = "sha256:2e329114f82ad4b9dd291bef614ea8971ec119ecd0f54795109976de75c9a852", size = 226669 },
    { url = "https://files.pythonhosted.org/packages/40/7f/61a476450651f177c5570e04bd55947f693077ba7804fe9717ee9ae8de04/multidict-6.4.3-cp311-cp311-manylinux_2_17_armv7l.manylinux2014_armv7l.manylinux_2_31_armv7l.whl", hash = "sha256:1f4e0334d7a555c63f5c8952c57ab6f1c7b4f8c7f3442df689fc9f03df315c08", size = 223182 },
    { url = "https://files.pythonhosted.org/packages/51/7b/eaf7502ac4824cdd8edcf5723e2e99f390c879866aec7b0c420267b53749/multidict-6.4.3-cp311-cp311-manylinux_2_17_ppc64le.manylinux2014_ppc64le.whl", hash = "sha256:740915eb776617b57142ce0bb13b7596933496e2f798d3d15a20614adf30d229", size = 235025 },
    { url = "https://files.pythonhosted.org/packages/3b/f6/facdbbd73c96b67a93652774edd5778ab1167854fa08ea35ad004b1b70ad/multidict-6.4.3-cp311-cp311-manylinux_2_17_s390x.manylinux2014_s390x.whl", hash = "sha256:255dac25134d2b141c944b59a0d2f7211ca12a6d4779f7586a98b4b03ea80508", size = 231481 },
    { url = "https://files.pythonhosted.org/packages/70/57/c008e861b3052405eebf921fd56a748322d8c44dcfcab164fffbccbdcdc4/multidict-6.4.3-cp311-cp311-manylinux_2_17_x86_64.manylinux2014_x86_64.whl", hash = "sha256:d4e8535bd4d741039b5aad4285ecd9b902ef9e224711f0b6afda6e38d7ac02c7", size = 223492 },
    { url = "https://files.pythonhosted.org/packages/30/4d/7d8440d3a12a6ae5d6b202d6e7f2ac6ab026e04e99aaf1b73f18e6bc34bc/multidict-6.4.3-cp311-cp311-manylinux_2_5_i686.manylinux1_i686.manylinux_2_17_i686.manylinux2014_i686.whl", hash = "sha256:30c433a33be000dd968f5750722eaa0991037be0be4a9d453eba121774985bc8", size = 217279 },
    { url = "https://files.pythonhosted.org/packages/7f/e7/bca0df4dd057597b94138d2d8af04eb3c27396a425b1b0a52e082f9be621/multidict-6.4.3-cp311-cp311-musllinux_1_2_aarch64.whl", hash = "sha256:4eb33b0bdc50acd538f45041f5f19945a1f32b909b76d7b117c0c25d8063df56", size = 228733 },
    { url = "https://files.pythonhosted.org/packages/88/f5/383827c3f1c38d7c92dbad00a8a041760228573b1c542fbf245c37bbca8a/multidict-6.4.3-cp311-cp311-musllinux_1_2_armv7l.whl", hash = "sha256:75482f43465edefd8a5d72724887ccdcd0c83778ded8f0cb1e0594bf71736cc0", size = 218089 },
    { url = "https://files.pythonhosted.org/packages/36/8a/a5174e8a7d8b94b4c8f9c1e2cf5d07451f41368ffe94d05fc957215b8e72/multidict-6.4.3-cp311-cp311-musllinux_1_2_i686.whl", hash = "sha256:ce5b3082e86aee80b3925ab4928198450d8e5b6466e11501fe03ad2191c6d777", size = 225257 },
    { url = "https://files.pythonhosted.org/packages/8c/76/1d4b7218f0fd00b8e5c90b88df2e45f8af127f652f4e41add947fa54c1c4/multidict-6.4.3-cp311-cp311-musllinux_1_2_ppc64le.whl", hash = "sha256:e413152e3212c4d39f82cf83c6f91be44bec9ddea950ce17af87fbf4e32ca6b2", size = 234728 },
    { url = "https://files.pythonhosted.org/packages/64/44/18372a4f6273fc7ca25630d7bf9ae288cde64f29593a078bff450c7170b6/multidict-6.4.3-cp311-cp311-musllinux_1_2_s390x.whl", hash = "sha256:8aac2eeff69b71f229a405c0a4b61b54bade8e10163bc7b44fcd257949620618", size = 230087 },
    { url = "https://files.pythonhosted.org/packages/0f/ae/28728c314a698d8a6d9491fcacc897077348ec28dd85884d09e64df8a855/multidict-6.4.3-cp311-cp311-musllinux_1_2_x86_64.whl", hash = "sha256:ab583ac203af1d09034be41458feeab7863c0635c650a16f15771e1386abf2d7", size = 223137 },
    { url = "https://files.pythonhosted.org/packages/22/50/785bb2b3fe16051bc91c70a06a919f26312da45c34db97fc87441d61e343/multidict-6.4.3-cp311-cp311-win32.whl", hash = "sha256:1b2019317726f41e81154df636a897de1bfe9228c3724a433894e44cd2512378", size = 34959 },
    { url = "https://files.pythonhosted.org/packages/2f/63/2a22e099ae2f4d92897618c00c73a09a08a2a9aa14b12736965bf8d59fd3/multidict-6.4.3-cp311-cp311-win_amd64.whl", hash = "sha256:43173924fa93c7486402217fab99b60baf78d33806af299c56133a3755f69589", size = 38541 },
    { url = "https://files.pythonhosted.org/packages/fc/bb/3abdaf8fe40e9226ce8a2ba5ecf332461f7beec478a455d6587159f1bf92/multidict-6.4.3-cp312-cp312-macosx_10_13_universal2.whl", hash = "sha256:1f1c2f58f08b36f8475f3ec6f5aeb95270921d418bf18f90dffd6be5c7b0e676", size = 64019 },
    { url = "https://files.pythonhosted.org/packages/7e/b5/1b2e8de8217d2e89db156625aa0fe4a6faad98972bfe07a7b8c10ef5dd6b/multidict-6.4.3-cp312-cp312-macosx_10_13_x86_64.whl", hash = "sha256:26ae9ad364fc61b936fb7bf4c9d8bd53f3a5b4417142cd0be5c509d6f767e2f1", size = 37925 },
    { url = "https://files.pythonhosted.org/packages/b4/e2/3ca91c112644a395c8eae017144c907d173ea910c913ff8b62549dcf0bbf/multidict-6.4.3-cp312-cp312-macosx_11_0_arm64.whl", hash = "sha256:659318c6c8a85f6ecfc06b4e57529e5a78dfdd697260cc81f683492ad7e9435a", size = 37008 },
    { url = "https://files.pythonhosted.org/packages/60/23/79bc78146c7ac8d1ac766b2770ca2e07c2816058b8a3d5da6caed8148637/multidict-6.4.3-cp312-cp312-manylinux_2_17_aarch64.manylinux2014_aarch64.whl", hash = "sha256:e1eb72c741fd24d5a28242ce72bb61bc91f8451877131fa3fe930edb195f7054", size = 224374 },
    { url = "https://files.pythonhosted.org/packages/86/35/77950ed9ebd09136003a85c1926ba42001ca5be14feb49710e4334ee199b/multidict-6.4.3-cp312-cp312-manylinux_2_17_armv7l.manylinux2014_armv7l.manylinux_2_31_armv7l.whl", hash = "sha256:3cd06d88cb7398252284ee75c8db8e680aa0d321451132d0dba12bc995f0adcc", size = 230869 },
    { url = "https://files.pythonhosted.org/packages/49/97/2a33c6e7d90bc116c636c14b2abab93d6521c0c052d24bfcc231cbf7f0e7/multidict-6.4.3-cp312-cp312-manylinux_2_17_ppc64le.manylinux2014_ppc64le.whl", hash = "sha256:4543d8dc6470a82fde92b035a92529317191ce993533c3c0c68f56811164ed07", size = 231949 },
    { url = "https://files.pythonhosted.org/packages/56/ce/e9b5d9fcf854f61d6686ada7ff64893a7a5523b2a07da6f1265eaaea5151/multidict-6.4.3-cp312-cp312-manylinux_2_17_s390x.manylinux2014_s390x.whl", hash = "sha256:30a3ebdc068c27e9d6081fca0e2c33fdf132ecea703a72ea216b81a66860adde", size = 231032 },
    { url = "https://files.pythonhosted.org/packages/f0/ac/7ced59dcdfeddd03e601edb05adff0c66d81ed4a5160c443e44f2379eef0/multidict-6.4.3-cp312-cp312-manylinux_2_17_x86_64.manylinux2014_x86_64.whl", hash = "sha256:b038f10e23f277153f86f95c777ba1958bcd5993194fda26a1d06fae98b2f00c", size = 223517 },
    { url = "https://files.pythonhosted.org/packages/db/e6/325ed9055ae4e085315193a1b58bdb4d7fc38ffcc1f4975cfca97d015e17/multidict-6.4.3-cp312-cp312-manylinux_2_5_i686.manylinux1_i686.manylinux_2_17_i686.manylinux2014_i686.whl", hash = "sha256:c605a2b2dc14282b580454b9b5d14ebe0668381a3a26d0ac39daa0ca115eb2ae", size = 216291 },
    { url = "https://files.pythonhosted.org/packages/fa/84/eeee6d477dd9dcb7691c3bb9d08df56017f5dd15c730bcc9383dcf201cf4/multidict-6.4.3-cp312-cp312-musllinux_1_2_aarch64.whl", hash = "sha256:8bd2b875f4ca2bb527fe23e318ddd509b7df163407b0fb717df229041c6df5d3", size = 228982 },
    { url = "https://files.pythonhosted.org/packages/82/94/4d1f3e74e7acf8b0c85db350e012dcc61701cd6668bc2440bb1ecb423c90/multidict-6.4.3-cp312-cp312-musllinux_1_2_armv7l.whl", hash = "sha256:c2e98c840c9c8e65c0e04b40c6c5066c8632678cd50c8721fdbcd2e09f21a507", size = 226823 },
    { url = "https://files.pythonhosted.org/packages/09/f0/1e54b95bda7cd01080e5732f9abb7b76ab5cc795b66605877caeb2197476/multidict-6.4.3-cp312-cp312-musllinux_1_2_i686.whl", hash = "sha256:66eb80dd0ab36dbd559635e62fba3083a48a252633164857a1d1684f14326427", size = 222714 },
    { url = "https://files.pythonhosted.org/packages/e7/a2/f6cbca875195bd65a3e53b37ab46486f3cc125bdeab20eefe5042afa31fb/multidict-6.4.3-cp312-cp312-musllinux_1_2_ppc64le.whl", hash = "sha256:c23831bdee0a2a3cf21be057b5e5326292f60472fb6c6f86392bbf0de70ba731", size = 233739 },
    { url = "https://files.pythonhosted.org/packages/79/68/9891f4d2b8569554723ddd6154375295f789dc65809826c6fb96a06314fd/multidict-6.4.3-cp312-cp312-musllinux_1_2_s390x.whl", hash = "sha256:1535cec6443bfd80d028052e9d17ba6ff8a5a3534c51d285ba56c18af97e9713", size = 230809 },
    { url = "https://files.pythonhosted.org/packages/e6/72/a7be29ba1e87e4fc5ceb44dabc7940b8005fd2436a332a23547709315f70/multidict-6.4.3-cp312-cp312-musllinux_1_2_x86_64.whl", hash = "sha256:3b73e7227681f85d19dec46e5b881827cd354aabe46049e1a61d2f9aaa4e285a", size = 226934 },
    { url = "https://files.pythonhosted.org/packages/12/c1/259386a9ad6840ff7afc686da96808b503d152ac4feb3a96c651dc4f5abf/multidict-6.4.3-cp312-cp312-win32.whl", hash = "sha256:8eac0c49df91b88bf91f818e0a24c1c46f3622978e2c27035bfdca98e0e18124", size = 35242 },
    { url = "https://files.pythonhosted.org/packages/06/24/c8fdff4f924d37225dc0c56a28b1dca10728fc2233065fafeb27b4b125be/multidict-6.4.3-cp312-cp312-win_amd64.whl", hash = "sha256:11990b5c757d956cd1db7cb140be50a63216af32cd6506329c2c59d732d802db", size = 38635 },
    { url = "https://files.pythonhosted.org/packages/6c/4b/86fd786d03915c6f49998cf10cd5fe6b6ac9e9a071cb40885d2e080fb90d/multidict-6.4.3-cp313-cp313-macosx_10_13_universal2.whl", hash = "sha256:7a76534263d03ae0cfa721fea40fd2b5b9d17a6f85e98025931d41dc49504474", size = 63831 },
    { url = "https://files.pythonhosted.org/packages/45/05/9b51fdf7aef2563340a93be0a663acba2c428c4daeaf3960d92d53a4a930/multidict-6.4.3-cp313-cp313-macosx_10_13_x86_64.whl", hash = "sha256:805031c2f599eee62ac579843555ed1ce389ae00c7e9f74c2a1b45e0564a88dd", size = 37888 },
    { url = "https://files.pythonhosted.org/packages/0b/43/53fc25394386c911822419b522181227ca450cf57fea76e6188772a1bd91/multidict-6.4.3-cp313-cp313-macosx_11_0_arm64.whl", hash = "sha256:c56c179839d5dcf51d565132185409d1d5dd8e614ba501eb79023a6cab25576b", size = 36852 },
    { url = "https://files.pythonhosted.org/packages/8a/68/7b99c751e822467c94a235b810a2fd4047d4ecb91caef6b5c60116991c4b/multidict-6.4.3-cp313-cp313-manylinux_2_17_aarch64.manylinux2014_aarch64.whl", hash = "sha256:9c64f4ddb3886dd8ab71b68a7431ad4aa01a8fa5be5b11543b29674f29ca0ba3", size = 223644 },
    { url = "https://files.pythonhosted.org/packages/80/1b/d458d791e4dd0f7e92596667784fbf99e5c8ba040affe1ca04f06b93ae92/multidict-6.4.3-cp313-cp313-manylinux_2_17_armv7l.manylinux2014_armv7l.manylinux_2_31_armv7l.whl", hash = "sha256:3002a856367c0b41cad6784f5b8d3ab008eda194ed7864aaa58f65312e2abcac", size = 230446 },
    { url = "https://files.pythonhosted.org/packages/e2/46/9793378d988905491a7806d8987862dc5a0bae8a622dd896c4008c7b226b/multidict-6.4.3-cp313-cp313-manylinux_2_17_ppc64le.manylinux2014_ppc64le.whl", hash = "sha256:3d75e621e7d887d539d6e1d789f0c64271c250276c333480a9e1de089611f790", size = 231070 },
    { url = "https://files.pythonhosted.org/packages/a7/b8/b127d3e1f8dd2a5bf286b47b24567ae6363017292dc6dec44656e6246498/multidict-6.4.3-cp313-cp313-manylinux_2_17_s390x.manylinux2014_s390x.whl", hash = "sha256:995015cf4a3c0d72cbf453b10a999b92c5629eaf3a0c3e1efb4b5c1f602253bb", size = 229956 },
    { url = "https://files.pythonhosted.org/packages/0c/93/f70a4c35b103fcfe1443059a2bb7f66e5c35f2aea7804105ff214f566009/multidict-6.4.3-cp313-cp313-manylinux_2_17_x86_64.manylinux2014_x86_64.whl", hash = "sha256:a2b0fabae7939d09d7d16a711468c385272fa1b9b7fb0d37e51143585d8e72e0", size = 222599 },
    { url = "https://files.pythonhosted.org/packages/63/8c/e28e0eb2fe34921d6aa32bfc4ac75b09570b4d6818cc95d25499fe08dc1d/multidict-6.4.3-cp313-cp313-manylinux_2_5_i686.manylinux1_i686.manylinux_2_17_i686.manylinux2014_i686.whl", hash = "sha256:61ed4d82f8a1e67eb9eb04f8587970d78fe7cddb4e4d6230b77eda23d27938f9", size = 216136 },
    { url = "https://files.pythonhosted.org/packages/72/f5/fbc81f866585b05f89f99d108be5d6ad170e3b6c4d0723d1a2f6ba5fa918/multidict-6.4.3-cp313-cp313-musllinux_1_2_aarch64.whl", hash = "sha256:062428944a8dc69df9fdc5d5fc6279421e5f9c75a9ee3f586f274ba7b05ab3c8", size = 228139 },
    { url = "https://files.pythonhosted.org/packages/bb/ba/7d196bad6b85af2307d81f6979c36ed9665f49626f66d883d6c64d156f78/multidict-6.4.3-cp313-cp313-musllinux_1_2_armv7l.whl", hash = "sha256:b90e27b4674e6c405ad6c64e515a505c6d113b832df52fdacb6b1ffd1fa9a1d1", size = 226251 },
    { url = "https://files.pythonhosted.org/packages/cc/e2/fae46a370dce79d08b672422a33df721ec8b80105e0ea8d87215ff6b090d/multidict-6.4.3-cp313-cp313-musllinux_1_2_i686.whl", hash = "sha256:7d50d4abf6729921e9613d98344b74241572b751c6b37feed75fb0c37bd5a817", size = 221868 },
    { url = "https://files.pythonhosted.org/packages/26/20/bbc9a3dec19d5492f54a167f08546656e7aef75d181d3d82541463450e88/multidict-6.4.3-cp313-cp313-musllinux_1_2_ppc64le.whl", hash = "sha256:43fe10524fb0a0514be3954be53258e61d87341008ce4914f8e8b92bee6f875d", size = 233106 },
    { url = "https://files.pythonhosted.org/packages/ee/8d/f30ae8f5ff7a2461177f4d8eb0d8f69f27fb6cfe276b54ec4fd5a282d918/multidict-6.4.3-cp313-cp313-musllinux_1_2_s390x.whl", hash = "sha256:236966ca6c472ea4e2d3f02f6673ebfd36ba3f23159c323f5a496869bc8e47c9", size = 230163 },
    { url = "https://files.pythonhosted.org/packages/15/e9/2833f3c218d3c2179f3093f766940ded6b81a49d2e2f9c46ab240d23dfec/multidict-6.4.3-cp313-cp313-musllinux_1_2_x86_64.whl", hash = "sha256:422a5ec315018e606473ba1f5431e064cf8b2a7468019233dcf8082fabad64c8", size = 225906 },
    { url = "https://files.pythonhosted.org/packages/f1/31/6edab296ac369fd286b845fa5dd4c409e63bc4655ed8c9510fcb477e9ae9/multidict-6.4.3-cp313-cp313-win32.whl", hash = "sha256:f901a5aace8e8c25d78960dcc24c870c8d356660d3b49b93a78bf38eb682aac3", size = 35238 },
    { url = "https://files.pythonhosted.org/packages/23/57/2c0167a1bffa30d9a1383c3dab99d8caae985defc8636934b5668830d2ef/multidict-6.4.3-cp313-cp313-win_amd64.whl", hash = "sha256:1c152c49e42277bc9a2f7b78bd5fa10b13e88d1b0328221e7aef89d5c60a99a5", size = 38799 },
    { url = "https://files.pythonhosted.org/packages/c9/13/2ead63b9ab0d2b3080819268acb297bd66e238070aa8d42af12b08cbee1c/multidict-6.4.3-cp313-cp313t-macosx_10_13_universal2.whl", hash = "sha256:be8751869e28b9c0d368d94f5afcb4234db66fe8496144547b4b6d6a0645cfc6", size = 68642 },
    { url = "https://files.pythonhosted.org/packages/85/45/f1a751e1eede30c23951e2ae274ce8fad738e8a3d5714be73e0a41b27b16/multidict-6.4.3-cp313-cp313t-macosx_10_13_x86_64.whl", hash = "sha256:0d4b31f8a68dccbcd2c0ea04f0e014f1defc6b78f0eb8b35f2265e8716a6df0c", size = 40028 },
    { url = "https://files.pythonhosted.org/packages/a7/29/fcc53e886a2cc5595cc4560df333cb9630257bda65003a7eb4e4e0d8f9c1/multidict-6.4.3-cp313-cp313t-macosx_11_0_arm64.whl", hash = "sha256:032efeab3049e37eef2ff91271884303becc9e54d740b492a93b7e7266e23756", size = 39424 },
    { url = "https://files.pythonhosted.org/packages/f6/f0/056c81119d8b88703971f937b371795cab1407cd3c751482de5bfe1a04a9/multidict-6.4.3-cp313-cp313t-manylinux_2_17_aarch64.manylinux2014_aarch64.whl", hash = "sha256:9e78006af1a7c8a8007e4f56629d7252668344442f66982368ac06522445e375", size = 226178 },
    { url = "https://files.pythonhosted.org/packages/a3/79/3b7e5fea0aa80583d3a69c9d98b7913dfd4fbc341fb10bb2fb48d35a9c21/multidict-6.4.3-cp313-cp313t-manylinux_2_17_armv7l.manylinux2014_armv7l.manylinux_2_31_armv7l.whl", hash = "sha256:daeac9dd30cda8703c417e4fddccd7c4dc0c73421a0b54a7da2713be125846be", size = 222617 },
    { url = "https://files.pythonhosted.org/packages/06/db/3ed012b163e376fc461e1d6a67de69b408339bc31dc83d39ae9ec3bf9578/multidict-6.4.3-cp313-cp313t-manylinux_2_17_ppc64le.manylinux2014_ppc64le.whl", hash = "sha256:1f6f90700881438953eae443a9c6f8a509808bc3b185246992c4233ccee37fea", size = 227919 },
    { url = "https://files.pythonhosted.org/packages/b1/db/0433c104bca380989bc04d3b841fc83e95ce0c89f680e9ea4251118b52b6/multidict-6.4.3-cp313-cp313t-manylinux_2_17_s390x.manylinux2014_s390x.whl", hash = "sha256:f84627997008390dd15762128dcf73c3365f4ec0106739cde6c20a07ed198ec8", size = 226097 },
    { url = "https://files.pythonhosted.org/packages/c2/95/910db2618175724dd254b7ae635b6cd8d2947a8b76b0376de7b96d814dab/multidict-6.4.3-cp313-cp313t-manylinux_2_17_x86_64.manylinux2014_x86_64.whl", hash = "sha256:3307b48cd156153b117c0ea54890a3bdbf858a5b296ddd40dc3852e5f16e9b02", size = 220706 },
    { url = "https://files.pythonhosted.org/packages/d1/af/aa176c6f5f1d901aac957d5258d5e22897fe13948d1e69063ae3d5d0ca01/multidict-6.4.3-cp313-cp313t-manylinux_2_5_i686.manylinux1_i686.manylinux_2_17_i686.manylinux2014_i686.whl", hash = "sha256:ead46b0fa1dcf5af503a46e9f1c2e80b5d95c6011526352fa5f42ea201526124", size = 211728 },
    { url = "https://files.pythonhosted.org/packages/e7/42/d51cc5fc1527c3717d7f85137d6c79bb7a93cd214c26f1fc57523774dbb5/multidict-6.4.3-cp313-cp313t-musllinux_1_2_aarch64.whl", hash = "sha256:1748cb2743bedc339d63eb1bca314061568793acd603a6e37b09a326334c9f44", size = 226276 },
    { url = "https://files.pythonhosted.org/packages/28/6b/d836dea45e0b8432343ba4acf9a8ecaa245da4c0960fb7ab45088a5e568a/multidict-6.4.3-cp313-cp313t-musllinux_1_2_armv7l.whl", hash = "sha256:acc9fa606f76fc111b4569348cc23a771cb52c61516dcc6bcef46d612edb483b", size = 212069 },
    { url = "https://files.pythonhosted.org/packages/55/34/0ee1a7adb3560e18ee9289c6e5f7db54edc312b13e5c8263e88ea373d12c/multidict-6.4.3-cp313-cp313t-musllinux_1_2_i686.whl", hash = "sha256:31469d5832b5885adeb70982e531ce86f8c992334edd2f2254a10fa3182ac504", size = 217858 },
    { url = "https://files.pythonhosted.org/packages/04/08/586d652c2f5acefe0cf4e658eedb4d71d4ba6dfd4f189bd81b400fc1bc6b/multidict-6.4.3-cp313-cp313t-musllinux_1_2_ppc64le.whl", hash = "sha256:ba46b51b6e51b4ef7bfb84b82f5db0dc5e300fb222a8a13b8cd4111898a869cf", size = 226988 },
    { url = "https://files.pythonhosted.org/packages/82/e3/cc59c7e2bc49d7f906fb4ffb6d9c3a3cf21b9f2dd9c96d05bef89c2b1fd1/multidict-6.4.3-cp313-cp313t-musllinux_1_2_s390x.whl", hash = "sha256:389cfefb599edf3fcfd5f64c0410da686f90f5f5e2c4d84e14f6797a5a337af4", size = 220435 },
    { url = "https://files.pythonhosted.org/packages/e0/32/5c3a556118aca9981d883f38c4b1bfae646f3627157f70f4068e5a648955/multidict-6.4.3-cp313-cp313t-musllinux_1_2_x86_64.whl", hash = "sha256:64bc2bbc5fba7b9db5c2c8d750824f41c6994e3882e6d73c903c2afa78d091e4", size = 221494 },
    { url = "https://files.pythonhosted.org/packages/b9/3b/1599631f59024b75c4d6e3069f4502409970a336647502aaf6b62fb7ac98/multidict-6.4.3-cp313-cp313t-win32.whl", hash = "sha256:0ecdc12ea44bab2807d6b4a7e5eef25109ab1c82a8240d86d3c1fc9f3b72efd5", size = 41775 },
    { url = "https://files.pythonhosted.org/packages/e8/4e/09301668d675d02ca8e8e1a3e6be046619e30403f5ada2ed5b080ae28d02/multidict-6.4.3-cp313-cp313t-win_amd64.whl", hash = "sha256:7146a8742ea71b5d7d955bffcef58a9e6e04efba704b52a460134fefd10a8208", size = 45946 },
    { url = "https://files.pythonhosted.org/packages/62/41/609ef2253da5d1686a85456b8315dec648a45a1d547074db225e94b3dd61/multidict-6.4.3-cp39-cp39-macosx_10_9_universal2.whl", hash = "sha256:5427a2679e95a642b7f8b0f761e660c845c8e6fe3141cddd6b62005bd133fc21", size = 65724 },
    { url = "https://files.pythonhosted.org/packages/b5/4e/3a2daf9ccbdb503df7b91cbee240fccc96dd3287397b05ed59673b196cde/multidict-6.4.3-cp39-cp39-macosx_10_9_x86_64.whl", hash = "sha256:24a8caa26521b9ad09732972927d7b45b66453e6ebd91a3c6a46d811eeb7349b", size = 38659 },
    { url = "https://files.pythonhosted.org/packages/04/f8/3a7ec724c51ad9c1534ebb0a60020e24c12b1fe4c60a4fdd0c97a3383cf4/multidict-6.4.3-cp39-cp39-macosx_11_0_arm64.whl", hash = "sha256:6b5a272bc7c36a2cd1b56ddc6bff02e9ce499f9f14ee4a45c45434ef083f2459", size = 37927 },
    { url = "https://files.pythonhosted.org/packages/7f/c5/76c9a8cd657b3a44daf08f14faebb558b00fa22698f58ee7fa3876ade2e4/multidict-6.4.3-cp39-cp39-manylinux_2_17_aarch64.manylinux2014_aarch64.whl", hash = "sha256:edf74dc5e212b8c75165b435c43eb0d5e81b6b300a938a4eb82827119115e840", size = 217990 },
    { url = "https://files.pythonhosted.org/packages/ac/b9/6ccb5bfc3747546e096f34c8b2ee91ccab0a92fefe7a9addc4ef9055ab4d/multidict-6.4.3-cp39-cp39-manylinux_2_17_armv7l.manylinux2014_armv7l.manylinux_2_31_armv7l.whl", hash = "sha256:9f35de41aec4b323c71f54b0ca461ebf694fb48bec62f65221f52e0017955b39", size = 213431 },
    { url = "https://files.pythonhosted.org/packages/0b/e9/95af61c79ffabb4a4331fe0736280ef30b324b67772fd018faf408d73f7d/multidict-6.4.3-cp39-cp39-manylinux_2_17_ppc64le.manylinux2014_ppc64le.whl", hash = "sha256:ae93e0ff43b6f6892999af64097b18561691ffd835e21a8348a441e256592e1f", size = 228087 },
    { url = "https://files.pythonhosted.org/packages/04/d2/bd7454b40e4d0f21771b2aa077c0e3f4dfb965f209ffce21112743cdadaa/multidict-6.4.3-cp39-cp39-manylinux_2_17_s390x.manylinux2014_s390x.whl", hash = "sha256:5e3929269e9d7eff905d6971d8b8c85e7dbc72c18fb99c8eae6fe0a152f2e343", size = 224061 },
    { url = "https://files.pythonhosted.org/packages/7a/f9/b50679179dd909ba28ce49dca551b40a8349aaed64beececd8ab64589b65/multidict-6.4.3-cp39-cp39-manylinux_2_17_x86_64.manylinux2014_x86_64.whl", hash = "sha256:fb6214fe1750adc2a1b801a199d64b5a67671bf76ebf24c730b157846d0e90d2", size = 216133 },
    { url = "https://files.pythonhosted.org/packages/8f/47/9b77c483a5183ed734d1272cbe685d7313922806d686c63748997374afc1/multidict-6.4.3-cp39-cp39-manylinux_2_5_i686.manylinux1_i686.manylinux_2_17_i686.manylinux2014_i686.whl", hash = "sha256:6d79cf5c0c6284e90f72123f4a3e4add52d6c6ebb4a9054e88df15b8d08444c6", size = 209868 },
    { url = "https://files.pythonhosted.org/packages/6e/b1/c621ed6098e81404098236a08f7be9274e364cdb0fed12de837030235d19/multidict-6.4.3-cp39-cp39-musllinux_1_2_aarch64.whl", hash = "sha256:2427370f4a255262928cd14533a70d9738dfacadb7563bc3b7f704cc2360fc4e", size = 221723 },
    { url = "https://files.pythonhosted.org/packages/3a/9f/77f41726c1a3e5651e37c67aea5736645484834efd06795b2f8d38318890/multidict-6.4.3-cp39-cp39-musllinux_1_2_armv7l.whl", hash = "sha256:fbd8d737867912b6c5f99f56782b8cb81f978a97b4437a1c476de90a3e41c9a1", size = 211008 },
    { url = "https://files.pythonhosted.org/packages/00/66/eec0484c1de91439ce4e054f754f0ecb1c9d1a5fa09a1c12952fb3717ce9/multidict-6.4.3-cp39-cp39-musllinux_1_2_i686.whl", hash = "sha256:0ee1bf613c448997f73fc4efb4ecebebb1c02268028dd4f11f011f02300cf1e8", size = 216800 },
    { url = "https://files.pythonhosted.org/packages/95/58/a8f07841c6db4bdd8d1ae50cc8910cc63b5078b6dae3b196ec654d888060/multidict-6.4.3-cp39-cp39-musllinux_1_2_ppc64le.whl", hash = "sha256:578568c4ba5f2b8abd956baf8b23790dbfdc953e87d5b110bce343b4a54fc9e7", size = 227661 },
    { url = "https://files.pythonhosted.org/packages/2a/a5/c50b9430fe79d4b04efda204f22450a23cb4ae895734940541141a858089/multidict-6.4.3-cp39-cp39-musllinux_1_2_s390x.whl", hash = "sha256:a059ad6b80de5b84b9fa02a39400319e62edd39d210b4e4f8c4f1243bdac4752", size = 221821 },
    { url = "https://files.pythonhosted.org/packages/99/4c/2b69c52c4b1357d197c38a913fcf45b4200af79adfcdf96d88cb02d18f5b/multidict-6.4.3-cp39-cp39-musllinux_1_2_x86_64.whl", hash = "sha256:dd53893675b729a965088aaadd6a1f326a72b83742b056c1065bdd2e2a42b4df", size = 216332 },
    { url = "https://files.pythonhosted.org/packages/1b/39/63d9bd977aed6a053955b30aad38bbfe1f0f8d7462f80760b498387c91ee/multidict-6.4.3-cp39-cp39-win32.whl", hash = "sha256:abcfed2c4c139f25c2355e180bcc077a7cae91eefbb8b3927bb3f836c9586f1f", size = 35087 },
    { url = "https://files.pythonhosted.org/packages/8f/d4/c6b8936fa9ff5e77fbba9ba431bc380ad0f8e6442a05c7fb6bfe35fdff60/multidict-6.4.3-cp39-cp39-win_amd64.whl", hash = "sha256:b1b389ae17296dd739015d5ddb222ee99fd66adeae910de21ac950e00979d897", size = 38680 },
    { url = "https://files.pythonhosted.org/packages/96/10/7d526c8974f017f1e7ca584c71ee62a638e9334d8d33f27d7cdfc9ae79e4/multidict-6.4.3-py3-none-any.whl", hash = "sha256:59fe01ee8e2a1e8ceb3f6dbb216b09c8d9f4ef1c22c4fc825d045a147fa2ebc9", size = 10400 },
]

[[package]]
name = "mypy"
version = "1.15.0"
source = { registry = "https://pypi.org/simple" }
dependencies = [
    { name = "mypy-extensions" },
    { name = "tomli", marker = "python_full_version < '3.11'" },
    { name = "typing-extensions" },
]
sdist = { url = "https://files.pythonhosted.org/packages/ce/43/d5e49a86afa64bd3839ea0d5b9c7103487007d728e1293f52525d6d5486a/mypy-1.15.0.tar.gz", hash = "sha256:404534629d51d3efea5c800ee7c42b72a6554d6c400e6a79eafe15d11341fd43", size = 3239717 }
wheels = [
    { url = "https://files.pythonhosted.org/packages/68/f8/65a7ce8d0e09b6329ad0c8d40330d100ea343bd4dd04c4f8ae26462d0a17/mypy-1.15.0-cp310-cp310-macosx_10_9_x86_64.whl", hash = "sha256:979e4e1a006511dacf628e36fadfecbcc0160a8af6ca7dad2f5025529e082c13", size = 10738433 },
    { url = "https://files.pythonhosted.org/packages/b4/95/9c0ecb8eacfe048583706249439ff52105b3f552ea9c4024166c03224270/mypy-1.15.0-cp310-cp310-macosx_11_0_arm64.whl", hash = "sha256:c4bb0e1bd29f7d34efcccd71cf733580191e9a264a2202b0239da95984c5b559", size = 9861472 },
    { url = "https://files.pythonhosted.org/packages/84/09/9ec95e982e282e20c0d5407bc65031dfd0f0f8ecc66b69538296e06fcbee/mypy-1.15.0-cp310-cp310-manylinux_2_17_aarch64.manylinux2014_aarch64.manylinux_2_28_aarch64.whl", hash = "sha256:be68172e9fd9ad8fb876c6389f16d1c1b5f100ffa779f77b1fb2176fcc9ab95b", size = 11611424 },
    { url = "https://files.pythonhosted.org/packages/78/13/f7d14e55865036a1e6a0a69580c240f43bc1f37407fe9235c0d4ef25ffb0/mypy-1.15.0-cp310-cp310-manylinux_2_17_x86_64.manylinux2014_x86_64.manylinux_2_28_x86_64.whl", hash = "sha256:c7be1e46525adfa0d97681432ee9fcd61a3964c2446795714699a998d193f1a3", size = 12365450 },
    { url = "https://files.pythonhosted.org/packages/48/e1/301a73852d40c241e915ac6d7bcd7fedd47d519246db2d7b86b9d7e7a0cb/mypy-1.15.0-cp310-cp310-musllinux_1_2_x86_64.whl", hash = "sha256:2e2c2e6d3593f6451b18588848e66260ff62ccca522dd231cd4dd59b0160668b", size = 12551765 },
    { url = "https://files.pythonhosted.org/packages/77/ba/c37bc323ae5fe7f3f15a28e06ab012cd0b7552886118943e90b15af31195/mypy-1.15.0-cp310-cp310-win_amd64.whl", hash = "sha256:6983aae8b2f653e098edb77f893f7b6aca69f6cffb19b2cc7443f23cce5f4828", size = 9274701 },
    { url = "https://files.pythonhosted.org/packages/03/bc/f6339726c627bd7ca1ce0fa56c9ae2d0144604a319e0e339bdadafbbb599/mypy-1.15.0-cp311-cp311-macosx_10_9_x86_64.whl", hash = "sha256:2922d42e16d6de288022e5ca321cd0618b238cfc5570e0263e5ba0a77dbef56f", size = 10662338 },
    { url = "https://files.pythonhosted.org/packages/e2/90/8dcf506ca1a09b0d17555cc00cd69aee402c203911410136cd716559efe7/mypy-1.15.0-cp311-cp311-macosx_11_0_arm64.whl", hash = "sha256:2ee2d57e01a7c35de00f4634ba1bbf015185b219e4dc5909e281016df43f5ee5", size = 9787540 },
    { url = "https://files.pythonhosted.org/packages/05/05/a10f9479681e5da09ef2f9426f650d7b550d4bafbef683b69aad1ba87457/mypy-1.15.0-cp311-cp311-manylinux_2_17_aarch64.manylinux2014_aarch64.manylinux_2_28_aarch64.whl", hash = "sha256:973500e0774b85d9689715feeffcc980193086551110fd678ebe1f4342fb7c5e", size = 11538051 },
    { url = "https://files.pythonhosted.org/packages/e9/9a/1f7d18b30edd57441a6411fcbc0c6869448d1a4bacbaee60656ac0fc29c8/mypy-1.15.0-cp311-cp311-manylinux_2_17_x86_64.manylinux2014_x86_64.manylinux_2_28_x86_64.whl", hash = "sha256:5a95fb17c13e29d2d5195869262f8125dfdb5c134dc8d9a9d0aecf7525b10c2c", size = 12286751 },
    { url = "https://files.pythonhosted.org/packages/72/af/19ff499b6f1dafcaf56f9881f7a965ac2f474f69f6f618b5175b044299f5/mypy-1.15.0-cp311-cp311-musllinux_1_2_x86_64.whl", hash = "sha256:1905f494bfd7d85a23a88c5d97840888a7bd516545fc5aaedff0267e0bb54e2f", size = 12421783 },
    { url = "https://files.pythonhosted.org/packages/96/39/11b57431a1f686c1aed54bf794870efe0f6aeca11aca281a0bd87a5ad42c/mypy-1.15.0-cp311-cp311-win_amd64.whl", hash = "sha256:c9817fa23833ff189db061e6d2eff49b2f3b6ed9856b4a0a73046e41932d744f", size = 9265618 },
    { url = "https://files.pythonhosted.org/packages/98/3a/03c74331c5eb8bd025734e04c9840532226775c47a2c39b56a0c8d4f128d/mypy-1.15.0-cp312-cp312-macosx_10_13_x86_64.whl", hash = "sha256:aea39e0583d05124836ea645f412e88a5c7d0fd77a6d694b60d9b6b2d9f184fd", size = 10793981 },
    { url = "https://files.pythonhosted.org/packages/f0/1a/41759b18f2cfd568848a37c89030aeb03534411eef981df621d8fad08a1d/mypy-1.15.0-cp312-cp312-macosx_11_0_arm64.whl", hash = "sha256:2f2147ab812b75e5b5499b01ade1f4a81489a147c01585cda36019102538615f", size = 9749175 },
    { url = "https://files.pythonhosted.org/packages/12/7e/873481abf1ef112c582db832740f4c11b2bfa510e829d6da29b0ab8c3f9c/mypy-1.15.0-cp312-cp312-manylinux_2_17_aarch64.manylinux2014_aarch64.manylinux_2_28_aarch64.whl", hash = "sha256:ce436f4c6d218a070048ed6a44c0bbb10cd2cc5e272b29e7845f6a2f57ee4464", size = 11455675 },
    { url = "https://files.pythonhosted.org/packages/b3/d0/92ae4cde706923a2d3f2d6c39629134063ff64b9dedca9c1388363da072d/mypy-1.15.0-cp312-cp312-manylinux_2_17_x86_64.manylinux2014_x86_64.manylinux_2_28_x86_64.whl", hash = "sha256:8023ff13985661b50a5928fc7a5ca15f3d1affb41e5f0a9952cb68ef090b31ee", size = 12410020 },
    { url = "https://files.pythonhosted.org/packages/46/8b/df49974b337cce35f828ba6fda228152d6db45fed4c86ba56ffe442434fd/mypy-1.15.0-cp312-cp312-musllinux_1_2_x86_64.whl", hash = "sha256:1124a18bc11a6a62887e3e137f37f53fbae476dc36c185d549d4f837a2a6a14e", size = 12498582 },
    { url = "https://files.pythonhosted.org/packages/13/50/da5203fcf6c53044a0b699939f31075c45ae8a4cadf538a9069b165c1050/mypy-1.15.0-cp312-cp312-win_amd64.whl", hash = "sha256:171a9ca9a40cd1843abeca0e405bc1940cd9b305eaeea2dda769ba096932bb22", size = 9366614 },
    { url = "https://files.pythonhosted.org/packages/6a/9b/fd2e05d6ffff24d912f150b87db9e364fa8282045c875654ce7e32fffa66/mypy-1.15.0-cp313-cp313-macosx_10_13_x86_64.whl", hash = "sha256:93faf3fdb04768d44bf28693293f3904bbb555d076b781ad2530214ee53e3445", size = 10788592 },
    { url = "https://files.pythonhosted.org/packages/74/37/b246d711c28a03ead1fd906bbc7106659aed7c089d55fe40dd58db812628/mypy-1.15.0-cp313-cp313-macosx_11_0_arm64.whl", hash = "sha256:811aeccadfb730024c5d3e326b2fbe9249bb7413553f15499a4050f7c30e801d", size = 9753611 },
    { url = "https://files.pythonhosted.org/packages/a6/ac/395808a92e10cfdac8003c3de9a2ab6dc7cde6c0d2a4df3df1b815ffd067/mypy-1.15.0-cp313-cp313-manylinux_2_17_aarch64.manylinux2014_aarch64.manylinux_2_28_aarch64.whl", hash = "sha256:98b7b9b9aedb65fe628c62a6dc57f6d5088ef2dfca37903a7d9ee374d03acca5", size = 11438443 },
    { url = "https://files.pythonhosted.org/packages/d2/8b/801aa06445d2de3895f59e476f38f3f8d610ef5d6908245f07d002676cbf/mypy-1.15.0-cp313-cp313-manylinux_2_17_x86_64.manylinux2014_x86_64.manylinux_2_28_x86_64.whl", hash = "sha256:c43a7682e24b4f576d93072216bf56eeff70d9140241f9edec0c104d0c515036", size = 12402541 },
    { url = "https://files.pythonhosted.org/packages/c7/67/5a4268782eb77344cc613a4cf23540928e41f018a9a1ec4c6882baf20ab8/mypy-1.15.0-cp313-cp313-musllinux_1_2_x86_64.whl", hash = "sha256:baefc32840a9f00babd83251560e0ae1573e2f9d1b067719479bfb0e987c6357", size = 12494348 },
    { url = "https://files.pythonhosted.org/packages/83/3e/57bb447f7bbbfaabf1712d96f9df142624a386d98fb026a761532526057e/mypy-1.15.0-cp313-cp313-win_amd64.whl", hash = "sha256:b9378e2c00146c44793c98b8d5a61039a048e31f429fb0eb546d93f4b000bedf", size = 9373648 },
    { url = "https://files.pythonhosted.org/packages/5a/fa/79cf41a55b682794abe71372151dbbf856e3008f6767057229e6649d294a/mypy-1.15.0-cp39-cp39-macosx_10_9_x86_64.whl", hash = "sha256:e601a7fa172c2131bff456bb3ee08a88360760d0d2f8cbd7a75a65497e2df078", size = 10737129 },
    { url = "https://files.pythonhosted.org/packages/d3/33/dd8feb2597d648de29e3da0a8bf4e1afbda472964d2a4a0052203a6f3594/mypy-1.15.0-cp39-cp39-macosx_11_0_arm64.whl", hash = "sha256:712e962a6357634fef20412699a3655c610110e01cdaa6180acec7fc9f8513ba", size = 9856335 },
    { url = "https://files.pythonhosted.org/packages/e4/b5/74508959c1b06b96674b364ffeb7ae5802646b32929b7701fc6b18447592/mypy-1.15.0-cp39-cp39-manylinux_2_17_aarch64.manylinux2014_aarch64.manylinux_2_28_aarch64.whl", hash = "sha256:f95579473af29ab73a10bada2f9722856792a36ec5af5399b653aa28360290a5", size = 11611935 },
    { url = "https://files.pythonhosted.org/packages/6c/53/da61b9d9973efcd6507183fdad96606996191657fe79701b2c818714d573/mypy-1.15.0-cp39-cp39-manylinux_2_17_x86_64.manylinux2014_x86_64.manylinux_2_28_x86_64.whl", hash = "sha256:8f8722560a14cde92fdb1e31597760dc35f9f5524cce17836c0d22841830fd5b", size = 12365827 },
    { url = "https://files.pythonhosted.org/packages/c1/72/965bd9ee89540c79a25778cc080c7e6ef40aa1eeac4d52cec7eae6eb5228/mypy-1.15.0-cp39-cp39-musllinux_1_2_x86_64.whl", hash = "sha256:1fbb8da62dc352133d7d7ca90ed2fb0e9d42bb1a32724c287d3c76c58cbaa9c2", size = 12541924 },
    { url = "https://files.pythonhosted.org/packages/46/d0/f41645c2eb263e6c77ada7d76f894c580c9ddb20d77f0c24d34273a4dab2/mypy-1.15.0-cp39-cp39-win_amd64.whl", hash = "sha256:d10d994b41fb3497719bbf866f227b3489048ea4bbbb5015357db306249f7980", size = 9271176 },
    { url = "https://files.pythonhosted.org/packages/09/4e/a7d65c7322c510de2c409ff3828b03354a7c43f5a8ed458a7a131b41c7b9/mypy-1.15.0-py3-none-any.whl", hash = "sha256:5469affef548bd1895d86d3bf10ce2b44e33d86923c29e4d675b3e323437ea3e", size = 2221777 },
]

[[package]]
name = "mypy-extensions"
version = "1.1.0"
source = { registry = "https://pypi.org/simple" }
sdist = { url = "https://files.pythonhosted.org/packages/a2/6e/371856a3fb9d31ca8dac321cda606860fa4548858c0cc45d9d1d4ca2628b/mypy_extensions-1.1.0.tar.gz", hash = "sha256:52e68efc3284861e772bbcd66823fde5ae21fd2fdb51c62a211403730b916558", size = 6343 }
wheels = [
    { url = "https://files.pythonhosted.org/packages/79/7b/2c79738432f5c924bef5071f933bcc9efd0473bac3b4aa584a6f7c1c8df8/mypy_extensions-1.1.0-py3-none-any.whl", hash = "sha256:1be4cccdb0f2482337c4743e60421de3a356cd97508abadd57d47403e94f5505", size = 4963 },
]

[[package]]
name = "networkx"
version = "3.2.1"
source = { registry = "https://pypi.org/simple" }
resolution-markers = [
    "python_full_version < '3.10'",
]
sdist = { url = "https://files.pythonhosted.org/packages/c4/80/a84676339aaae2f1cfdf9f418701dd634aef9cc76f708ef55c36ff39c3ca/networkx-3.2.1.tar.gz", hash = "sha256:9f1bb5cf3409bf324e0a722c20bdb4c20ee39bf1c30ce8ae499c8502b0b5e0c6", size = 2073928 }
wheels = [
    { url = "https://files.pythonhosted.org/packages/d5/f0/8fbc882ca80cf077f1b246c0e3c3465f7f415439bdea6b899f6b19f61f70/networkx-3.2.1-py3-none-any.whl", hash = "sha256:f18c69adc97877c42332c170849c96cefa91881c99a7cb3e95b7c659ebdc1ec2", size = 1647772 },
]

[[package]]
name = "networkx"
version = "3.4.2"
source = { registry = "https://pypi.org/simple" }
resolution-markers = [
    "python_full_version >= '3.12'",
    "python_full_version == '3.11.*'",
    "python_full_version == '3.10.*'",
]
sdist = { url = "https://files.pythonhosted.org/packages/fd/1d/06475e1cd5264c0b870ea2cc6fdb3e37177c1e565c43f56ff17a10e3937f/networkx-3.4.2.tar.gz", hash = "sha256:307c3669428c5362aab27c8a1260aa8f47c4e91d3891f48be0141738d8d053e1", size = 2151368 }
wheels = [
    { url = "https://files.pythonhosted.org/packages/b9/54/dd730b32ea14ea797530a4479b2ed46a6fb250f682a9cfb997e968bf0261/networkx-3.4.2-py3-none-any.whl", hash = "sha256:df5d4365b724cf81b8c6a7312509d0c22386097011ad1abe274afd5e9d3bbc5f", size = 1723263 },
]

[[package]]
name = "nodeenv"
version = "1.9.1"
source = { registry = "https://pypi.org/simple" }
sdist = { url = "https://files.pythonhosted.org/packages/43/16/fc88b08840de0e0a72a2f9d8c6bae36be573e475a6326ae854bcc549fc45/nodeenv-1.9.1.tar.gz", hash = "sha256:6ec12890a2dab7946721edbfbcd91f3319c6ccc9aec47be7c7e6b7011ee6645f", size = 47437 }
wheels = [
    { url = "https://files.pythonhosted.org/packages/d2/1d/1b658dbd2b9fa9c4c9f32accbfc0205d532c8c6194dc0f2a4c0428e7128a/nodeenv-1.9.1-py2.py3-none-any.whl", hash = "sha256:ba11c9782d29c27c70ffbdda2d7415098754709be8a7056d79a737cd901155c9", size = 22314 },
]

[[package]]
name = "numpy"
version = "2.0.2"
source = { registry = "https://pypi.org/simple" }
resolution-markers = [
    "python_full_version < '3.10'",
]
sdist = { url = "https://files.pythonhosted.org/packages/a9/75/10dd1f8116a8b796cb2c737b674e02d02e80454bda953fa7e65d8c12b016/numpy-2.0.2.tar.gz", hash = "sha256:883c987dee1880e2a864ab0dc9892292582510604156762362d9326444636e78", size = 18902015 }
wheels = [
    { url = "https://files.pythonhosted.org/packages/21/91/3495b3237510f79f5d81f2508f9f13fea78ebfdf07538fc7444badda173d/numpy-2.0.2-cp310-cp310-macosx_10_9_x86_64.whl", hash = "sha256:51129a29dbe56f9ca83438b706e2e69a39892b5eda6cedcb6b0c9fdc9b0d3ece", size = 21165245 },
    { url = "https://files.pythonhosted.org/packages/05/33/26178c7d437a87082d11019292dce6d3fe6f0e9026b7b2309cbf3e489b1d/numpy-2.0.2-cp310-cp310-macosx_11_0_arm64.whl", hash = "sha256:f15975dfec0cf2239224d80e32c3170b1d168335eaedee69da84fbe9f1f9cd04", size = 13738540 },
    { url = "https://files.pythonhosted.org/packages/ec/31/cc46e13bf07644efc7a4bf68df2df5fb2a1a88d0cd0da9ddc84dc0033e51/numpy-2.0.2-cp310-cp310-macosx_14_0_arm64.whl", hash = "sha256:8c5713284ce4e282544c68d1c3b2c7161d38c256d2eefc93c1d683cf47683e66", size = 5300623 },
    { url = "https://files.pythonhosted.org/packages/6e/16/7bfcebf27bb4f9d7ec67332ffebee4d1bf085c84246552d52dbb548600e7/numpy-2.0.2-cp310-cp310-macosx_14_0_x86_64.whl", hash = "sha256:becfae3ddd30736fe1889a37f1f580e245ba79a5855bff5f2a29cb3ccc22dd7b", size = 6901774 },
    { url = "https://files.pythonhosted.org/packages/f9/a3/561c531c0e8bf082c5bef509d00d56f82e0ea7e1e3e3a7fc8fa78742a6e5/numpy-2.0.2-cp310-cp310-manylinux_2_17_aarch64.manylinux2014_aarch64.whl", hash = "sha256:2da5960c3cf0df7eafefd806d4e612c5e19358de82cb3c343631188991566ccd", size = 13907081 },
    { url = "https://files.pythonhosted.org/packages/fa/66/f7177ab331876200ac7563a580140643d1179c8b4b6a6b0fc9838de2a9b8/numpy-2.0.2-cp310-cp310-manylinux_2_17_x86_64.manylinux2014_x86_64.whl", hash = "sha256:496f71341824ed9f3d2fd36cf3ac57ae2e0165c143b55c3a035ee219413f3318", size = 19523451 },
    { url = "https://files.pythonhosted.org/packages/25/7f/0b209498009ad6453e4efc2c65bcdf0ae08a182b2b7877d7ab38a92dc542/numpy-2.0.2-cp310-cp310-musllinux_1_1_x86_64.whl", hash = "sha256:a61ec659f68ae254e4d237816e33171497e978140353c0c2038d46e63282d0c8", size = 19927572 },
    { url = "https://files.pythonhosted.org/packages/3e/df/2619393b1e1b565cd2d4c4403bdd979621e2c4dea1f8532754b2598ed63b/numpy-2.0.2-cp310-cp310-musllinux_1_2_aarch64.whl", hash = "sha256:d731a1c6116ba289c1e9ee714b08a8ff882944d4ad631fd411106a30f083c326", size = 14400722 },
    { url = "https://files.pythonhosted.org/packages/22/ad/77e921b9f256d5da36424ffb711ae79ca3f451ff8489eeca544d0701d74a/numpy-2.0.2-cp310-cp310-win32.whl", hash = "sha256:984d96121c9f9616cd33fbd0618b7f08e0cfc9600a7ee1d6fd9b239186d19d97", size = 6472170 },
    { url = "https://files.pythonhosted.org/packages/10/05/3442317535028bc29cf0c0dd4c191a4481e8376e9f0db6bcf29703cadae6/numpy-2.0.2-cp310-cp310-win_amd64.whl", hash = "sha256:c7b0be4ef08607dd04da4092faee0b86607f111d5ae68036f16cc787e250a131", size = 15905558 },
    { url = "https://files.pythonhosted.org/packages/8b/cf/034500fb83041aa0286e0fb16e7c76e5c8b67c0711bb6e9e9737a717d5fe/numpy-2.0.2-cp311-cp311-macosx_10_9_x86_64.whl", hash = "sha256:49ca4decb342d66018b01932139c0961a8f9ddc7589611158cb3c27cbcf76448", size = 21169137 },
    { url = "https://files.pythonhosted.org/packages/4a/d9/32de45561811a4b87fbdee23b5797394e3d1504b4a7cf40c10199848893e/numpy-2.0.2-cp311-cp311-macosx_11_0_arm64.whl", hash = "sha256:11a76c372d1d37437857280aa142086476136a8c0f373b2e648ab2c8f18fb195", size = 13703552 },
    { url = "https://files.pythonhosted.org/packages/c1/ca/2f384720020c7b244d22508cb7ab23d95f179fcfff33c31a6eeba8d6c512/numpy-2.0.2-cp311-cp311-macosx_14_0_arm64.whl", hash = "sha256:807ec44583fd708a21d4a11d94aedf2f4f3c3719035c76a2bbe1fe8e217bdc57", size = 5298957 },
    { url = "https://files.pythonhosted.org/packages/0e/78/a3e4f9fb6aa4e6fdca0c5428e8ba039408514388cf62d89651aade838269/numpy-2.0.2-cp311-cp311-macosx_14_0_x86_64.whl", hash = "sha256:8cafab480740e22f8d833acefed5cc87ce276f4ece12fdaa2e8903db2f82897a", size = 6905573 },
    { url = "https://files.pythonhosted.org/packages/a0/72/cfc3a1beb2caf4efc9d0b38a15fe34025230da27e1c08cc2eb9bfb1c7231/numpy-2.0.2-cp311-cp311-manylinux_2_17_aarch64.manylinux2014_aarch64.whl", hash = "sha256:a15f476a45e6e5a3a79d8a14e62161d27ad897381fecfa4a09ed5322f2085669", size = 13914330 },
    { url = "https://files.pythonhosted.org/packages/ba/a8/c17acf65a931ce551fee11b72e8de63bf7e8a6f0e21add4c937c83563538/numpy-2.0.2-cp311-cp311-manylinux_2_17_x86_64.manylinux2014_x86_64.whl", hash = "sha256:13e689d772146140a252c3a28501da66dfecd77490b498b168b501835041f951", size = 19534895 },
    { url = "https://files.pythonhosted.org/packages/ba/86/8767f3d54f6ae0165749f84648da9dcc8cd78ab65d415494962c86fac80f/numpy-2.0.2-cp311-cp311-musllinux_1_1_x86_64.whl", hash = "sha256:9ea91dfb7c3d1c56a0e55657c0afb38cf1eeae4544c208dc465c3c9f3a7c09f9", size = 19937253 },
    { url = "https://files.pythonhosted.org/packages/df/87/f76450e6e1c14e5bb1eae6836478b1028e096fd02e85c1c37674606ab752/numpy-2.0.2-cp311-cp311-musllinux_1_2_aarch64.whl", hash = "sha256:c1c9307701fec8f3f7a1e6711f9089c06e6284b3afbbcd259f7791282d660a15", size = 14414074 },
    { url = "https://files.pythonhosted.org/packages/5c/ca/0f0f328e1e59f73754f06e1adfb909de43726d4f24c6a3f8805f34f2b0fa/numpy-2.0.2-cp311-cp311-win32.whl", hash = "sha256:a392a68bd329eafac5817e5aefeb39038c48b671afd242710b451e76090e81f4", size = 6470640 },
    { url = "https://files.pythonhosted.org/packages/eb/57/3a3f14d3a759dcf9bf6e9eda905794726b758819df4663f217d658a58695/numpy-2.0.2-cp311-cp311-win_amd64.whl", hash = "sha256:286cd40ce2b7d652a6f22efdfc6d1edf879440e53e76a75955bc0c826c7e64dc", size = 15910230 },
    { url = "https://files.pythonhosted.org/packages/45/40/2e117be60ec50d98fa08c2f8c48e09b3edea93cfcabd5a9ff6925d54b1c2/numpy-2.0.2-cp312-cp312-macosx_10_9_x86_64.whl", hash = "sha256:df55d490dea7934f330006d0f81e8551ba6010a5bf035a249ef61a94f21c500b", size = 20895803 },
    { url = "https://files.pythonhosted.org/packages/46/92/1b8b8dee833f53cef3e0a3f69b2374467789e0bb7399689582314df02651/numpy-2.0.2-cp312-cp312-macosx_11_0_arm64.whl", hash = "sha256:8df823f570d9adf0978347d1f926b2a867d5608f434a7cff7f7908c6570dcf5e", size = 13471835 },
    { url = "https://files.pythonhosted.org/packages/7f/19/e2793bde475f1edaea6945be141aef6c8b4c669b90c90a300a8954d08f0a/numpy-2.0.2-cp312-cp312-macosx_14_0_arm64.whl", hash = "sha256:9a92ae5c14811e390f3767053ff54eaee3bf84576d99a2456391401323f4ec2c", size = 5038499 },
    { url = "https://files.pythonhosted.org/packages/e3/ff/ddf6dac2ff0dd50a7327bcdba45cb0264d0e96bb44d33324853f781a8f3c/numpy-2.0.2-cp312-cp312-macosx_14_0_x86_64.whl", hash = "sha256:a842d573724391493a97a62ebbb8e731f8a5dcc5d285dfc99141ca15a3302d0c", size = 6633497 },
    { url = "https://files.pythonhosted.org/packages/72/21/67f36eac8e2d2cd652a2e69595a54128297cdcb1ff3931cfc87838874bd4/numpy-2.0.2-cp312-cp312-manylinux_2_17_aarch64.manylinux2014_aarch64.whl", hash = "sha256:c05e238064fc0610c840d1cf6a13bf63d7e391717d247f1bf0318172e759e692", size = 13621158 },
    { url = "https://files.pythonhosted.org/packages/39/68/e9f1126d757653496dbc096cb429014347a36b228f5a991dae2c6b6cfd40/numpy-2.0.2-cp312-cp312-manylinux_2_17_x86_64.manylinux2014_x86_64.whl", hash = "sha256:0123ffdaa88fa4ab64835dcbde75dcdf89c453c922f18dced6e27c90d1d0ec5a", size = 19236173 },
    { url = "https://files.pythonhosted.org/packages/d1/e9/1f5333281e4ebf483ba1c888b1d61ba7e78d7e910fdd8e6499667041cc35/numpy-2.0.2-cp312-cp312-musllinux_1_1_x86_64.whl", hash = "sha256:96a55f64139912d61de9137f11bf39a55ec8faec288c75a54f93dfd39f7eb40c", size = 19634174 },
    { url = "https://files.pythonhosted.org/packages/71/af/a469674070c8d8408384e3012e064299f7a2de540738a8e414dcfd639996/numpy-2.0.2-cp312-cp312-musllinux_1_2_aarch64.whl", hash = "sha256:ec9852fb39354b5a45a80bdab5ac02dd02b15f44b3804e9f00c556bf24b4bded", size = 14099701 },
    { url = "https://files.pythonhosted.org/packages/d0/3d/08ea9f239d0e0e939b6ca52ad403c84a2bce1bde301a8eb4888c1c1543f1/numpy-2.0.2-cp312-cp312-win32.whl", hash = "sha256:671bec6496f83202ed2d3c8fdc486a8fc86942f2e69ff0e986140339a63bcbe5", size = 6174313 },
    { url = "https://files.pythonhosted.org/packages/b2/b5/4ac39baebf1fdb2e72585c8352c56d063b6126be9fc95bd2bb5ef5770c20/numpy-2.0.2-cp312-cp312-win_amd64.whl", hash = "sha256:cfd41e13fdc257aa5778496b8caa5e856dc4896d4ccf01841daee1d96465467a", size = 15606179 },
    { url = "https://files.pythonhosted.org/packages/43/c1/41c8f6df3162b0c6ffd4437d729115704bd43363de0090c7f913cfbc2d89/numpy-2.0.2-cp39-cp39-macosx_10_9_x86_64.whl", hash = "sha256:9059e10581ce4093f735ed23f3b9d283b9d517ff46009ddd485f1747eb22653c", size = 21169942 },
    { url = "https://files.pythonhosted.org/packages/39/bc/fd298f308dcd232b56a4031fd6ddf11c43f9917fbc937e53762f7b5a3bb1/numpy-2.0.2-cp39-cp39-macosx_11_0_arm64.whl", hash = "sha256:423e89b23490805d2a5a96fe40ec507407b8ee786d66f7328be214f9679df6dd", size = 13711512 },
    { url = "https://files.pythonhosted.org/packages/96/ff/06d1aa3eeb1c614eda245c1ba4fb88c483bee6520d361641331872ac4b82/numpy-2.0.2-cp39-cp39-macosx_14_0_arm64.whl", hash = "sha256:2b2955fa6f11907cf7a70dab0d0755159bca87755e831e47932367fc8f2f2d0b", size = 5306976 },
    { url = "https://files.pythonhosted.org/packages/2d/98/121996dcfb10a6087a05e54453e28e58694a7db62c5a5a29cee14c6e047b/numpy-2.0.2-cp39-cp39-macosx_14_0_x86_64.whl", hash = "sha256:97032a27bd9d8988b9a97a8c4d2c9f2c15a81f61e2f21404d7e8ef00cb5be729", size = 6906494 },
    { url = "https://files.pythonhosted.org/packages/15/31/9dffc70da6b9bbf7968f6551967fc21156207366272c2a40b4ed6008dc9b/numpy-2.0.2-cp39-cp39-manylinux_2_17_aarch64.manylinux2014_aarch64.whl", hash = "sha256:1e795a8be3ddbac43274f18588329c72939870a16cae810c2b73461c40718ab1", size = 13912596 },
    { url = "https://files.pythonhosted.org/packages/b9/14/78635daab4b07c0930c919d451b8bf8c164774e6a3413aed04a6d95758ce/numpy-2.0.2-cp39-cp39-manylinux_2_17_x86_64.manylinux2014_x86_64.whl", hash = "sha256:f26b258c385842546006213344c50655ff1555a9338e2e5e02a0756dc3e803dd", size = 19526099 },
    { url = "https://files.pythonhosted.org/packages/26/4c/0eeca4614003077f68bfe7aac8b7496f04221865b3a5e7cb230c9d055afd/numpy-2.0.2-cp39-cp39-musllinux_1_1_x86_64.whl", hash = "sha256:5fec9451a7789926bcf7c2b8d187292c9f93ea30284802a0ab3f5be8ab36865d", size = 19932823 },
    { url = "https://files.pythonhosted.org/packages/f1/46/ea25b98b13dccaebddf1a803f8c748680d972e00507cd9bc6dcdb5aa2ac1/numpy-2.0.2-cp39-cp39-musllinux_1_2_aarch64.whl", hash = "sha256:9189427407d88ff25ecf8f12469d4d39d35bee1db5d39fc5c168c6f088a6956d", size = 14404424 },
    { url = "https://files.pythonhosted.org/packages/c8/a6/177dd88d95ecf07e722d21008b1b40e681a929eb9e329684d449c36586b2/numpy-2.0.2-cp39-cp39-win32.whl", hash = "sha256:905d16e0c60200656500c95b6b8dca5d109e23cb24abc701d41c02d74c6b3afa", size = 6476809 },
    { url = "https://files.pythonhosted.org/packages/ea/2b/7fc9f4e7ae5b507c1a3a21f0f15ed03e794c1242ea8a242ac158beb56034/numpy-2.0.2-cp39-cp39-win_amd64.whl", hash = "sha256:a3f4ab0caa7f053f6797fcd4e1e25caee367db3112ef2b6ef82d749530768c73", size = 15911314 },
    { url = "https://files.pythonhosted.org/packages/8f/3b/df5a870ac6a3be3a86856ce195ef42eec7ae50d2a202be1f5a4b3b340e14/numpy-2.0.2-pp39-pypy39_pp73-macosx_10_9_x86_64.whl", hash = "sha256:7f0a0c6f12e07fa94133c8a67404322845220c06a9e80e85999afe727f7438b8", size = 21025288 },
    { url = "https://files.pythonhosted.org/packages/2c/97/51af92f18d6f6f2d9ad8b482a99fb74e142d71372da5d834b3a2747a446e/numpy-2.0.2-pp39-pypy39_pp73-macosx_14_0_x86_64.whl", hash = "sha256:312950fdd060354350ed123c0e25a71327d3711584beaef30cdaa93320c392d4", size = 6762793 },
    { url = "https://files.pythonhosted.org/packages/12/46/de1fbd0c1b5ccaa7f9a005b66761533e2f6a3e560096682683a223631fe9/numpy-2.0.2-pp39-pypy39_pp73-manylinux_2_17_x86_64.manylinux2014_x86_64.whl", hash = "sha256:26df23238872200f63518dd2aa984cfca675d82469535dc7162dc2ee52d9dd5c", size = 19334885 },
    { url = "https://files.pythonhosted.org/packages/cc/dc/d330a6faefd92b446ec0f0dfea4c3207bb1fef3c4771d19cf4543efd2c78/numpy-2.0.2-pp39-pypy39_pp73-win_amd64.whl", hash = "sha256:a46288ec55ebbd58947d31d72be2c63cbf839f0a63b49cb755022310792a3385", size = 15828784 },
]

[[package]]
name = "numpy"
version = "2.2.5"
source = { registry = "https://pypi.org/simple" }
resolution-markers = [
    "python_full_version >= '3.12'",
    "python_full_version == '3.11.*'",
    "python_full_version == '3.10.*'",
]
sdist = { url = "https://files.pythonhosted.org/packages/dc/b2/ce4b867d8cd9c0ee84938ae1e6a6f7926ebf928c9090d036fc3c6a04f946/numpy-2.2.5.tar.gz", hash = "sha256:a9c0d994680cd991b1cb772e8b297340085466a6fe964bc9d4e80f5e2f43c291", size = 20273920 }
wheels = [
    { url = "https://files.pythonhosted.org/packages/ef/4e/3d9e6d16237c2aa5485695f0626cbba82f6481efca2e9132368dea3b885e/numpy-2.2.5-cp310-cp310-macosx_10_9_x86_64.whl", hash = "sha256:1f4a922da1729f4c40932b2af4fe84909c7a6e167e6e99f71838ce3a29f3fe26", size = 21252117 },
    { url = "https://files.pythonhosted.org/packages/38/e4/db91349d4079cd15c02ff3b4b8882a529991d6aca077db198a2f2a670406/numpy-2.2.5-cp310-cp310-macosx_11_0_arm64.whl", hash = "sha256:b6f91524d31b34f4a5fee24f5bc16dcd1491b668798b6d85585d836c1e633a6a", size = 14424615 },
    { url = "https://files.pythonhosted.org/packages/f8/59/6e5b011f553c37b008bd115c7ba7106a18f372588fbb1b430b7a5d2c41ce/numpy-2.2.5-cp310-cp310-macosx_14_0_arm64.whl", hash = "sha256:19f4718c9012e3baea91a7dba661dcab2451cda2550678dc30d53acb91a7290f", size = 5428691 },
    { url = "https://files.pythonhosted.org/packages/a2/58/d5d70ebdac82b3a6ddf409b3749ca5786636e50fd64d60edb46442af6838/numpy-2.2.5-cp310-cp310-macosx_14_0_x86_64.whl", hash = "sha256:eb7fd5b184e5d277afa9ec0ad5e4eb562ecff541e7f60e69ee69c8d59e9aeaba", size = 6965010 },
    { url = "https://files.pythonhosted.org/packages/dc/a8/c290394be346d4e7b48a40baf292626fd96ec56a6398ace4c25d9079bc6a/numpy-2.2.5-cp310-cp310-manylinux_2_17_aarch64.manylinux2014_aarch64.whl", hash = "sha256:6413d48a9be53e183eb06495d8e3b006ef8f87c324af68241bbe7a39e8ff54c3", size = 14369885 },
    { url = "https://files.pythonhosted.org/packages/c2/70/fed13c70aabe7049368553e81d7ca40f305f305800a007a956d7cd2e5476/numpy-2.2.5-cp310-cp310-manylinux_2_17_x86_64.manylinux2014_x86_64.whl", hash = "sha256:7451f92eddf8503c9b8aa4fe6aa7e87fd51a29c2cfc5f7dbd72efde6c65acf57", size = 16418372 },
    { url = "https://files.pythonhosted.org/packages/04/ab/c3c14f25ddaecd6fc58a34858f6a93a21eea6c266ba162fa99f3d0de12ac/numpy-2.2.5-cp310-cp310-musllinux_1_2_aarch64.whl", hash = "sha256:0bcb1d057b7571334139129b7f941588f69ce7c4ed15a9d6162b2ea54ded700c", size = 15883173 },
    { url = "https://files.pythonhosted.org/packages/50/18/f53710a19042911c7aca824afe97c203728a34b8cf123e2d94621a12edc3/numpy-2.2.5-cp310-cp310-musllinux_1_2_x86_64.whl", hash = "sha256:36ab5b23915887543441efd0417e6a3baa08634308894316f446027611b53bf1", size = 18206881 },
    { url = "https://files.pythonhosted.org/packages/6b/ec/5b407bab82f10c65af5a5fe754728df03f960fd44d27c036b61f7b3ef255/numpy-2.2.5-cp310-cp310-win32.whl", hash = "sha256:422cc684f17bc963da5f59a31530b3936f57c95a29743056ef7a7903a5dbdf88", size = 6609852 },
    { url = "https://files.pythonhosted.org/packages/b6/f5/467ca8675c7e6c567f571d8db942cc10a87588bd9e20a909d8af4171edda/numpy-2.2.5-cp310-cp310-win_amd64.whl", hash = "sha256:e4f0b035d9d0ed519c813ee23e0a733db81ec37d2e9503afbb6e54ccfdee0fa7", size = 12944922 },
    { url = "https://files.pythonhosted.org/packages/f5/fb/e4e4c254ba40e8f0c78218f9e86304628c75b6900509b601c8433bdb5da7/numpy-2.2.5-cp311-cp311-macosx_10_9_x86_64.whl", hash = "sha256:c42365005c7a6c42436a54d28c43fe0e01ca11eb2ac3cefe796c25a5f98e5e9b", size = 21256475 },
    { url = "https://files.pythonhosted.org/packages/81/32/dd1f7084f5c10b2caad778258fdaeedd7fbd8afcd2510672811e6138dfac/numpy-2.2.5-cp311-cp311-macosx_11_0_arm64.whl", hash = "sha256:498815b96f67dc347e03b719ef49c772589fb74b8ee9ea2c37feae915ad6ebda", size = 14461474 },
    { url = "https://files.pythonhosted.org/packages/0e/65/937cdf238ef6ac54ff749c0f66d9ee2b03646034c205cea9b6c51f2f3ad1/numpy-2.2.5-cp311-cp311-macosx_14_0_arm64.whl", hash = "sha256:6411f744f7f20081b1b4e7112e0f4c9c5b08f94b9f086e6f0adf3645f85d3a4d", size = 5426875 },
    { url = "https://files.pythonhosted.org/packages/25/17/814515fdd545b07306eaee552b65c765035ea302d17de1b9cb50852d2452/numpy-2.2.5-cp311-cp311-macosx_14_0_x86_64.whl", hash = "sha256:9de6832228f617c9ef45d948ec1cd8949c482238d68b2477e6f642c33a7b0a54", size = 6969176 },
    { url = "https://files.pythonhosted.org/packages/e5/32/a66db7a5c8b5301ec329ab36d0ecca23f5e18907f43dbd593c8ec326d57c/numpy-2.2.5-cp311-cp311-manylinux_2_17_aarch64.manylinux2014_aarch64.whl", hash = "sha256:369e0d4647c17c9363244f3468f2227d557a74b6781cb62ce57cf3ef5cc7c610", size = 14374850 },
    { url = "https://files.pythonhosted.org/packages/ad/c9/1bf6ada582eebcbe8978f5feb26584cd2b39f94ededeea034ca8f84af8c8/numpy-2.2.5-cp311-cp311-manylinux_2_17_x86_64.manylinux2014_x86_64.whl", hash = "sha256:262d23f383170f99cd9191a7c85b9a50970fe9069b2f8ab5d786eca8a675d60b", size = 16430306 },
    { url = "https://files.pythonhosted.org/packages/6a/f0/3f741863f29e128f4fcfdb99253cc971406b402b4584663710ee07f5f7eb/numpy-2.2.5-cp311-cp311-musllinux_1_2_aarch64.whl", hash = "sha256:aa70fdbdc3b169d69e8c59e65c07a1c9351ceb438e627f0fdcd471015cd956be", size = 15884767 },
    { url = "https://files.pythonhosted.org/packages/98/d9/4ccd8fd6410f7bf2d312cbc98892e0e43c2fcdd1deae293aeb0a93b18071/numpy-2.2.5-cp311-cp311-musllinux_1_2_x86_64.whl", hash = "sha256:37e32e985f03c06206582a7323ef926b4e78bdaa6915095ef08070471865b906", size = 18219515 },
    { url = "https://files.pythonhosted.org/packages/b1/56/783237243d4395c6dd741cf16eeb1a9035ee3d4310900e6b17e875d1b201/numpy-2.2.5-cp311-cp311-win32.whl", hash = "sha256:f5045039100ed58fa817a6227a356240ea1b9a1bc141018864c306c1a16d4175", size = 6607842 },
    { url = "https://files.pythonhosted.org/packages/98/89/0c93baaf0094bdaaaa0536fe61a27b1dce8a505fa262a865ec142208cfe9/numpy-2.2.5-cp311-cp311-win_amd64.whl", hash = "sha256:b13f04968b46ad705f7c8a80122a42ae8f620536ea38cf4bdd374302926424dd", size = 12949071 },
    { url = "https://files.pythonhosted.org/packages/e2/f7/1fd4ff108cd9d7ef929b8882692e23665dc9c23feecafbb9c6b80f4ec583/numpy-2.2.5-cp312-cp312-macosx_10_13_x86_64.whl", hash = "sha256:ee461a4eaab4f165b68780a6a1af95fb23a29932be7569b9fab666c407969051", size = 20948633 },
    { url = "https://files.pythonhosted.org/packages/12/03/d443c278348371b20d830af155ff2079acad6a9e60279fac2b41dbbb73d8/numpy-2.2.5-cp312-cp312-macosx_11_0_arm64.whl", hash = "sha256:ec31367fd6a255dc8de4772bd1658c3e926d8e860a0b6e922b615e532d320ddc", size = 14176123 },
    { url = "https://files.pythonhosted.org/packages/2b/0b/5ca264641d0e7b14393313304da48b225d15d471250376f3fbdb1a2be603/numpy-2.2.5-cp312-cp312-macosx_14_0_arm64.whl", hash = "sha256:47834cde750d3c9f4e52c6ca28a7361859fcaf52695c7dc3cc1a720b8922683e", size = 5163817 },
    { url = "https://files.pythonhosted.org/packages/04/b3/d522672b9e3d28e26e1613de7675b441bbd1eaca75db95680635dd158c67/numpy-2.2.5-cp312-cp312-macosx_14_0_x86_64.whl", hash = "sha256:2c1a1c6ccce4022383583a6ded7bbcda22fc635eb4eb1e0a053336425ed36dfa", size = 6698066 },
    { url = "https://files.pythonhosted.org/packages/a0/93/0f7a75c1ff02d4b76df35079676b3b2719fcdfb39abdf44c8b33f43ef37d/numpy-2.2.5-cp312-cp312-manylinux_2_17_aarch64.manylinux2014_aarch64.whl", hash = "sha256:9d75f338f5f79ee23548b03d801d28a505198297534f62416391857ea0479571", size = 14087277 },
    { url = "https://files.pythonhosted.org/packages/b0/d9/7c338b923c53d431bc837b5b787052fef9ae68a56fe91e325aac0d48226e/numpy-2.2.5-cp312-cp312-manylinux_2_17_x86_64.manylinux2014_x86_64.whl", hash = "sha256:3a801fef99668f309b88640e28d261991bfad9617c27beda4a3aec4f217ea073", size = 16135742 },
    { url = "https://files.pythonhosted.org/packages/2d/10/4dec9184a5d74ba9867c6f7d1e9f2e0fb5fe96ff2bf50bb6f342d64f2003/numpy-2.2.5-cp312-cp312-musllinux_1_2_aarch64.whl", hash = "sha256:abe38cd8381245a7f49967a6010e77dbf3680bd3627c0fe4362dd693b404c7f8", size = 15581825 },
    { url = "https://files.pythonhosted.org/packages/80/1f/2b6fcd636e848053f5b57712a7d1880b1565eec35a637fdfd0a30d5e738d/numpy-2.2.5-cp312-cp312-musllinux_1_2_x86_64.whl", hash = "sha256:5a0ac90e46fdb5649ab6369d1ab6104bfe5854ab19b645bf5cda0127a13034ae", size = 17899600 },
    { url = "https://files.pythonhosted.org/packages/ec/87/36801f4dc2623d76a0a3835975524a84bd2b18fe0f8835d45c8eae2f9ff2/numpy-2.2.5-cp312-cp312-win32.whl", hash = "sha256:0cd48122a6b7eab8f06404805b1bd5856200e3ed6f8a1b9a194f9d9054631beb", size = 6312626 },
    { url = "https://files.pythonhosted.org/packages/8b/09/4ffb4d6cfe7ca6707336187951992bd8a8b9142cf345d87ab858d2d7636a/numpy-2.2.5-cp312-cp312-win_amd64.whl", hash = "sha256:ced69262a8278547e63409b2653b372bf4baff0870c57efa76c5703fd6543282", size = 12645715 },
    { url = "https://files.pythonhosted.org/packages/e2/a0/0aa7f0f4509a2e07bd7a509042967c2fab635690d4f48c6c7b3afd4f448c/numpy-2.2.5-cp313-cp313-macosx_10_13_x86_64.whl", hash = "sha256:059b51b658f4414fff78c6d7b1b4e18283ab5fa56d270ff212d5ba0c561846f4", size = 20935102 },
    { url = "https://files.pythonhosted.org/packages/7e/e4/a6a9f4537542912ec513185396fce52cdd45bdcf3e9d921ab02a93ca5aa9/numpy-2.2.5-cp313-cp313-macosx_11_0_arm64.whl", hash = "sha256:47f9ed103af0bc63182609044b0490747e03bd20a67e391192dde119bf43d52f", size = 14191709 },
    { url = "https://files.pythonhosted.org/packages/be/65/72f3186b6050bbfe9c43cb81f9df59ae63603491d36179cf7a7c8d216758/numpy-2.2.5-cp313-cp313-macosx_14_0_arm64.whl", hash = "sha256:261a1ef047751bb02f29dfe337230b5882b54521ca121fc7f62668133cb119c9", size = 5149173 },
    { url = "https://files.pythonhosted.org/packages/e5/e9/83e7a9432378dde5802651307ae5e9ea07bb72b416728202218cd4da2801/numpy-2.2.5-cp313-cp313-macosx_14_0_x86_64.whl", hash = "sha256:4520caa3807c1ceb005d125a75e715567806fed67e315cea619d5ec6e75a4191", size = 6684502 },
    { url = "https://files.pythonhosted.org/packages/ea/27/b80da6c762394c8ee516b74c1f686fcd16c8f23b14de57ba0cad7349d1d2/numpy-2.2.5-cp313-cp313-manylinux_2_17_aarch64.manylinux2014_aarch64.whl", hash = "sha256:3d14b17b9be5f9c9301f43d2e2a4886a33b53f4e6fdf9ca2f4cc60aeeee76372", size = 14084417 },
    { url = "https://files.pythonhosted.org/packages/aa/fc/ebfd32c3e124e6a1043e19c0ab0769818aa69050ce5589b63d05ff185526/numpy-2.2.5-cp313-cp313-manylinux_2_17_x86_64.manylinux2014_x86_64.whl", hash = "sha256:2ba321813a00e508d5421104464510cc962a6f791aa2fca1c97b1e65027da80d", size = 16133807 },
    { url = "https://files.pythonhosted.org/packages/bf/9b/4cc171a0acbe4666f7775cfd21d4eb6bb1d36d3a0431f48a73e9212d2278/numpy-2.2.5-cp313-cp313-musllinux_1_2_aarch64.whl", hash = "sha256:a4cbdef3ddf777423060c6f81b5694bad2dc9675f110c4b2a60dc0181543fac7", size = 15575611 },
    { url = "https://files.pythonhosted.org/packages/a3/45/40f4135341850df48f8edcf949cf47b523c404b712774f8855a64c96ef29/numpy-2.2.5-cp313-cp313-musllinux_1_2_x86_64.whl", hash = "sha256:54088a5a147ab71a8e7fdfd8c3601972751ded0739c6b696ad9cb0343e21ab73", size = 17895747 },
    { url = "https://files.pythonhosted.org/packages/f8/4c/b32a17a46f0ffbde8cc82df6d3daeaf4f552e346df143e1b188a701a8f09/numpy-2.2.5-cp313-cp313-win32.whl", hash = "sha256:c8b82a55ef86a2d8e81b63da85e55f5537d2157165be1cb2ce7cfa57b6aef38b", size = 6309594 },
    { url = "https://files.pythonhosted.org/packages/13/ae/72e6276feb9ef06787365b05915bfdb057d01fceb4a43cb80978e518d79b/numpy-2.2.5-cp313-cp313-win_amd64.whl", hash = "sha256:d8882a829fd779f0f43998e931c466802a77ca1ee0fe25a3abe50278616b1471", size = 12638356 },
    { url = "https://files.pythonhosted.org/packages/79/56/be8b85a9f2adb688e7ded6324e20149a03541d2b3297c3ffc1a73f46dedb/numpy-2.2.5-cp313-cp313t-macosx_10_13_x86_64.whl", hash = "sha256:e8b025c351b9f0e8b5436cf28a07fa4ac0204d67b38f01433ac7f9b870fa38c6", size = 20963778 },
    { url = "https://files.pythonhosted.org/packages/ff/77/19c5e62d55bff507a18c3cdff82e94fe174957bad25860a991cac719d3ab/numpy-2.2.5-cp313-cp313t-macosx_11_0_arm64.whl", hash = "sha256:8dfa94b6a4374e7851bbb6f35e6ded2120b752b063e6acdd3157e4d2bb922eba", size = 14207279 },
    { url = "https://files.pythonhosted.org/packages/75/22/aa11f22dc11ff4ffe4e849d9b63bbe8d4ac6d5fae85ddaa67dfe43be3e76/numpy-2.2.5-cp313-cp313t-macosx_14_0_arm64.whl", hash = "sha256:97c8425d4e26437e65e1d189d22dff4a079b747ff9c2788057bfb8114ce1e133", size = 5199247 },
    { url = "https://files.pythonhosted.org/packages/4f/6c/12d5e760fc62c08eded0394f62039f5a9857f758312bf01632a81d841459/numpy-2.2.5-cp313-cp313t-macosx_14_0_x86_64.whl", hash = "sha256:352d330048c055ea6db701130abc48a21bec690a8d38f8284e00fab256dc1376", size = 6711087 },
    { url = "https://files.pythonhosted.org/packages/ef/94/ece8280cf4218b2bee5cec9567629e61e51b4be501e5c6840ceb593db945/numpy-2.2.5-cp313-cp313t-manylinux_2_17_aarch64.manylinux2014_aarch64.whl", hash = "sha256:8b4c0773b6ada798f51f0f8e30c054d32304ccc6e9c5d93d46cb26f3d385ab19", size = 14059964 },
    { url = "https://files.pythonhosted.org/packages/39/41/c5377dac0514aaeec69115830a39d905b1882819c8e65d97fc60e177e19e/numpy-2.2.5-cp313-cp313t-manylinux_2_17_x86_64.manylinux2014_x86_64.whl", hash = "sha256:55f09e00d4dccd76b179c0f18a44f041e5332fd0e022886ba1c0bbf3ea4a18d0", size = 16121214 },
    { url = "https://files.pythonhosted.org/packages/db/54/3b9f89a943257bc8e187145c6bc0eb8e3d615655f7b14e9b490b053e8149/numpy-2.2.5-cp313-cp313t-musllinux_1_2_aarch64.whl", hash = "sha256:02f226baeefa68f7d579e213d0f3493496397d8f1cff5e2b222af274c86a552a", size = 15575788 },
    { url = "https://files.pythonhosted.org/packages/b1/c4/2e407e85df35b29f79945751b8f8e671057a13a376497d7fb2151ba0d290/numpy-2.2.5-cp313-cp313t-musllinux_1_2_x86_64.whl", hash = "sha256:c26843fd58f65da9491165072da2cccc372530681de481ef670dcc8e27cfb066", size = 17893672 },
    { url = "https://files.pythonhosted.org/packages/29/7e/d0b44e129d038dba453f00d0e29ebd6eaf2f06055d72b95b9947998aca14/numpy-2.2.5-cp313-cp313t-win32.whl", hash = "sha256:1a161c2c79ab30fe4501d5a2bbfe8b162490757cf90b7f05be8b80bc02f7bb8e", size = 6377102 },
    { url = "https://files.pythonhosted.org/packages/63/be/b85e4aa4bf42c6502851b971f1c326d583fcc68227385f92089cf50a7b45/numpy-2.2.5-cp313-cp313t-win_amd64.whl", hash = "sha256:d403c84991b5ad291d3809bace5e85f4bbf44a04bdc9a88ed2bb1807b3360bb8", size = 12750096 },
    { url = "https://files.pythonhosted.org/packages/35/e4/5ef5ef1d4308f96961198b2323bfc7c7afb0ccc0d623b01c79bc87ab496d/numpy-2.2.5-pp310-pypy310_pp73-macosx_10_15_x86_64.whl", hash = "sha256:b4ea7e1cff6784e58fe281ce7e7f05036b3e1c89c6f922a6bfbc0a7e8768adbe", size = 21083404 },
    { url = "https://files.pythonhosted.org/packages/a3/5f/bde9238e8e977652a16a4b114ed8aa8bb093d718c706eeecb5f7bfa59572/numpy-2.2.5-pp310-pypy310_pp73-macosx_14_0_x86_64.whl", hash = "sha256:d7543263084a85fbc09c704b515395398d31d6395518446237eac219eab9e55e", size = 6828578 },
    { url = "https://files.pythonhosted.org/packages/ef/7f/813f51ed86e559ab2afb6a6f33aa6baf8a560097e25e4882a938986c76c2/numpy-2.2.5-pp310-pypy310_pp73-manylinux_2_17_x86_64.manylinux2014_x86_64.whl", hash = "sha256:0255732338c4fdd00996c0421884ea8a3651eea555c3a56b84892b66f696eb70", size = 16234796 },
    { url = "https://files.pythonhosted.org/packages/68/67/1175790323026d3337cc285cc9c50eca637d70472b5e622529df74bb8f37/numpy-2.2.5-pp310-pypy310_pp73-win_amd64.whl", hash = "sha256:d2e3bdadaba0e040d1e7ab39db73e0afe2c74ae277f5614dad53eadbecbbb169", size = 12859001 },
]

[[package]]
name = "nvidia-cublas-cu12"
version = "12.6.4.1"
source = { registry = "https://pypi.org/simple" }
wheels = [
    { url = "https://files.pythonhosted.org/packages/af/eb/ff4b8c503fa1f1796679dce648854d58751982426e4e4b37d6fce49d259c/nvidia_cublas_cu12-12.6.4.1-py3-none-manylinux2014_x86_64.manylinux_2_17_x86_64.whl", hash = "sha256:08ed2686e9875d01b58e3cb379c6896df8e76c75e0d4a7f7dace3d7b6d9ef8eb", size = 393138322 },
    { url = "https://files.pythonhosted.org/packages/97/0d/f1f0cadbf69d5b9ef2e4f744c9466cb0a850741d08350736dfdb4aa89569/nvidia_cublas_cu12-12.6.4.1-py3-none-manylinux_2_27_aarch64.whl", hash = "sha256:235f728d6e2a409eddf1df58d5b0921cf80cfa9e72b9f2775ccb7b4a87984668", size = 390794615 },
]

[[package]]
name = "nvidia-cuda-cupti-cu12"
version = "12.6.80"
source = { registry = "https://pypi.org/simple" }
wheels = [
    { url = "https://files.pythonhosted.org/packages/e6/8b/2f6230cb715646c3a9425636e513227ce5c93c4d65823a734f4bb86d43c3/nvidia_cuda_cupti_cu12-12.6.80-py3-none-manylinux2014_aarch64.manylinux_2_17_aarch64.whl", hash = "sha256:166ee35a3ff1587f2490364f90eeeb8da06cd867bd5b701bf7f9a02b78bc63fc", size = 8236764 },
    { url = "https://files.pythonhosted.org/packages/25/0f/acb326ac8fd26e13c799e0b4f3b2751543e1834f04d62e729485872198d4/nvidia_cuda_cupti_cu12-12.6.80-py3-none-manylinux2014_aarch64.whl", hash = "sha256:358b4a1d35370353d52e12f0a7d1769fc01ff74a191689d3870b2123156184c4", size = 8236756 },
    { url = "https://files.pythonhosted.org/packages/49/60/7b6497946d74bcf1de852a21824d63baad12cd417db4195fc1bfe59db953/nvidia_cuda_cupti_cu12-12.6.80-py3-none-manylinux2014_x86_64.manylinux_2_17_x86_64.whl", hash = "sha256:6768bad6cab4f19e8292125e5f1ac8aa7d1718704012a0e3272a6f61c4bce132", size = 8917980 },
    { url = "https://files.pythonhosted.org/packages/a5/24/120ee57b218d9952c379d1e026c4479c9ece9997a4fb46303611ee48f038/nvidia_cuda_cupti_cu12-12.6.80-py3-none-manylinux2014_x86_64.whl", hash = "sha256:a3eff6cdfcc6a4c35db968a06fcadb061cbc7d6dde548609a941ff8701b98b73", size = 8917972 },
]

[[package]]
name = "nvidia-cuda-nvrtc-cu12"
version = "12.6.77"
source = { registry = "https://pypi.org/simple" }
wheels = [
    { url = "https://files.pythonhosted.org/packages/f4/2f/72df534873235983cc0a5371c3661bebef7c4682760c275590b972c7b0f9/nvidia_cuda_nvrtc_cu12-12.6.77-py3-none-manylinux2014_aarch64.whl", hash = "sha256:5847f1d6e5b757f1d2b3991a01082a44aad6f10ab3c5c0213fa3e25bddc25a13", size = 23162955 },
    { url = "https://files.pythonhosted.org/packages/75/2e/46030320b5a80661e88039f59060d1790298b4718944a65a7f2aeda3d9e9/nvidia_cuda_nvrtc_cu12-12.6.77-py3-none-manylinux2014_x86_64.whl", hash = "sha256:35b0cc6ee3a9636d5409133e79273ce1f3fd087abb0532d2d2e8fff1fe9efc53", size = 23650380 },
]

[[package]]
name = "nvidia-cuda-runtime-cu12"
version = "12.6.77"
source = { registry = "https://pypi.org/simple" }
wheels = [
    { url = "https://files.pythonhosted.org/packages/8f/ea/590b2ac00d772a8abd1c387a92b46486d2679ca6622fd25c18ff76265663/nvidia_cuda_runtime_cu12-12.6.77-py3-none-manylinux2014_aarch64.manylinux_2_17_aarch64.whl", hash = "sha256:6116fad3e049e04791c0256a9778c16237837c08b27ed8c8401e2e45de8d60cd", size = 908052 },
    { url = "https://files.pythonhosted.org/packages/b7/3d/159023799677126e20c8fd580cca09eeb28d5c5a624adc7f793b9aa8bbfa/nvidia_cuda_runtime_cu12-12.6.77-py3-none-manylinux2014_aarch64.whl", hash = "sha256:d461264ecb429c84c8879a7153499ddc7b19b5f8d84c204307491989a365588e", size = 908040 },
    { url = "https://files.pythonhosted.org/packages/e1/23/e717c5ac26d26cf39a27fbc076240fad2e3b817e5889d671b67f4f9f49c5/nvidia_cuda_runtime_cu12-12.6.77-py3-none-manylinux2014_x86_64.manylinux_2_17_x86_64.whl", hash = "sha256:ba3b56a4f896141e25e19ab287cd71e52a6a0f4b29d0d31609f60e3b4d5219b7", size = 897690 },
    { url = "https://files.pythonhosted.org/packages/f0/62/65c05e161eeddbafeca24dc461f47de550d9fa8a7e04eb213e32b55cfd99/nvidia_cuda_runtime_cu12-12.6.77-py3-none-manylinux2014_x86_64.whl", hash = "sha256:a84d15d5e1da416dd4774cb42edf5e954a3e60cc945698dc1d5be02321c44dc8", size = 897678 },
]

[[package]]
name = "nvidia-cudnn-cu12"
version = "9.5.1.17"
source = { registry = "https://pypi.org/simple" }
dependencies = [
    { name = "nvidia-cublas-cu12" },
]
wheels = [
    { url = "https://files.pythonhosted.org/packages/99/93/a201a12d3ec1caa8c6ac34c1c2f9eeb696b886f0c36ff23c638b46603bd0/nvidia_cudnn_cu12-9.5.1.17-py3-none-manylinux_2_28_aarch64.whl", hash = "sha256:9fd4584468533c61873e5fda8ca41bac3a38bcb2d12350830c69b0a96a7e4def", size = 570523509 },
    { url = "https://files.pythonhosted.org/packages/2a/78/4535c9c7f859a64781e43c969a3a7e84c54634e319a996d43ef32ce46f83/nvidia_cudnn_cu12-9.5.1.17-py3-none-manylinux_2_28_x86_64.whl", hash = "sha256:30ac3869f6db17d170e0e556dd6cc5eee02647abc31ca856634d5a40f82c15b2", size = 570988386 },
]

[[package]]
name = "nvidia-cufft-cu12"
version = "11.3.0.4"
source = { registry = "https://pypi.org/simple" }
dependencies = [
    { name = "nvidia-nvjitlink-cu12" },
]
wheels = [
    { url = "https://files.pythonhosted.org/packages/1f/37/c50d2b2f2c07e146776389e3080f4faf70bcc4fa6e19d65bb54ca174ebc3/nvidia_cufft_cu12-11.3.0.4-py3-none-manylinux2014_aarch64.manylinux_2_17_aarch64.whl", hash = "sha256:d16079550df460376455cba121db6564089176d9bac9e4f360493ca4741b22a6", size = 200164144 },
    { url = "https://files.pythonhosted.org/packages/ce/f5/188566814b7339e893f8d210d3a5332352b1409815908dad6a363dcceac1/nvidia_cufft_cu12-11.3.0.4-py3-none-manylinux2014_aarch64.whl", hash = "sha256:8510990de9f96c803a051822618d42bf6cb8f069ff3f48d93a8486efdacb48fb", size = 200164135 },
    { url = "https://files.pythonhosted.org/packages/8f/16/73727675941ab8e6ffd86ca3a4b7b47065edcca7a997920b831f8147c99d/nvidia_cufft_cu12-11.3.0.4-py3-none-manylinux2014_x86_64.manylinux_2_17_x86_64.whl", hash = "sha256:ccba62eb9cef5559abd5e0d54ceed2d9934030f51163df018532142a8ec533e5", size = 200221632 },
    { url = "https://files.pythonhosted.org/packages/60/de/99ec247a07ea40c969d904fc14f3a356b3e2a704121675b75c366b694ee1/nvidia_cufft_cu12-11.3.0.4-py3-none-manylinux2014_x86_64.whl", hash = "sha256:768160ac89f6f7b459bee747e8d175dbf53619cfe74b2a5636264163138013ca", size = 200221622 },
]

[[package]]
name = "nvidia-cufile-cu12"
version = "1.11.1.6"
source = { registry = "https://pypi.org/simple" }
wheels = [
    { url = "https://files.pythonhosted.org/packages/b2/66/cc9876340ac68ae71b15c743ddb13f8b30d5244af344ec8322b449e35426/nvidia_cufile_cu12-1.11.1.6-py3-none-manylinux2014_x86_64.manylinux_2_17_x86_64.whl", hash = "sha256:cc23469d1c7e52ce6c1d55253273d32c565dd22068647f3aa59b3c6b005bf159", size = 1142103 },
    { url = "https://files.pythonhosted.org/packages/17/bf/cc834147263b929229ce4aadd62869f0b195e98569d4c28b23edc72b85d9/nvidia_cufile_cu12-1.11.1.6-py3-none-manylinux_2_27_aarch64.whl", hash = "sha256:8f57a0051dcf2543f6dc2b98a98cb2719c37d3cee1baba8965d57f3bbc90d4db", size = 1066155 },
]

[[package]]
name = "nvidia-curand-cu12"
version = "10.3.7.77"
source = { registry = "https://pypi.org/simple" }
wheels = [
    { url = "https://files.pythonhosted.org/packages/42/ac/36543605358a355632f1a6faa3e2d5dfb91eab1e4bc7d552040e0383c335/nvidia_curand_cu12-10.3.7.77-py3-none-manylinux2014_aarch64.whl", hash = "sha256:6e82df077060ea28e37f48a3ec442a8f47690c7499bff392a5938614b56c98d8", size = 56289881 },
    { url = "https://files.pythonhosted.org/packages/73/1b/44a01c4e70933637c93e6e1a8063d1e998b50213a6b65ac5a9169c47e98e/nvidia_curand_cu12-10.3.7.77-py3-none-manylinux2014_x86_64.manylinux_2_17_x86_64.whl", hash = "sha256:a42cd1344297f70b9e39a1e4f467a4e1c10f1da54ff7a85c12197f6c652c8bdf", size = 56279010 },
    { url = "https://files.pythonhosted.org/packages/4a/aa/2c7ff0b5ee02eaef890c0ce7d4f74bc30901871c5e45dee1ae6d0083cd80/nvidia_curand_cu12-10.3.7.77-py3-none-manylinux2014_x86_64.whl", hash = "sha256:99f1a32f1ac2bd134897fc7a203f779303261268a65762a623bf30cc9fe79117", size = 56279000 },
    { url = "https://files.pythonhosted.org/packages/a6/02/5362a9396f23f7de1dd8a64369e87c85ffff8216fc8194ace0fa45ba27a5/nvidia_curand_cu12-10.3.7.77-py3-none-manylinux_2_27_aarch64.whl", hash = "sha256:7b2ed8e95595c3591d984ea3603dd66fe6ce6812b886d59049988a712ed06b6e", size = 56289882 },
]

[[package]]
name = "nvidia-cusolver-cu12"
version = "11.7.1.2"
source = { registry = "https://pypi.org/simple" }
dependencies = [
    { name = "nvidia-cublas-cu12" },
    { name = "nvidia-cusparse-cu12" },
    { name = "nvidia-nvjitlink-cu12" },
]
wheels = [
    { url = "https://files.pythonhosted.org/packages/93/17/dbe1aa865e4fdc7b6d4d0dd308fdd5aaab60f939abfc0ea1954eac4fb113/nvidia_cusolver_cu12-11.7.1.2-py3-none-manylinux2014_aarch64.whl", hash = "sha256:0ce237ef60acde1efc457335a2ddadfd7610b892d94efee7b776c64bb1cac9e0", size = 157833628 },
    { url = "https://files.pythonhosted.org/packages/f0/6e/c2cf12c9ff8b872e92b4a5740701e51ff17689c4d726fca91875b07f655d/nvidia_cusolver_cu12-11.7.1.2-py3-none-manylinux2014_x86_64.manylinux_2_17_x86_64.whl", hash = "sha256:e9e49843a7707e42022babb9bcfa33c29857a93b88020c4e4434656a655b698c", size = 158229790 },
    { url = "https://files.pythonhosted.org/packages/9f/81/baba53585da791d043c10084cf9553e074548408e04ae884cfe9193bd484/nvidia_cusolver_cu12-11.7.1.2-py3-none-manylinux2014_x86_64.whl", hash = "sha256:6cf28f17f64107a0c4d7802be5ff5537b2130bfc112f25d5a30df227058ca0e6", size = 158229780 },
    { url = "https://files.pythonhosted.org/packages/7c/5f/07d0ba3b7f19be5a5ec32a8679fc9384cfd9fc6c869825e93be9f28d6690/nvidia_cusolver_cu12-11.7.1.2-py3-none-manylinux_2_27_aarch64.whl", hash = "sha256:dbbe4fc38ec1289c7e5230e16248365e375c3673c9c8bac5796e2e20db07f56e", size = 157833630 },
]

[[package]]
name = "nvidia-cusparse-cu12"
version = "12.5.4.2"
source = { registry = "https://pypi.org/simple" }
dependencies = [
    { name = "nvidia-nvjitlink-cu12" },
]
wheels = [
    { url = "https://files.pythonhosted.org/packages/eb/eb/6681efd0aa7df96b4f8067b3ce7246833dd36830bb4cec8896182773db7d/nvidia_cusparse_cu12-12.5.4.2-py3-none-manylinux2014_aarch64.manylinux_2_17_aarch64.whl", hash = "sha256:d25b62fb18751758fe3c93a4a08eff08effedfe4edf1c6bb5afd0890fe88f887", size = 216451147 },
    { url = "https://files.pythonhosted.org/packages/d3/56/3af21e43014eb40134dea004e8d0f1ef19d9596a39e4d497d5a7de01669f/nvidia_cusparse_cu12-12.5.4.2-py3-none-manylinux2014_aarch64.whl", hash = "sha256:7aa32fa5470cf754f72d1116c7cbc300b4e638d3ae5304cfa4a638a5b87161b1", size = 216451135 },
    { url = "https://files.pythonhosted.org/packages/06/1e/b8b7c2f4099a37b96af5c9bb158632ea9e5d9d27d7391d7eb8fc45236674/nvidia_cusparse_cu12-12.5.4.2-py3-none-manylinux2014_x86_64.manylinux_2_17_x86_64.whl", hash = "sha256:7556d9eca156e18184b94947ade0fba5bb47d69cec46bf8660fd2c71a4b48b73", size = 216561367 },
    { url = "https://files.pythonhosted.org/packages/43/ac/64c4316ba163e8217a99680c7605f779accffc6a4bcd0c778c12948d3707/nvidia_cusparse_cu12-12.5.4.2-py3-none-manylinux2014_x86_64.whl", hash = "sha256:23749a6571191a215cb74d1cdbff4a86e7b19f1200c071b3fcf844a5bea23a2f", size = 216561357 },
]

[[package]]
name = "nvidia-cusparselt-cu12"
version = "0.6.3"
source = { registry = "https://pypi.org/simple" }
wheels = [
    { url = "https://files.pythonhosted.org/packages/62/da/4de092c61c6dea1fc9c936e69308a02531d122e12f1f649825934ad651b5/nvidia_cusparselt_cu12-0.6.3-py3-none-manylinux2014_aarch64.whl", hash = "sha256:8371549623ba601a06322af2133c4a44350575f5a3108fb75f3ef20b822ad5f1", size = 156402859 },
    { url = "https://files.pythonhosted.org/packages/3b/9a/72ef35b399b0e183bc2e8f6f558036922d453c4d8237dab26c666a04244b/nvidia_cusparselt_cu12-0.6.3-py3-none-manylinux2014_x86_64.whl", hash = "sha256:e5c8a26c36445dd2e6812f1177978a24e2d37cacce7e090f297a688d1ec44f46", size = 156785796 },
]

[[package]]
name = "nvidia-nccl-cu12"
version = "2.26.2"
source = { registry = "https://pypi.org/simple" }
wheels = [
    { url = "https://files.pythonhosted.org/packages/69/5b/ca2f213f637305633814ae8c36b153220e40a07ea001966dcd87391f3acb/nvidia_nccl_cu12-2.26.2-py3-none-manylinux2014_aarch64.manylinux_2_17_aarch64.whl", hash = "sha256:5c196e95e832ad30fbbb50381eb3cbd1fadd5675e587a548563993609af19522", size = 291671495 },
    { url = "https://files.pythonhosted.org/packages/67/ca/f42388aed0fddd64ade7493dbba36e1f534d4e6fdbdd355c6a90030ae028/nvidia_nccl_cu12-2.26.2-py3-none-manylinux2014_x86_64.manylinux_2_17_x86_64.whl", hash = "sha256:694cf3879a206553cc9d7dbda76b13efaf610fdb70a50cba303de1b0d1530ac6", size = 201319755 },
]

[[package]]
name = "nvidia-nvjitlink-cu12"
version = "12.6.85"
source = { registry = "https://pypi.org/simple" }
wheels = [
    { url = "https://files.pythonhosted.org/packages/9d/d7/c5383e47c7e9bf1c99d5bd2a8c935af2b6d705ad831a7ec5c97db4d82f4f/nvidia_nvjitlink_cu12-12.6.85-py3-none-manylinux2010_x86_64.manylinux_2_12_x86_64.whl", hash = "sha256:eedc36df9e88b682efe4309aa16b5b4e78c2407eac59e8c10a6a47535164369a", size = 19744971 },
    { url = "https://files.pythonhosted.org/packages/31/db/dc71113d441f208cdfe7ae10d4983884e13f464a6252450693365e166dcf/nvidia_nvjitlink_cu12-12.6.85-py3-none-manylinux2014_aarch64.manylinux_2_17_aarch64.whl", hash = "sha256:cf4eaa7d4b6b543ffd69d6abfb11efdeb2db48270d94dfd3a452c24150829e41", size = 19270338 },
]

[[package]]
name = "nvidia-nvtx-cu12"
version = "12.6.77"
source = { registry = "https://pypi.org/simple" }
wheels = [
    { url = "https://files.pythonhosted.org/packages/b9/93/80f8a520375af9d7ee44571a6544653a176e53c2b8ccce85b97b83c2491b/nvidia_nvtx_cu12-12.6.77-py3-none-manylinux2014_aarch64.manylinux_2_17_aarch64.whl", hash = "sha256:f44f8d86bb7d5629988d61c8d3ae61dddb2015dee142740536bc7481b022fe4b", size = 90549 },
    { url = "https://files.pythonhosted.org/packages/2b/53/36e2fd6c7068997169b49ffc8c12d5af5e5ff209df6e1a2c4d373b3a638f/nvidia_nvtx_cu12-12.6.77-py3-none-manylinux2014_aarch64.whl", hash = "sha256:adcaabb9d436c9761fca2b13959a2d237c5f9fd406c8e4b723c695409ff88059", size = 90539 },
    { url = "https://files.pythonhosted.org/packages/56/9a/fff8376f8e3d084cd1530e1ef7b879bb7d6d265620c95c1b322725c694f4/nvidia_nvtx_cu12-12.6.77-py3-none-manylinux2014_x86_64.manylinux_2_17_x86_64.whl", hash = "sha256:b90bed3df379fa79afbd21be8e04a0314336b8ae16768b58f2d34cb1d04cd7d2", size = 89276 },
    { url = "https://files.pythonhosted.org/packages/9e/4e/0d0c945463719429b7bd21dece907ad0bde437a2ff12b9b12fee94722ab0/nvidia_nvtx_cu12-12.6.77-py3-none-manylinux2014_x86_64.whl", hash = "sha256:6574241a3ec5fdc9334353ab8c479fe75841dbe8f4532a8fc97ce63503330ba1", size = 89265 },
]

[[package]]
name = "onnx"
version = "1.17.0"
source = { registry = "https://pypi.org/simple" }
dependencies = [
    { name = "numpy", version = "2.0.2", source = { registry = "https://pypi.org/simple" }, marker = "python_full_version < '3.10'" },
    { name = "numpy", version = "2.2.5", source = { registry = "https://pypi.org/simple" }, marker = "python_full_version >= '3.10'" },
    { name = "protobuf" },
]
sdist = { url = "https://files.pythonhosted.org/packages/9a/54/0e385c26bf230d223810a9c7d06628d954008a5e5e4b73ee26ef02327282/onnx-1.17.0.tar.gz", hash = "sha256:48ca1a91ff73c1d5e3ea2eef20ae5d0e709bb8a2355ed798ffc2169753013fd3", size = 12165120 }
wheels = [
    { url = "https://files.pythonhosted.org/packages/2e/29/57053ba7787788ac75efb095cfc1ae290436b6d3a26754693cd7ed1b4fac/onnx-1.17.0-cp310-cp310-macosx_12_0_universal2.whl", hash = "sha256:38b5df0eb22012198cdcee527cc5f917f09cce1f88a69248aaca22bd78a7f023", size = 16645616 },
    { url = "https://files.pythonhosted.org/packages/75/0d/831807a18db2a5e8f7813848c59272b904a4ef3939fe4d1288cbce9ea735/onnx-1.17.0-cp310-cp310-manylinux_2_17_aarch64.manylinux2014_aarch64.whl", hash = "sha256:d545335cb49d4d8c47cc803d3a805deb7ad5d9094dc67657d66e568610a36d7d", size = 15908420 },
    { url = "https://files.pythonhosted.org/packages/dd/5b/c4f95dbe652d14aeba9afaceb177e9ffc48ac3c03048dd3f872f26f07e34/onnx-1.17.0-cp310-cp310-manylinux_2_17_x86_64.manylinux2014_x86_64.whl", hash = "sha256:3193a3672fc60f1a18c0f4c93ac81b761bc72fd8a6c2035fa79ff5969f07713e", size = 16046244 },
    { url = "https://files.pythonhosted.org/packages/08/a9/c1f218085043dccc6311460239e253fa6957cf12ee4b0a56b82014938d0b/onnx-1.17.0-cp310-cp310-win32.whl", hash = "sha256:0141c2ce806c474b667b7e4499164227ef594584da432fd5613ec17c1855e311", size = 14423516 },
    { url = "https://files.pythonhosted.org/packages/0e/d3/d26ebf590a65686dde6b27fef32493026c5be9e42083340d947395f93405/onnx-1.17.0-cp310-cp310-win_amd64.whl", hash = "sha256:dfd777d95c158437fda6b34758f0877d15b89cbe9ff45affbedc519b35345cf9", size = 14528496 },
    { url = "https://files.pythonhosted.org/packages/e5/a9/8d1b1d53aec70df53e0f57e9f9fcf47004276539e29230c3d5f1f50719ba/onnx-1.17.0-cp311-cp311-macosx_12_0_universal2.whl", hash = "sha256:d6fc3a03fc0129b8b6ac03f03bc894431ffd77c7d79ec023d0afd667b4d35869", size = 16647991 },
    { url = "https://files.pythonhosted.org/packages/7b/e3/cc80110e5996ca61878f7b4c73c7a286cd88918ff35eacb60dc75ab11ef5/onnx-1.17.0-cp311-cp311-manylinux_2_17_aarch64.manylinux2014_aarch64.whl", hash = "sha256:f01a4b63d4e1d8ec3e2f069e7b798b2955810aa434f7361f01bc8ca08d69cce4", size = 15908949 },
    { url = "https://files.pythonhosted.org/packages/b1/2f/91092557ed478e323a2b4471e2081fdf88d1dd52ae988ceaf7db4e4506ff/onnx-1.17.0-cp311-cp311-manylinux_2_17_x86_64.manylinux2014_x86_64.whl", hash = "sha256:4a183c6178be001bf398260e5ac2c927dc43e7746e8638d6c05c20e321f8c949", size = 16048190 },
    { url = "https://files.pythonhosted.org/packages/ac/59/9ea23fc22d0bb853133f363e6248e31bcbc6c1c90543a3938c00412ac02a/onnx-1.17.0-cp311-cp311-win32.whl", hash = "sha256:081ec43a8b950171767d99075b6b92553901fa429d4bc5eb3ad66b36ef5dbe3a", size = 14424299 },
    { url = "https://files.pythonhosted.org/packages/51/a5/19b0dfcb567b62e7adf1a21b08b23224f0c2d13842aee4d0abc6f07f9cf5/onnx-1.17.0-cp311-cp311-win_amd64.whl", hash = "sha256:95c03e38671785036bb704c30cd2e150825f6ab4763df3a4f1d249da48525957", size = 14529142 },
    { url = "https://files.pythonhosted.org/packages/b4/dd/c416a11a28847fafb0db1bf43381979a0f522eb9107b831058fde012dd56/onnx-1.17.0-cp312-cp312-macosx_12_0_universal2.whl", hash = "sha256:0e906e6a83437de05f8139ea7eaf366bf287f44ae5cc44b2850a30e296421f2f", size = 16651271 },
    { url = "https://files.pythonhosted.org/packages/f0/6c/f040652277f514ecd81b7251841f96caa5538365af7df07f86c6018cda2b/onnx-1.17.0-cp312-cp312-manylinux_2_17_aarch64.manylinux2014_aarch64.whl", hash = "sha256:3d955ba2939878a520a97614bcf2e79c1df71b29203e8ced478fa78c9a9c63c2", size = 15907522 },
    { url = "https://files.pythonhosted.org/packages/3d/7c/67f4952d1b56b3f74a154b97d0dd0630d525923b354db117d04823b8b49b/onnx-1.17.0-cp312-cp312-manylinux_2_17_x86_64.manylinux2014_x86_64.whl", hash = "sha256:4f3fb5cc4e2898ac5312a7dc03a65133dd2abf9a5e520e69afb880a7251ec97a", size = 16046307 },
    { url = "https://files.pythonhosted.org/packages/ae/20/6da11042d2ab870dfb4ce4a6b52354d7651b6b4112038b6d2229ab9904c4/onnx-1.17.0-cp312-cp312-win32.whl", hash = "sha256:317870fca3349d19325a4b7d1b5628f6de3811e9710b1e3665c68b073d0e68d7", size = 14424235 },
    { url = "https://files.pythonhosted.org/packages/35/55/c4d11bee1fdb0c4bd84b4e3562ff811a19b63266816870ae1f95567aa6e1/onnx-1.17.0-cp312-cp312-win_amd64.whl", hash = "sha256:659b8232d627a5460d74fd3c96947ae83db6d03f035ac633e20cd69cfa029227", size = 14530453 },
    { url = "https://files.pythonhosted.org/packages/49/e1/c5301ff2afa4c473d32a4e9f1bed5c589cfc4947c79002a00183f4cc0fa1/onnx-1.17.0-cp39-cp39-macosx_12_0_universal2.whl", hash = "sha256:67e1c59034d89fff43b5301b6178222e54156eadd6ab4cd78ddc34b2f6274a66", size = 16645989 },
    { url = "https://files.pythonhosted.org/packages/61/94/d753c230d56234dd01ad939590a2ed33221b57c61abe513ff6823a69af6e/onnx-1.17.0-cp39-cp39-manylinux_2_17_aarch64.manylinux2014_aarch64.whl", hash = "sha256:3e19fd064b297f7773b4c1150f9ce6213e6d7d041d7a9201c0d348041009cdcd", size = 15908316 },
    { url = "https://files.pythonhosted.org/packages/3d/da/c19d0f20d310045f4701d75ecba4f765153251d48a32f27a5d6b0a7e3799/onnx-1.17.0-cp39-cp39-manylinux_2_17_x86_64.manylinux2014_x86_64.whl", hash = "sha256:8167295f576055158a966161f8ef327cb491c06ede96cc23392be6022071b6ed", size = 16046488 },
    { url = "https://files.pythonhosted.org/packages/57/1a/79623a6cd305dfcd21888747364994109dfcb6194343157cb8653f1612dc/onnx-1.17.0-cp39-cp39-win32.whl", hash = "sha256:76884fe3e0258c911c749d7d09667fb173365fd27ee66fcedaf9fa039210fd13", size = 14423724 },
    { url = "https://files.pythonhosted.org/packages/57/8e/ce0e20200bdf8e8b47679cd56efb1057aa218b29ccdf60a3b4fb6b91064c/onnx-1.17.0-cp39-cp39-win_amd64.whl", hash = "sha256:5ca7a0894a86d028d509cdcf99ed1864e19bfe5727b44322c11691d834a1c546", size = 14524172 },
]

[[package]]
name = "packaging"
version = "24.2"
source = { registry = "https://pypi.org/simple" }
sdist = { url = "https://files.pythonhosted.org/packages/d0/63/68dbb6eb2de9cb10ee4c9c14a0148804425e13c4fb20d61cce69f53106da/packaging-24.2.tar.gz", hash = "sha256:c228a6dc5e932d346bc5739379109d49e8853dd8223571c7c5b55260edc0b97f", size = 163950 }
wheels = [
    { url = "https://files.pythonhosted.org/packages/88/ef/eb23f262cca3c0c4eb7ab1933c3b1f03d021f2c48f54763065b6f0e321be/packaging-24.2-py3-none-any.whl", hash = "sha256:09abb1bccd265c01f4a3aa3f7a7db064b36514d2cba19a2f694fe6150451a759", size = 65451 },
]

[[package]]
name = "parso"
version = "0.8.4"
source = { registry = "https://pypi.org/simple" }
sdist = { url = "https://files.pythonhosted.org/packages/66/94/68e2e17afaa9169cf6412ab0f28623903be73d1b32e208d9e8e541bb086d/parso-0.8.4.tar.gz", hash = "sha256:eb3a7b58240fb99099a345571deecc0f9540ea5f4dd2fe14c2a99d6b281ab92d", size = 400609 }
wheels = [
    { url = "https://files.pythonhosted.org/packages/c6/ac/dac4a63f978e4dcb3c6d3a78c4d8e0192a113d288502a1216950c41b1027/parso-0.8.4-py2.py3-none-any.whl", hash = "sha256:a418670a20291dacd2dddc80c377c5c3791378ee1e8d12bffc35420643d43f18", size = 103650 },
]

[[package]]
name = "pathspec"
version = "0.12.1"
source = { registry = "https://pypi.org/simple" }
sdist = { url = "https://files.pythonhosted.org/packages/ca/bc/f35b8446f4531a7cb215605d100cd88b7ac6f44ab3fc94870c120ab3adbf/pathspec-0.12.1.tar.gz", hash = "sha256:a482d51503a1ab33b1c67a6c3813a26953dbdc71c31dacaef9a838c4e29f5712", size = 51043 }
wheels = [
    { url = "https://files.pythonhosted.org/packages/cc/20/ff623b09d963f88bfde16306a54e12ee5ea43e9b597108672ff3a408aad6/pathspec-0.12.1-py3-none-any.whl", hash = "sha256:a0d503e138a4c123b27490a4f7beda6a01c6f288df0e4a8b79c7eb0dc7b4cc08", size = 31191 },
]

[[package]]
name = "pexpect"
version = "4.9.0"
source = { registry = "https://pypi.org/simple" }
dependencies = [
    { name = "ptyprocess" },
]
sdist = { url = "https://files.pythonhosted.org/packages/42/92/cc564bf6381ff43ce1f4d06852fc19a2f11d180f23dc32d9588bee2f149d/pexpect-4.9.0.tar.gz", hash = "sha256:ee7d41123f3c9911050ea2c2dac107568dc43b2d3b0c7557a33212c398ead30f", size = 166450 }
wheels = [
    { url = "https://files.pythonhosted.org/packages/9e/c3/059298687310d527a58bb01f3b1965787ee3b40dce76752eda8b44e9a2c5/pexpect-4.9.0-py2.py3-none-any.whl", hash = "sha256:7236d1e080e4936be2dc3e326cec0af72acf9212a7e1d060210e70a47e253523", size = 63772 },
]

[[package]]
name = "platformdirs"
version = "4.3.8"
source = { registry = "https://pypi.org/simple" }
sdist = { url = "https://files.pythonhosted.org/packages/fe/8b/3c73abc9c759ecd3f1f7ceff6685840859e8070c4d947c93fae71f6a0bf2/platformdirs-4.3.8.tar.gz", hash = "sha256:3d512d96e16bcb959a814c9f348431070822a6496326a4be0911c40b5a74c2bc", size = 21362 }
wheels = [
    { url = "https://files.pythonhosted.org/packages/fe/39/979e8e21520d4e47a0bbe349e2713c0aac6f3d853d0e5b34d76206c439aa/platformdirs-4.3.8-py3-none-any.whl", hash = "sha256:ff7059bb7eb1179e2685604f4aaf157cfd9535242bd23742eadc3c13542139b4", size = 18567 },
]

[[package]]
name = "pluggy"
version = "1.5.0"
source = { registry = "https://pypi.org/simple" }
sdist = { url = "https://files.pythonhosted.org/packages/96/2d/02d4312c973c6050a18b314a5ad0b3210edb65a906f868e31c111dede4a6/pluggy-1.5.0.tar.gz", hash = "sha256:2cffa88e94fdc978c4c574f15f9e59b7f4201d439195c3715ca9e2486f1d0cf1", size = 67955 }
wheels = [
    { url = "https://files.pythonhosted.org/packages/88/5f/e351af9a41f866ac3f1fac4ca0613908d9a41741cfcf2228f4ad853b697d/pluggy-1.5.0-py3-none-any.whl", hash = "sha256:44e1ad92c8ca002de6377e165f3e0f1be63266ab4d554740532335b9d75ea669", size = 20556 },
]

[[package]]
name = "pre-commit"
version = "4.2.0"
source = { registry = "https://pypi.org/simple" }
dependencies = [
    { name = "cfgv" },
    { name = "identify" },
    { name = "nodeenv" },
    { name = "pyyaml" },
    { name = "virtualenv" },
]
sdist = { url = "https://files.pythonhosted.org/packages/08/39/679ca9b26c7bb2999ff122d50faa301e49af82ca9c066ec061cfbc0c6784/pre_commit-4.2.0.tar.gz", hash = "sha256:601283b9757afd87d40c4c4a9b2b5de9637a8ea02eaff7adc2d0fb4e04841146", size = 193424 }
wheels = [
    { url = "https://files.pythonhosted.org/packages/88/74/a88bf1b1efeae488a0c0b7bdf71429c313722d1fc0f377537fbe554e6180/pre_commit-4.2.0-py2.py3-none-any.whl", hash = "sha256:a009ca7205f1eb497d10b845e52c838a98b6cdd2102a6c8e4540e94ee75c58bd", size = 220707 },
]

[[package]]
name = "prompt-toolkit"
version = "3.0.51"
source = { registry = "https://pypi.org/simple" }
dependencies = [
    { name = "wcwidth" },
]
sdist = { url = "https://files.pythonhosted.org/packages/bb/6e/9d084c929dfe9e3bfe0c6a47e31f78a25c54627d64a66e884a8bf5474f1c/prompt_toolkit-3.0.51.tar.gz", hash = "sha256:931a162e3b27fc90c86f1b48bb1fb2c528c2761475e57c9c06de13311c7b54ed", size = 428940 }
wheels = [
    { url = "https://files.pythonhosted.org/packages/ce/4f/5249960887b1fbe561d9ff265496d170b55a735b76724f10ef19f9e40716/prompt_toolkit-3.0.51-py3-none-any.whl", hash = "sha256:52742911fde84e2d423e2f9a4cf1de7d7ac4e51958f648d9540e0fb8db077b07", size = 387810 },
]

[[package]]
name = "propcache"
version = "0.3.1"
source = { registry = "https://pypi.org/simple" }
sdist = { url = "https://files.pythonhosted.org/packages/07/c8/fdc6686a986feae3541ea23dcaa661bd93972d3940460646c6bb96e21c40/propcache-0.3.1.tar.gz", hash = "sha256:40d980c33765359098837527e18eddefc9a24cea5b45e078a7f3bb5b032c6ecf", size = 43651 }
wheels = [
    { url = "https://files.pythonhosted.org/packages/20/56/e27c136101addf877c8291dbda1b3b86ae848f3837ce758510a0d806c92f/propcache-0.3.1-cp310-cp310-macosx_10_9_universal2.whl", hash = "sha256:f27785888d2fdd918bc36de8b8739f2d6c791399552333721b58193f68ea3e98", size = 80224 },
    { url = "https://files.pythonhosted.org/packages/63/bd/88e98836544c4f04db97eefd23b037c2002fa173dd2772301c61cd3085f9/propcache-0.3.1-cp310-cp310-macosx_10_9_x86_64.whl", hash = "sha256:d4e89cde74154c7b5957f87a355bb9c8ec929c167b59c83d90654ea36aeb6180", size = 46491 },
    { url = "https://files.pythonhosted.org/packages/15/43/0b8eb2a55753c4a574fc0899885da504b521068d3b08ca56774cad0bea2b/propcache-0.3.1-cp310-cp310-macosx_11_0_arm64.whl", hash = "sha256:730178f476ef03d3d4d255f0c9fa186cb1d13fd33ffe89d39f2cda4da90ceb71", size = 45927 },
    { url = "https://files.pythonhosted.org/packages/ad/6c/d01f9dfbbdc613305e0a831016844987a1fb4861dd221cd4c69b1216b43f/propcache-0.3.1-cp310-cp310-manylinux_2_17_aarch64.manylinux2014_aarch64.whl", hash = "sha256:967a8eec513dbe08330f10137eacb427b2ca52118769e82ebcfcab0fba92a649", size = 206135 },
    { url = "https://files.pythonhosted.org/packages/9a/8a/e6e1c77394088f4cfdace4a91a7328e398ebed745d59c2f6764135c5342d/propcache-0.3.1-cp310-cp310-manylinux_2_17_ppc64le.manylinux2014_ppc64le.whl", hash = "sha256:5b9145c35cc87313b5fd480144f8078716007656093d23059e8993d3a8fa730f", size = 220517 },
    { url = "https://files.pythonhosted.org/packages/19/3b/6c44fa59d6418f4239d5db8b1ece757351e85d6f3ca126dfe37d427020c8/propcache-0.3.1-cp310-cp310-manylinux_2_17_s390x.manylinux2014_s390x.whl", hash = "sha256:9e64e948ab41411958670f1093c0a57acfdc3bee5cf5b935671bbd5313bcf229", size = 218952 },
    { url = "https://files.pythonhosted.org/packages/7c/e4/4aeb95a1cd085e0558ab0de95abfc5187329616193a1012a6c4c930e9f7a/propcache-0.3.1-cp310-cp310-manylinux_2_17_x86_64.manylinux2014_x86_64.whl", hash = "sha256:319fa8765bfd6a265e5fa661547556da381e53274bc05094fc9ea50da51bfd46", size = 206593 },
    { url = "https://files.pythonhosted.org/packages/da/6a/29fa75de1cbbb302f1e1d684009b969976ca603ee162282ae702287b6621/propcache-0.3.1-cp310-cp310-manylinux_2_5_i686.manylinux1_i686.manylinux_2_17_i686.manylinux2014_i686.whl", hash = "sha256:c66d8ccbc902ad548312b96ed8d5d266d0d2c6d006fd0f66323e9d8f2dd49be7", size = 196745 },
    { url = "https://files.pythonhosted.org/packages/19/7e/2237dad1dbffdd2162de470599fa1a1d55df493b16b71e5d25a0ac1c1543/propcache-0.3.1-cp310-cp310-musllinux_1_2_aarch64.whl", hash = "sha256:2d219b0dbabe75e15e581fc1ae796109b07c8ba7d25b9ae8d650da582bed01b0", size = 203369 },
    { url = "https://files.pythonhosted.org/packages/a4/bc/a82c5878eb3afb5c88da86e2cf06e1fe78b7875b26198dbb70fe50a010dc/propcache-0.3.1-cp310-cp310-musllinux_1_2_armv7l.whl", hash = "sha256:cd6a55f65241c551eb53f8cf4d2f4af33512c39da5d9777694e9d9c60872f519", size = 198723 },
    { url = "https://files.pythonhosted.org/packages/17/76/9632254479c55516f51644ddbf747a45f813031af5adcb8db91c0b824375/propcache-0.3.1-cp310-cp310-musllinux_1_2_i686.whl", hash = "sha256:9979643ffc69b799d50d3a7b72b5164a2e97e117009d7af6dfdd2ab906cb72cd", size = 200751 },
    { url = "https://files.pythonhosted.org/packages/3e/c3/a90b773cf639bd01d12a9e20c95be0ae978a5a8abe6d2d343900ae76cd71/propcache-0.3.1-cp310-cp310-musllinux_1_2_ppc64le.whl", hash = "sha256:4cf9e93a81979f1424f1a3d155213dc928f1069d697e4353edb8a5eba67c6259", size = 210730 },
    { url = "https://files.pythonhosted.org/packages/ed/ec/ad5a952cdb9d65c351f88db7c46957edd3d65ffeee72a2f18bd6341433e0/propcache-0.3.1-cp310-cp310-musllinux_1_2_s390x.whl", hash = "sha256:2fce1df66915909ff6c824bbb5eb403d2d15f98f1518e583074671a30fe0c21e", size = 213499 },
    { url = "https://files.pythonhosted.org/packages/83/c0/ea5133dda43e298cd2010ec05c2821b391e10980e64ee72c0a76cdbb813a/propcache-0.3.1-cp310-cp310-musllinux_1_2_x86_64.whl", hash = "sha256:4d0dfdd9a2ebc77b869a0b04423591ea8823f791293b527dc1bb896c1d6f1136", size = 207132 },
    { url = "https://files.pythonhosted.org/packages/79/dd/71aae9dec59333064cfdd7eb31a63fa09f64181b979802a67a90b2abfcba/propcache-0.3.1-cp310-cp310-win32.whl", hash = "sha256:1f6cc0ad7b4560e5637eb2c994e97b4fa41ba8226069c9277eb5ea7101845b42", size = 40952 },
    { url = "https://files.pythonhosted.org/packages/31/0a/49ff7e5056c17dfba62cbdcbb90a29daffd199c52f8e65e5cb09d5f53a57/propcache-0.3.1-cp310-cp310-win_amd64.whl", hash = "sha256:47ef24aa6511e388e9894ec16f0fbf3313a53ee68402bc428744a367ec55b833", size = 45163 },
    { url = "https://files.pythonhosted.org/packages/90/0f/5a5319ee83bd651f75311fcb0c492c21322a7fc8f788e4eef23f44243427/propcache-0.3.1-cp311-cp311-macosx_10_9_universal2.whl", hash = "sha256:7f30241577d2fef2602113b70ef7231bf4c69a97e04693bde08ddab913ba0ce5", size = 80243 },
    { url = "https://files.pythonhosted.org/packages/ce/84/3db5537e0879942783e2256616ff15d870a11d7ac26541336fe1b673c818/propcache-0.3.1-cp311-cp311-macosx_10_9_x86_64.whl", hash = "sha256:43593c6772aa12abc3af7784bff4a41ffa921608dd38b77cf1dfd7f5c4e71371", size = 46503 },
    { url = "https://files.pythonhosted.org/packages/e2/c8/b649ed972433c3f0d827d7f0cf9ea47162f4ef8f4fe98c5f3641a0bc63ff/propcache-0.3.1-cp311-cp311-macosx_11_0_arm64.whl", hash = "sha256:a75801768bbe65499495660b777e018cbe90c7980f07f8aa57d6be79ea6f71da", size = 45934 },
    { url = "https://files.pythonhosted.org/packages/59/f9/4c0a5cf6974c2c43b1a6810c40d889769cc8f84cea676cbe1e62766a45f8/propcache-0.3.1-cp311-cp311-manylinux_2_17_aarch64.manylinux2014_aarch64.whl", hash = "sha256:f6f1324db48f001c2ca26a25fa25af60711e09b9aaf4b28488602776f4f9a744", size = 233633 },
    { url = "https://files.pythonhosted.org/packages/e7/64/66f2f4d1b4f0007c6e9078bd95b609b633d3957fe6dd23eac33ebde4b584/propcache-0.3.1-cp311-cp311-manylinux_2_17_ppc64le.manylinux2014_ppc64le.whl", hash = "sha256:5cdb0f3e1eb6dfc9965d19734d8f9c481b294b5274337a8cb5cb01b462dcb7e0", size = 241124 },
    { url = "https://files.pythonhosted.org/packages/aa/bf/7b8c9fd097d511638fa9b6af3d986adbdf567598a567b46338c925144c1b/propcache-0.3.1-cp311-cp311-manylinux_2_17_s390x.manylinux2014_s390x.whl", hash = "sha256:1eb34d90aac9bfbced9a58b266f8946cb5935869ff01b164573a7634d39fbcb5", size = 240283 },
    { url = "https://files.pythonhosted.org/packages/fa/c9/e85aeeeaae83358e2a1ef32d6ff50a483a5d5248bc38510d030a6f4e2816/propcache-0.3.1-cp311-cp311-manylinux_2_17_x86_64.manylinux2014_x86_64.whl", hash = "sha256:f35c7070eeec2cdaac6fd3fe245226ed2a6292d3ee8c938e5bb645b434c5f256", size = 232498 },
    { url = "https://files.pythonhosted.org/packages/8e/66/acb88e1f30ef5536d785c283af2e62931cb934a56a3ecf39105887aa8905/propcache-0.3.1-cp311-cp311-manylinux_2_5_i686.manylinux1_i686.manylinux_2_17_i686.manylinux2014_i686.whl", hash = "sha256:b23c11c2c9e6d4e7300c92e022046ad09b91fd00e36e83c44483df4afa990073", size = 221486 },
    { url = "https://files.pythonhosted.org/packages/f5/f9/233ddb05ffdcaee4448508ee1d70aa7deff21bb41469ccdfcc339f871427/propcache-0.3.1-cp311-cp311-musllinux_1_2_aarch64.whl", hash = "sha256:3e19ea4ea0bf46179f8a3652ac1426e6dcbaf577ce4b4f65be581e237340420d", size = 222675 },
    { url = "https://files.pythonhosted.org/packages/98/b8/eb977e28138f9e22a5a789daf608d36e05ed93093ef12a12441030da800a/propcache-0.3.1-cp311-cp311-musllinux_1_2_armv7l.whl", hash = "sha256:bd39c92e4c8f6cbf5f08257d6360123af72af9f4da75a690bef50da77362d25f", size = 215727 },
    { url = "https://files.pythonhosted.org/packages/89/2d/5f52d9c579f67b8ee1edd9ec073c91b23cc5b7ff7951a1e449e04ed8fdf3/propcache-0.3.1-cp311-cp311-musllinux_1_2_i686.whl", hash = "sha256:b0313e8b923b3814d1c4a524c93dfecea5f39fa95601f6a9b1ac96cd66f89ea0", size = 217878 },
    { url = "https://files.pythonhosted.org/packages/7a/fd/5283e5ed8a82b00c7a989b99bb6ea173db1ad750bf0bf8dff08d3f4a4e28/propcache-0.3.1-cp311-cp311-musllinux_1_2_ppc64le.whl", hash = "sha256:e861ad82892408487be144906a368ddbe2dc6297074ade2d892341b35c59844a", size = 230558 },
    { url = "https://files.pythonhosted.org/packages/90/38/ab17d75938ef7ac87332c588857422ae126b1c76253f0f5b1242032923ca/propcache-0.3.1-cp311-cp311-musllinux_1_2_s390x.whl", hash = "sha256:61014615c1274df8da5991a1e5da85a3ccb00c2d4701ac6f3383afd3ca47ab0a", size = 233754 },
    { url = "https://files.pythonhosted.org/packages/06/5d/3b921b9c60659ae464137508d3b4c2b3f52f592ceb1964aa2533b32fcf0b/propcache-0.3.1-cp311-cp311-musllinux_1_2_x86_64.whl", hash = "sha256:71ebe3fe42656a2328ab08933d420df5f3ab121772eef78f2dc63624157f0ed9", size = 226088 },
    { url = "https://files.pythonhosted.org/packages/54/6e/30a11f4417d9266b5a464ac5a8c5164ddc9dd153dfa77bf57918165eb4ae/propcache-0.3.1-cp311-cp311-win32.whl", hash = "sha256:58aa11f4ca8b60113d4b8e32d37e7e78bd8af4d1a5b5cb4979ed856a45e62005", size = 40859 },
    { url = "https://files.pythonhosted.org/packages/1d/3a/8a68dd867da9ca2ee9dfd361093e9cb08cb0f37e5ddb2276f1b5177d7731/propcache-0.3.1-cp311-cp311-win_amd64.whl", hash = "sha256:9532ea0b26a401264b1365146c440a6d78269ed41f83f23818d4b79497aeabe7", size = 45153 },
    { url = "https://files.pythonhosted.org/packages/41/aa/ca78d9be314d1e15ff517b992bebbed3bdfef5b8919e85bf4940e57b6137/propcache-0.3.1-cp312-cp312-macosx_10_13_universal2.whl", hash = "sha256:f78eb8422acc93d7b69964012ad7048764bb45a54ba7a39bb9e146c72ea29723", size = 80430 },
    { url = "https://files.pythonhosted.org/packages/1a/d8/f0c17c44d1cda0ad1979af2e593ea290defdde9eaeb89b08abbe02a5e8e1/propcache-0.3.1-cp312-cp312-macosx_10_13_x86_64.whl", hash = "sha256:89498dd49c2f9a026ee057965cdf8192e5ae070ce7d7a7bd4b66a8e257d0c976", size = 46637 },
    { url = "https://files.pythonhosted.org/packages/ae/bd/c1e37265910752e6e5e8a4c1605d0129e5b7933c3dc3cf1b9b48ed83b364/propcache-0.3.1-cp312-cp312-macosx_11_0_arm64.whl", hash = "sha256:09400e98545c998d57d10035ff623266927cb784d13dd2b31fd33b8a5316b85b", size = 46123 },
    { url = "https://files.pythonhosted.org/packages/d4/b0/911eda0865f90c0c7e9f0415d40a5bf681204da5fd7ca089361a64c16b28/propcache-0.3.1-cp312-cp312-manylinux_2_17_aarch64.manylinux2014_aarch64.whl", hash = "sha256:aa8efd8c5adc5a2c9d3b952815ff8f7710cefdcaf5f2c36d26aff51aeca2f12f", size = 243031 },
    { url = "https://files.pythonhosted.org/packages/0a/06/0da53397c76a74271621807265b6eb61fb011451b1ddebf43213df763669/propcache-0.3.1-cp312-cp312-manylinux_2_17_ppc64le.manylinux2014_ppc64le.whl", hash = "sha256:c2fe5c910f6007e716a06d269608d307b4f36e7babee5f36533722660e8c4a70", size = 249100 },
    { url = "https://files.pythonhosted.org/packages/f1/eb/13090e05bf6b963fc1653cdc922133ced467cb4b8dab53158db5a37aa21e/propcache-0.3.1-cp312-cp312-manylinux_2_17_s390x.manylinux2014_s390x.whl", hash = "sha256:a0ab8cf8cdd2194f8ff979a43ab43049b1df0b37aa64ab7eca04ac14429baeb7", size = 250170 },
    { url = "https://files.pythonhosted.org/packages/3b/4c/f72c9e1022b3b043ec7dc475a0f405d4c3e10b9b1d378a7330fecf0652da/propcache-0.3.1-cp312-cp312-manylinux_2_17_x86_64.manylinux2014_x86_64.whl", hash = "sha256:563f9d8c03ad645597b8d010ef4e9eab359faeb11a0a2ac9f7b4bc8c28ebef25", size = 245000 },
    { url = "https://files.pythonhosted.org/packages/e8/fd/970ca0e22acc829f1adf5de3724085e778c1ad8a75bec010049502cb3a86/propcache-0.3.1-cp312-cp312-manylinux_2_5_i686.manylinux1_i686.manylinux_2_17_i686.manylinux2014_i686.whl", hash = "sha256:fb6e0faf8cb6b4beea5d6ed7b5a578254c6d7df54c36ccd3d8b3eb00d6770277", size = 230262 },
    { url = "https://files.pythonhosted.org/packages/c4/42/817289120c6b9194a44f6c3e6b2c3277c5b70bbad39e7df648f177cc3634/propcache-0.3.1-cp312-cp312-musllinux_1_2_aarch64.whl", hash = "sha256:1c5c7ab7f2bb3f573d1cb921993006ba2d39e8621019dffb1c5bc94cdbae81e8", size = 236772 },
    { url = "https://files.pythonhosted.org/packages/7c/9c/3b3942b302badd589ad6b672da3ca7b660a6c2f505cafd058133ddc73918/propcache-0.3.1-cp312-cp312-musllinux_1_2_armv7l.whl", hash = "sha256:050b571b2e96ec942898f8eb46ea4bfbb19bd5502424747e83badc2d4a99a44e", size = 231133 },
    { url = "https://files.pythonhosted.org/packages/98/a1/75f6355f9ad039108ff000dfc2e19962c8dea0430da9a1428e7975cf24b2/propcache-0.3.1-cp312-cp312-musllinux_1_2_i686.whl", hash = "sha256:e1c4d24b804b3a87e9350f79e2371a705a188d292fd310e663483af6ee6718ee", size = 230741 },
    { url = "https://files.pythonhosted.org/packages/67/0c/3e82563af77d1f8731132166da69fdfd95e71210e31f18edce08a1eb11ea/propcache-0.3.1-cp312-cp312-musllinux_1_2_ppc64le.whl", hash = "sha256:e4fe2a6d5ce975c117a6bb1e8ccda772d1e7029c1cca1acd209f91d30fa72815", size = 244047 },
    { url = "https://files.pythonhosted.org/packages/f7/50/9fb7cca01532a08c4d5186d7bb2da6c4c587825c0ae134b89b47c7d62628/propcache-0.3.1-cp312-cp312-musllinux_1_2_s390x.whl", hash = "sha256:feccd282de1f6322f56f6845bf1207a537227812f0a9bf5571df52bb418d79d5", size = 246467 },
    { url = "https://files.pythonhosted.org/packages/a9/02/ccbcf3e1c604c16cc525309161d57412c23cf2351523aedbb280eb7c9094/propcache-0.3.1-cp312-cp312-musllinux_1_2_x86_64.whl", hash = "sha256:ec314cde7314d2dd0510c6787326bbffcbdc317ecee6b7401ce218b3099075a7", size = 241022 },
    { url = "https://files.pythonhosted.org/packages/db/19/e777227545e09ca1e77a6e21274ae9ec45de0f589f0ce3eca2a41f366220/propcache-0.3.1-cp312-cp312-win32.whl", hash = "sha256:7d2d5a0028d920738372630870e7d9644ce437142197f8c827194fca404bf03b", size = 40647 },
    { url = "https://files.pythonhosted.org/packages/24/bb/3b1b01da5dd04c77a204c84e538ff11f624e31431cfde7201d9110b092b1/propcache-0.3.1-cp312-cp312-win_amd64.whl", hash = "sha256:88c423efef9d7a59dae0614eaed718449c09a5ac79a5f224a8b9664d603f04a3", size = 44784 },
    { url = "https://files.pythonhosted.org/packages/58/60/f645cc8b570f99be3cf46714170c2de4b4c9d6b827b912811eff1eb8a412/propcache-0.3.1-cp313-cp313-macosx_10_13_universal2.whl", hash = "sha256:f1528ec4374617a7a753f90f20e2f551121bb558fcb35926f99e3c42367164b8", size = 77865 },
    { url = "https://files.pythonhosted.org/packages/6f/d4/c1adbf3901537582e65cf90fd9c26fde1298fde5a2c593f987112c0d0798/propcache-0.3.1-cp313-cp313-macosx_10_13_x86_64.whl", hash = "sha256:dc1915ec523b3b494933b5424980831b636fe483d7d543f7afb7b3bf00f0c10f", size = 45452 },
    { url = "https://files.pythonhosted.org/packages/d1/b5/fe752b2e63f49f727c6c1c224175d21b7d1727ce1d4873ef1c24c9216830/propcache-0.3.1-cp313-cp313-macosx_11_0_arm64.whl", hash = "sha256:a110205022d077da24e60b3df8bcee73971be9575dec5573dd17ae5d81751111", size = 44800 },
    { url = "https://files.pythonhosted.org/packages/62/37/fc357e345bc1971e21f76597028b059c3d795c5ca7690d7a8d9a03c9708a/propcache-0.3.1-cp313-cp313-manylinux_2_17_aarch64.manylinux2014_aarch64.whl", hash = "sha256:d249609e547c04d190e820d0d4c8ca03ed4582bcf8e4e160a6969ddfb57b62e5", size = 225804 },
    { url = "https://files.pythonhosted.org/packages/0d/f1/16e12c33e3dbe7f8b737809bad05719cff1dccb8df4dafbcff5575002c0e/propcache-0.3.1-cp313-cp313-manylinux_2_17_ppc64le.manylinux2014_ppc64le.whl", hash = "sha256:5ced33d827625d0a589e831126ccb4f5c29dfdf6766cac441d23995a65825dcb", size = 230650 },
    { url = "https://files.pythonhosted.org/packages/3e/a2/018b9f2ed876bf5091e60153f727e8f9073d97573f790ff7cdf6bc1d1fb8/propcache-0.3.1-cp313-cp313-manylinux_2_17_s390x.manylinux2014_s390x.whl", hash = "sha256:4114c4ada8f3181af20808bedb250da6bae56660e4b8dfd9cd95d4549c0962f7", size = 234235 },
    { url = "https://files.pythonhosted.org/packages/45/5f/3faee66fc930dfb5da509e34c6ac7128870631c0e3582987fad161fcb4b1/propcache-0.3.1-cp313-cp313-manylinux_2_17_x86_64.manylinux2014_x86_64.whl", hash = "sha256:975af16f406ce48f1333ec5e912fe11064605d5c5b3f6746969077cc3adeb120", size = 228249 },
    { url = "https://files.pythonhosted.org/packages/62/1e/a0d5ebda5da7ff34d2f5259a3e171a94be83c41eb1e7cd21a2105a84a02e/propcache-0.3.1-cp313-cp313-manylinux_2_5_i686.manylinux1_i686.manylinux_2_17_i686.manylinux2014_i686.whl", hash = "sha256:a34aa3a1abc50740be6ac0ab9d594e274f59960d3ad253cd318af76b996dd654", size = 214964 },
    { url = "https://files.pythonhosted.org/packages/db/a0/d72da3f61ceab126e9be1f3bc7844b4e98c6e61c985097474668e7e52152/propcache-0.3.1-cp313-cp313-musllinux_1_2_aarch64.whl", hash = "sha256:9cec3239c85ed15bfaded997773fdad9fb5662b0a7cbc854a43f291eb183179e", size = 222501 },
    { url = "https://files.pythonhosted.org/packages/18/6d/a008e07ad7b905011253adbbd97e5b5375c33f0b961355ca0a30377504ac/propcache-0.3.1-cp313-cp313-musllinux_1_2_armv7l.whl", hash = "sha256:05543250deac8e61084234d5fc54f8ebd254e8f2b39a16b1dce48904f45b744b", size = 217917 },
    { url = "https://files.pythonhosted.org/packages/98/37/02c9343ffe59e590e0e56dc5c97d0da2b8b19fa747ebacf158310f97a79a/propcache-0.3.1-cp313-cp313-musllinux_1_2_i686.whl", hash = "sha256:5cb5918253912e088edbf023788de539219718d3b10aef334476b62d2b53de53", size = 217089 },
    { url = "https://files.pythonhosted.org/packages/53/1b/d3406629a2c8a5666d4674c50f757a77be119b113eedd47b0375afdf1b42/propcache-0.3.1-cp313-cp313-musllinux_1_2_ppc64le.whl", hash = "sha256:f3bbecd2f34d0e6d3c543fdb3b15d6b60dd69970c2b4c822379e5ec8f6f621d5", size = 228102 },
    { url = "https://files.pythonhosted.org/packages/cd/a7/3664756cf50ce739e5f3abd48febc0be1a713b1f389a502ca819791a6b69/propcache-0.3.1-cp313-cp313-musllinux_1_2_s390x.whl", hash = "sha256:aca63103895c7d960a5b9b044a83f544b233c95e0dcff114389d64d762017af7", size = 230122 },
    { url = "https://files.pythonhosted.org/packages/35/36/0bbabaacdcc26dac4f8139625e930f4311864251276033a52fd52ff2a274/propcache-0.3.1-cp313-cp313-musllinux_1_2_x86_64.whl", hash = "sha256:5a0a9898fdb99bf11786265468571e628ba60af80dc3f6eb89a3545540c6b0ef", size = 226818 },
    { url = "https://files.pythonhosted.org/packages/cc/27/4e0ef21084b53bd35d4dae1634b6d0bad35e9c58ed4f032511acca9d4d26/propcache-0.3.1-cp313-cp313-win32.whl", hash = "sha256:3a02a28095b5e63128bcae98eb59025924f121f048a62393db682f049bf4ac24", size = 40112 },
    { url = "https://files.pythonhosted.org/packages/a6/2c/a54614d61895ba6dd7ac8f107e2b2a0347259ab29cbf2ecc7b94fa38c4dc/propcache-0.3.1-cp313-cp313-win_amd64.whl", hash = "sha256:813fbb8b6aea2fc9659815e585e548fe706d6f663fa73dff59a1677d4595a037", size = 44034 },
    { url = "https://files.pythonhosted.org/packages/5a/a8/0a4fd2f664fc6acc66438370905124ce62e84e2e860f2557015ee4a61c7e/propcache-0.3.1-cp313-cp313t-macosx_10_13_universal2.whl", hash = "sha256:a444192f20f5ce8a5e52761a031b90f5ea6288b1eef42ad4c7e64fef33540b8f", size = 82613 },
    { url = "https://files.pythonhosted.org/packages/4d/e5/5ef30eb2cd81576256d7b6caaa0ce33cd1d2c2c92c8903cccb1af1a4ff2f/propcache-0.3.1-cp313-cp313t-macosx_10_13_x86_64.whl", hash = "sha256:0fbe94666e62ebe36cd652f5fc012abfbc2342de99b523f8267a678e4dfdee3c", size = 47763 },
    { url = "https://files.pythonhosted.org/packages/87/9a/87091ceb048efeba4d28e903c0b15bcc84b7c0bf27dc0261e62335d9b7b8/propcache-0.3.1-cp313-cp313t-macosx_11_0_arm64.whl", hash = "sha256:f011f104db880f4e2166bcdcf7f58250f7a465bc6b068dc84c824a3d4a5c94dc", size = 47175 },
    { url = "https://files.pythonhosted.org/packages/3e/2f/854e653c96ad1161f96194c6678a41bbb38c7947d17768e8811a77635a08/propcache-0.3.1-cp313-cp313t-manylinux_2_17_aarch64.manylinux2014_aarch64.whl", hash = "sha256:3e584b6d388aeb0001d6d5c2bd86b26304adde6d9bb9bfa9c4889805021b96de", size = 292265 },
    { url = "https://files.pythonhosted.org/packages/40/8d/090955e13ed06bc3496ba4a9fb26c62e209ac41973cb0d6222de20c6868f/propcache-0.3.1-cp313-cp313t-manylinux_2_17_ppc64le.manylinux2014_ppc64le.whl", hash = "sha256:8a17583515a04358b034e241f952f1715243482fc2c2945fd99a1b03a0bd77d6", size = 294412 },
    { url = "https://files.pythonhosted.org/packages/39/e6/d51601342e53cc7582449e6a3c14a0479fab2f0750c1f4d22302e34219c6/propcache-0.3.1-cp313-cp313t-manylinux_2_17_s390x.manylinux2014_s390x.whl", hash = "sha256:5aed8d8308215089c0734a2af4f2e95eeb360660184ad3912686c181e500b2e7", size = 294290 },
    { url = "https://files.pythonhosted.org/packages/3b/4d/be5f1a90abc1881884aa5878989a1acdafd379a91d9c7e5e12cef37ec0d7/propcache-0.3.1-cp313-cp313t-manylinux_2_17_x86_64.manylinux2014_x86_64.whl", hash = "sha256:6d8e309ff9a0503ef70dc9a0ebd3e69cf7b3894c9ae2ae81fc10943c37762458", size = 282926 },
    { url = "https://files.pythonhosted.org/packages/57/2b/8f61b998c7ea93a2b7eca79e53f3e903db1787fca9373af9e2cf8dc22f9d/propcache-0.3.1-cp313-cp313t-manylinux_2_5_i686.manylinux1_i686.manylinux_2_17_i686.manylinux2014_i686.whl", hash = "sha256:b655032b202028a582d27aeedc2e813299f82cb232f969f87a4fde491a233f11", size = 267808 },
    { url = "https://files.pythonhosted.org/packages/11/1c/311326c3dfce59c58a6098388ba984b0e5fb0381ef2279ec458ef99bd547/propcache-0.3.1-cp313-cp313t-musllinux_1_2_aarch64.whl", hash = "sha256:9f64d91b751df77931336b5ff7bafbe8845c5770b06630e27acd5dbb71e1931c", size = 290916 },
    { url = "https://files.pythonhosted.org/packages/4b/74/91939924b0385e54dc48eb2e4edd1e4903ffd053cf1916ebc5347ac227f7/propcache-0.3.1-cp313-cp313t-musllinux_1_2_armv7l.whl", hash = "sha256:19a06db789a4bd896ee91ebc50d059e23b3639c25d58eb35be3ca1cbe967c3bf", size = 262661 },
    { url = "https://files.pythonhosted.org/packages/c2/d7/e6079af45136ad325c5337f5dd9ef97ab5dc349e0ff362fe5c5db95e2454/propcache-0.3.1-cp313-cp313t-musllinux_1_2_i686.whl", hash = "sha256:bef100c88d8692864651b5f98e871fb090bd65c8a41a1cb0ff2322db39c96c27", size = 264384 },
    { url = "https://files.pythonhosted.org/packages/b7/d5/ba91702207ac61ae6f1c2da81c5d0d6bf6ce89e08a2b4d44e411c0bbe867/propcache-0.3.1-cp313-cp313t-musllinux_1_2_ppc64le.whl", hash = "sha256:87380fb1f3089d2a0b8b00f006ed12bd41bd858fabfa7330c954c70f50ed8757", size = 291420 },
    { url = "https://files.pythonhosted.org/packages/58/70/2117780ed7edcd7ba6b8134cb7802aada90b894a9810ec56b7bb6018bee7/propcache-0.3.1-cp313-cp313t-musllinux_1_2_s390x.whl", hash = "sha256:e474fc718e73ba5ec5180358aa07f6aded0ff5f2abe700e3115c37d75c947e18", size = 290880 },
    { url = "https://files.pythonhosted.org/packages/4a/1f/ecd9ce27710021ae623631c0146719280a929d895a095f6d85efb6a0be2e/propcache-0.3.1-cp313-cp313t-musllinux_1_2_x86_64.whl", hash = "sha256:17d1c688a443355234f3c031349da69444be052613483f3e4158eef751abcd8a", size = 287407 },
    { url = "https://files.pythonhosted.org/packages/3e/66/2e90547d6b60180fb29e23dc87bd8c116517d4255240ec6d3f7dc23d1926/propcache-0.3.1-cp313-cp313t-win32.whl", hash = "sha256:359e81a949a7619802eb601d66d37072b79b79c2505e6d3fd8b945538411400d", size = 42573 },
    { url = "https://files.pythonhosted.org/packages/cb/8f/50ad8599399d1861b4d2b6b45271f0ef6af1b09b0a2386a46dbaf19c9535/propcache-0.3.1-cp313-cp313t-win_amd64.whl", hash = "sha256:e7fb9a84c9abbf2b2683fa3e7b0d7da4d8ecf139a1c635732a8bda29c5214b0e", size = 46757 },
    { url = "https://files.pythonhosted.org/packages/aa/e1/4a782cdc7ebc42dfb44224dabf93b481395a0b6cbc9f0149785edbbab19c/propcache-0.3.1-cp39-cp39-macosx_10_9_universal2.whl", hash = "sha256:ed5f6d2edbf349bd8d630e81f474d33d6ae5d07760c44d33cd808e2f5c8f4ae6", size = 81368 },
    { url = "https://files.pythonhosted.org/packages/18/c6/9a39b2646a71321815d8d616e890851af9fb327af7d1b9fdce7d2d8377ca/propcache-0.3.1-cp39-cp39-macosx_10_9_x86_64.whl", hash = "sha256:668ddddc9f3075af019f784456267eb504cb77c2c4bd46cc8402d723b4d200bf", size = 47037 },
    { url = "https://files.pythonhosted.org/packages/f3/e2/88ad1c4c42861dd09b45924e468c42a1beb2c5267cb960b7a9f6af67dd04/propcache-0.3.1-cp39-cp39-macosx_11_0_arm64.whl", hash = "sha256:0c86e7ceea56376216eba345aa1fc6a8a6b27ac236181f840d1d7e6a1ea9ba5c", size = 46462 },
    { url = "https://files.pythonhosted.org/packages/ae/7e/3e3b36854e96be2e881bc6e87293d59c74dd734dd038dd4981474be44e26/propcache-0.3.1-cp39-cp39-manylinux_2_17_aarch64.manylinux2014_aarch64.whl", hash = "sha256:83be47aa4e35b87c106fc0c84c0fc069d3f9b9b06d3c494cd404ec6747544894", size = 209214 },
    { url = "https://files.pythonhosted.org/packages/11/1a/ac0f757cc0babdc8217056fca85150066cf43bf11db9651e6b7d8e0646d6/propcache-0.3.1-cp39-cp39-manylinux_2_17_ppc64le.manylinux2014_ppc64le.whl", hash = "sha256:27c6ac6aa9fc7bc662f594ef380707494cb42c22786a558d95fcdedb9aa5d035", size = 224702 },
    { url = "https://files.pythonhosted.org/packages/92/0a/0cf77d0e984b7058019ffa5385b3efd6962cbd5340a8f278ae103032863a/propcache-0.3.1-cp39-cp39-manylinux_2_17_s390x.manylinux2014_s390x.whl", hash = "sha256:64a956dff37080b352c1c40b2966b09defb014347043e740d420ca1eb7c9b908", size = 223085 },
    { url = "https://files.pythonhosted.org/packages/05/fc/cb52a0caf803caff9b95b0a99e7c9c87f15b7e34ba0feebfd2572b49013d/propcache-0.3.1-cp39-cp39-manylinux_2_17_x86_64.manylinux2014_x86_64.whl", hash = "sha256:82de5da8c8893056603ac2d6a89eb8b4df49abf1a7c19d536984c8dd63f481d5", size = 209613 },
    { url = "https://files.pythonhosted.org/packages/e5/fc/b1d1fdffbe1e0278ab535f8d21fc6b030889417714a545755bdd5ebe9bb0/propcache-0.3.1-cp39-cp39-manylinux_2_5_i686.manylinux1_i686.manylinux_2_17_i686.manylinux2014_i686.whl", hash = "sha256:0c3c3a203c375b08fd06a20da3cf7aac293b834b6f4f4db71190e8422750cca5", size = 199931 },
    { url = "https://files.pythonhosted.org/packages/23/a9/2a2f8d93d8f526c35dd8dbbc4a1ac22a106712cd821e15e2a6530aea8931/propcache-0.3.1-cp39-cp39-musllinux_1_2_aarch64.whl", hash = "sha256:b303b194c2e6f171cfddf8b8ba30baefccf03d36a4d9cab7fd0bb68ba476a3d7", size = 208937 },
    { url = "https://files.pythonhosted.org/packages/ef/71/5247a264b95e8d4ba86757cf9ad6a523d764bd4579a2d80007a2d4d2b0ad/propcache-0.3.1-cp39-cp39-musllinux_1_2_armv7l.whl", hash = "sha256:916cd229b0150129d645ec51614d38129ee74c03293a9f3f17537be0029a9641", size = 202577 },
    { url = "https://files.pythonhosted.org/packages/6f/4e/c8ec771731f1b1e7d07bd8875f1d13c1564b5d60f7483624d021eaef5687/propcache-0.3.1-cp39-cp39-musllinux_1_2_i686.whl", hash = "sha256:a461959ead5b38e2581998700b26346b78cd98540b5524796c175722f18b0294", size = 204669 },
    { url = "https://files.pythonhosted.org/packages/c5/b8/bdfcb1170a7b8504226064d7c0b4deb61acbcc6bb2e754ee25fb36c1b72a/propcache-0.3.1-cp39-cp39-musllinux_1_2_ppc64le.whl", hash = "sha256:069e7212890b0bcf9b2be0a03afb0c2d5161d91e1bf51569a64f629acc7defbf", size = 214334 },
    { url = "https://files.pythonhosted.org/packages/72/c6/fdb9e8ba161a4e12c75a7415cb99314cad195d3b8ae9d770783cec54001e/propcache-0.3.1-cp39-cp39-musllinux_1_2_s390x.whl", hash = "sha256:ef2e4e91fb3945769e14ce82ed53007195e616a63aa43b40fb7ebaaf907c8d4c", size = 218052 },
    { url = "https://files.pythonhosted.org/packages/67/3f/0dd87220f61598b61b590a8b3562142ae475a9c0f694ee32bf97e4e41d44/propcache-0.3.1-cp39-cp39-musllinux_1_2_x86_64.whl", hash = "sha256:8638f99dca15b9dff328fb6273e09f03d1c50d9b6512f3b65a4154588a7595fe", size = 210852 },
    { url = "https://files.pythonhosted.org/packages/7b/4e/e332164372af66992c07b470448beb7e36ce7dba6a06c6c2b6131f112e74/propcache-0.3.1-cp39-cp39-win32.whl", hash = "sha256:6f173bbfe976105aaa890b712d1759de339d8a7cef2fc0a1714cc1a1e1c47f64", size = 41481 },
    { url = "https://files.pythonhosted.org/packages/61/73/d64abb7bb5d18880ecfac152247c0f1a5807256ea21e4737ce3019afffeb/propcache-0.3.1-cp39-cp39-win_amd64.whl", hash = "sha256:603f1fe4144420374f1a69b907494c3acbc867a581c2d49d4175b0de7cc64566", size = 45720 },
    { url = "https://files.pythonhosted.org/packages/b8/d3/c3cb8f1d6ae3b37f83e1de806713a9b3642c5895f0215a62e1a4bd6e5e34/propcache-0.3.1-py3-none-any.whl", hash = "sha256:9a8ecf38de50a7f518c21568c80f985e776397b902f1ce0b01f799aba1608b40", size = 12376 },
]

[[package]]
name = "protobuf"
version = "6.30.2"
source = { registry = "https://pypi.org/simple" }
sdist = { url = "https://files.pythonhosted.org/packages/c8/8c/cf2ac658216eebe49eaedf1e06bc06cbf6a143469236294a1171a51357c3/protobuf-6.30.2.tar.gz", hash = "sha256:35c859ae076d8c56054c25b59e5e59638d86545ed6e2b6efac6be0b6ea3ba048", size = 429315 }
wheels = [
    { url = "https://files.pythonhosted.org/packages/be/85/cd53abe6a6cbf2e0029243d6ae5fb4335da2996f6c177bb2ce685068e43d/protobuf-6.30.2-cp310-abi3-win32.whl", hash = "sha256:b12ef7df7b9329886e66404bef5e9ce6a26b54069d7f7436a0853ccdeb91c103", size = 419148 },
    { url = "https://files.pythonhosted.org/packages/97/e9/7b9f1b259d509aef2b833c29a1f3c39185e2bf21c9c1be1cd11c22cb2149/protobuf-6.30.2-cp310-abi3-win_amd64.whl", hash = "sha256:7653c99774f73fe6b9301b87da52af0e69783a2e371e8b599b3e9cb4da4b12b9", size = 431003 },
    { url = "https://files.pythonhosted.org/packages/8e/66/7f3b121f59097c93267e7f497f10e52ced7161b38295137a12a266b6c149/protobuf-6.30.2-cp39-abi3-macosx_10_9_universal2.whl", hash = "sha256:0eb523c550a66a09a0c20f86dd554afbf4d32b02af34ae53d93268c1f73bc65b", size = 417579 },
    { url = "https://files.pythonhosted.org/packages/d0/89/bbb1bff09600e662ad5b384420ad92de61cab2ed0f12ace1fd081fd4c295/protobuf-6.30.2-cp39-abi3-manylinux2014_aarch64.whl", hash = "sha256:50f32cc9fd9cb09c783ebc275611b4f19dfdfb68d1ee55d2f0c7fa040df96815", size = 317319 },
    { url = "https://files.pythonhosted.org/packages/28/50/1925de813499546bc8ab3ae857e3ec84efe7d2f19b34529d0c7c3d02d11d/protobuf-6.30.2-cp39-abi3-manylinux2014_x86_64.whl", hash = "sha256:4f6c687ae8efae6cf6093389a596548214467778146b7245e886f35e1485315d", size = 316212 },
    { url = "https://files.pythonhosted.org/packages/2e/ef/b1a3aee570f3f633d682b29c3a9c425e5bc4c2725381787e68eece7ed3cc/protobuf-6.30.2-cp39-cp39-win32.whl", hash = "sha256:524afedc03b31b15586ca7f64d877a98b184f007180ce25183d1a5cb230ee72b", size = 419140 },
    { url = "https://files.pythonhosted.org/packages/a8/25/266bbff5ad10d2f3aad5c1239c3ad67c2f94c5bd8138d8ed42da3ae54792/protobuf-6.30.2-cp39-cp39-win_amd64.whl", hash = "sha256:acec579c39c88bd8fbbacab1b8052c793efe83a0a5bd99db4a31423a25c0a0e2", size = 431028 },
    { url = "https://files.pythonhosted.org/packages/e5/a1/93c2acf4ade3c5b557d02d500b06798f4ed2c176fa03e3c34973ca92df7f/protobuf-6.30.2-py3-none-any.whl", hash = "sha256:ae86b030e69a98e08c77beab574cbcb9fff6d031d57209f574a5aea1445f4b51", size = 167062 },
]

[[package]]
name = "ptyprocess"
version = "0.7.0"
source = { registry = "https://pypi.org/simple" }
sdist = { url = "https://files.pythonhosted.org/packages/20/e5/16ff212c1e452235a90aeb09066144d0c5a6a8c0834397e03f5224495c4e/ptyprocess-0.7.0.tar.gz", hash = "sha256:5c5d0a3b48ceee0b48485e0c26037c0acd7d29765ca3fbb5cb3831d347423220", size = 70762 }
wheels = [
    { url = "https://files.pythonhosted.org/packages/22/a6/858897256d0deac81a172289110f31629fc4cee19b6f01283303e18c8db3/ptyprocess-0.7.0-py2.py3-none-any.whl", hash = "sha256:4b41f3967fce3af57cc7e94b888626c18bf37a083e3651ca8feeb66d492fef35", size = 13993 },
]

[[package]]
name = "pure-eval"
version = "0.2.3"
source = { registry = "https://pypi.org/simple" }
sdist = { url = "https://files.pythonhosted.org/packages/cd/05/0a34433a064256a578f1783a10da6df098ceaa4a57bbeaa96a6c0352786b/pure_eval-0.2.3.tar.gz", hash = "sha256:5f4e983f40564c576c7c8635ae88db5956bb2229d7e9237d03b3c0b0190eaf42", size = 19752 }
wheels = [
    { url = "https://files.pythonhosted.org/packages/8e/37/efad0257dc6e593a18957422533ff0f87ede7c9c6ea010a2177d738fb82f/pure_eval-0.2.3-py3-none-any.whl", hash = "sha256:1db8e35b67b3d218d818ae653e27f06c3aa420901fa7b081ca98cbedc874e0d0", size = 11842 },
]

[[package]]
name = "pygments"
version = "2.19.1"
source = { registry = "https://pypi.org/simple" }
sdist = { url = "https://files.pythonhosted.org/packages/7c/2d/c3338d48ea6cc0feb8446d8e6937e1408088a72a39937982cc6111d17f84/pygments-2.19.1.tar.gz", hash = "sha256:61c16d2a8576dc0649d9f39e089b5f02bcd27fba10d8fb4dcc28173f7a45151f", size = 4968581 }
wheels = [
    { url = "https://files.pythonhosted.org/packages/8a/0b/9fcc47d19c48b59121088dd6da2488a49d5f72dacf8262e2790a1d2c7d15/pygments-2.19.1-py3-none-any.whl", hash = "sha256:9ea1544ad55cecf4b8242fab6dd35a93bbce657034b0611ee383099054ab6d8c", size = 1225293 },
]

[[package]]
name = "pytest"
version = "8.3.5"
source = { registry = "https://pypi.org/simple" }
dependencies = [
    { name = "colorama", marker = "sys_platform == 'win32'" },
    { name = "exceptiongroup", marker = "python_full_version < '3.11'" },
    { name = "iniconfig" },
    { name = "packaging" },
    { name = "pluggy" },
    { name = "tomli", marker = "python_full_version < '3.11'" },
]
sdist = { url = "https://files.pythonhosted.org/packages/ae/3c/c9d525a414d506893f0cd8a8d0de7706446213181570cdbd766691164e40/pytest-8.3.5.tar.gz", hash = "sha256:f4efe70cc14e511565ac476b57c279e12a855b11f48f212af1080ef2263d3845", size = 1450891 }
wheels = [
    { url = "https://files.pythonhosted.org/packages/30/3d/64ad57c803f1fa1e963a7946b6e0fea4a70df53c1a7fed304586539c2bac/pytest-8.3.5-py3-none-any.whl", hash = "sha256:c69214aa47deac29fad6c2a4f590b9c4a9fdb16a403176fe154b79c0b4d4d820", size = 343634 },
]

[[package]]
name = "pytest-cov"
version = "6.1.1"
source = { registry = "https://pypi.org/simple" }
dependencies = [
    { name = "coverage", extra = ["toml"] },
    { name = "pytest" },
]
sdist = { url = "https://files.pythonhosted.org/packages/25/69/5f1e57f6c5a39f81411b550027bf72842c4567ff5fd572bed1edc9e4b5d9/pytest_cov-6.1.1.tar.gz", hash = "sha256:46935f7aaefba760e716c2ebfbe1c216240b9592966e7da99ea8292d4d3e2a0a", size = 66857 }
wheels = [
    { url = "https://files.pythonhosted.org/packages/28/d0/def53b4a790cfb21483016430ed828f64830dd981ebe1089971cd10cab25/pytest_cov-6.1.1-py3-none-any.whl", hash = "sha256:bddf29ed2d0ab6f4df17b4c55b0a657287db8684af9c42ea546b21b1041b3dde", size = 23841 },
]

[[package]]
name = "pytorch-lightning"
version = "2.5.1.post0"
source = { registry = "https://pypi.org/simple" }
dependencies = [
    { name = "fsspec", extra = ["http"] },
    { name = "lightning-utilities" },
    { name = "packaging" },
    { name = "pyyaml" },
    { name = "torch" },
    { name = "torchmetrics" },
    { name = "tqdm" },
    { name = "typing-extensions" },
]
sdist = { url = "https://files.pythonhosted.org/packages/fe/0c/cfa6223c525f67ea3a7a2907e36e9e9a9653300f82cfd9af88f8136514ab/pytorch_lightning-2.5.1.post0.tar.gz", hash = "sha256:abc3d5a804d41f941b14e3fd7db5572a1270cd1e9889b50e962984c87d498d94", size = 634368 }
wheels = [
    { url = "https://files.pythonhosted.org/packages/de/a9/e14821cfaf08e8d78185cca0477c9d3a62bafe1b4b530100f7b66bb1f7bb/pytorch_lightning-2.5.1.post0-py3-none-any.whl", hash = "sha256:873fb21392c8b79908218f5ca8f65bd835439216e52550c36ff55d849e99c93e", size = 823084 },
]

[[package]]
name = "pyyaml"
version = "6.0.2"
source = { registry = "https://pypi.org/simple" }
sdist = { url = "https://files.pythonhosted.org/packages/54/ed/79a089b6be93607fa5cdaedf301d7dfb23af5f25c398d5ead2525b063e17/pyyaml-6.0.2.tar.gz", hash = "sha256:d584d9ec91ad65861cc08d42e834324ef890a082e591037abe114850ff7bbc3e", size = 130631 }
wheels = [
    { url = "https://files.pythonhosted.org/packages/9b/95/a3fac87cb7158e231b5a6012e438c647e1a87f09f8e0d123acec8ab8bf71/PyYAML-6.0.2-cp310-cp310-macosx_10_9_x86_64.whl", hash = "sha256:0a9a2848a5b7feac301353437eb7d5957887edbf81d56e903999a75a3d743086", size = 184199 },
    { url = "https://files.pythonhosted.org/packages/c7/7a/68bd47624dab8fd4afbfd3c48e3b79efe09098ae941de5b58abcbadff5cb/PyYAML-6.0.2-cp310-cp310-macosx_11_0_arm64.whl", hash = "sha256:29717114e51c84ddfba879543fb232a6ed60086602313ca38cce623c1d62cfbf", size = 171758 },
    { url = "https://files.pythonhosted.org/packages/49/ee/14c54df452143b9ee9f0f29074d7ca5516a36edb0b4cc40c3f280131656f/PyYAML-6.0.2-cp310-cp310-manylinux_2_17_aarch64.manylinux2014_aarch64.whl", hash = "sha256:8824b5a04a04a047e72eea5cec3bc266db09e35de6bdfe34c9436ac5ee27d237", size = 718463 },
    { url = "https://files.pythonhosted.org/packages/4d/61/de363a97476e766574650d742205be468921a7b532aa2499fcd886b62530/PyYAML-6.0.2-cp310-cp310-manylinux_2_17_s390x.manylinux2014_s390x.whl", hash = "sha256:7c36280e6fb8385e520936c3cb3b8042851904eba0e58d277dca80a5cfed590b", size = 719280 },
    { url = "https://files.pythonhosted.org/packages/6b/4e/1523cb902fd98355e2e9ea5e5eb237cbc5f3ad5f3075fa65087aa0ecb669/PyYAML-6.0.2-cp310-cp310-manylinux_2_17_x86_64.manylinux2014_x86_64.whl", hash = "sha256:ec031d5d2feb36d1d1a24380e4db6d43695f3748343d99434e6f5f9156aaa2ed", size = 751239 },
    { url = "https://files.pythonhosted.org/packages/b7/33/5504b3a9a4464893c32f118a9cc045190a91637b119a9c881da1cf6b7a72/PyYAML-6.0.2-cp310-cp310-musllinux_1_1_aarch64.whl", hash = "sha256:936d68689298c36b53b29f23c6dbb74de12b4ac12ca6cfe0e047bedceea56180", size = 695802 },
    { url = "https://files.pythonhosted.org/packages/5c/20/8347dcabd41ef3a3cdc4f7b7a2aff3d06598c8779faa189cdbf878b626a4/PyYAML-6.0.2-cp310-cp310-musllinux_1_1_x86_64.whl", hash = "sha256:23502f431948090f597378482b4812b0caae32c22213aecf3b55325e049a6c68", size = 720527 },
    { url = "https://files.pythonhosted.org/packages/be/aa/5afe99233fb360d0ff37377145a949ae258aaab831bde4792b32650a4378/PyYAML-6.0.2-cp310-cp310-win32.whl", hash = "sha256:2e99c6826ffa974fe6e27cdb5ed0021786b03fc98e5ee3c5bfe1fd5015f42b99", size = 144052 },
    { url = "https://files.pythonhosted.org/packages/b5/84/0fa4b06f6d6c958d207620fc60005e241ecedceee58931bb20138e1e5776/PyYAML-6.0.2-cp310-cp310-win_amd64.whl", hash = "sha256:a4d3091415f010369ae4ed1fc6b79def9416358877534caf6a0fdd2146c87a3e", size = 161774 },
    { url = "https://files.pythonhosted.org/packages/f8/aa/7af4e81f7acba21a4c6be026da38fd2b872ca46226673c89a758ebdc4fd2/PyYAML-6.0.2-cp311-cp311-macosx_10_9_x86_64.whl", hash = "sha256:cc1c1159b3d456576af7a3e4d1ba7e6924cb39de8f67111c735f6fc832082774", size = 184612 },
    { url = "https://files.pythonhosted.org/packages/8b/62/b9faa998fd185f65c1371643678e4d58254add437edb764a08c5a98fb986/PyYAML-6.0.2-cp311-cp311-macosx_11_0_arm64.whl", hash = "sha256:1e2120ef853f59c7419231f3bf4e7021f1b936f6ebd222406c3b60212205d2ee", size = 172040 },
    { url = "https://files.pythonhosted.org/packages/ad/0c/c804f5f922a9a6563bab712d8dcc70251e8af811fce4524d57c2c0fd49a4/PyYAML-6.0.2-cp311-cp311-manylinux_2_17_aarch64.manylinux2014_aarch64.whl", hash = "sha256:5d225db5a45f21e78dd9358e58a98702a0302f2659a3c6cd320564b75b86f47c", size = 736829 },
    { url = "https://files.pythonhosted.org/packages/51/16/6af8d6a6b210c8e54f1406a6b9481febf9c64a3109c541567e35a49aa2e7/PyYAML-6.0.2-cp311-cp311-manylinux_2_17_s390x.manylinux2014_s390x.whl", hash = "sha256:5ac9328ec4831237bec75defaf839f7d4564be1e6b25ac710bd1a96321cc8317", size = 764167 },
    { url = "https://files.pythonhosted.org/packages/75/e4/2c27590dfc9992f73aabbeb9241ae20220bd9452df27483b6e56d3975cc5/PyYAML-6.0.2-cp311-cp311-manylinux_2_17_x86_64.manylinux2014_x86_64.whl", hash = "sha256:3ad2a3decf9aaba3d29c8f537ac4b243e36bef957511b4766cb0057d32b0be85", size = 762952 },
    { url = "https://files.pythonhosted.org/packages/9b/97/ecc1abf4a823f5ac61941a9c00fe501b02ac3ab0e373c3857f7d4b83e2b6/PyYAML-6.0.2-cp311-cp311-musllinux_1_1_aarch64.whl", hash = "sha256:ff3824dc5261f50c9b0dfb3be22b4567a6f938ccce4587b38952d85fd9e9afe4", size = 735301 },
    { url = "https://files.pythonhosted.org/packages/45/73/0f49dacd6e82c9430e46f4a027baa4ca205e8b0a9dce1397f44edc23559d/PyYAML-6.0.2-cp311-cp311-musllinux_1_1_x86_64.whl", hash = "sha256:797b4f722ffa07cc8d62053e4cff1486fa6dc094105d13fea7b1de7d8bf71c9e", size = 756638 },
    { url = "https://files.pythonhosted.org/packages/22/5f/956f0f9fc65223a58fbc14459bf34b4cc48dec52e00535c79b8db361aabd/PyYAML-6.0.2-cp311-cp311-win32.whl", hash = "sha256:11d8f3dd2b9c1207dcaf2ee0bbbfd5991f571186ec9cc78427ba5bd32afae4b5", size = 143850 },
    { url = "https://files.pythonhosted.org/packages/ed/23/8da0bbe2ab9dcdd11f4f4557ccaf95c10b9811b13ecced089d43ce59c3c8/PyYAML-6.0.2-cp311-cp311-win_amd64.whl", hash = "sha256:e10ce637b18caea04431ce14fabcf5c64a1c61ec9c56b071a4b7ca131ca52d44", size = 161980 },
    { url = "https://files.pythonhosted.org/packages/86/0c/c581167fc46d6d6d7ddcfb8c843a4de25bdd27e4466938109ca68492292c/PyYAML-6.0.2-cp312-cp312-macosx_10_9_x86_64.whl", hash = "sha256:c70c95198c015b85feafc136515252a261a84561b7b1d51e3384e0655ddf25ab", size = 183873 },
    { url = "https://files.pythonhosted.org/packages/a8/0c/38374f5bb272c051e2a69281d71cba6fdb983413e6758b84482905e29a5d/PyYAML-6.0.2-cp312-cp312-macosx_11_0_arm64.whl", hash = "sha256:ce826d6ef20b1bc864f0a68340c8b3287705cae2f8b4b1d932177dcc76721725", size = 173302 },
    { url = "https://files.pythonhosted.org/packages/c3/93/9916574aa8c00aa06bbac729972eb1071d002b8e158bd0e83a3b9a20a1f7/PyYAML-6.0.2-cp312-cp312-manylinux_2_17_aarch64.manylinux2014_aarch64.whl", hash = "sha256:1f71ea527786de97d1a0cc0eacd1defc0985dcf6b3f17bb77dcfc8c34bec4dc5", size = 739154 },
    { url = "https://files.pythonhosted.org/packages/95/0f/b8938f1cbd09739c6da569d172531567dbcc9789e0029aa070856f123984/PyYAML-6.0.2-cp312-cp312-manylinux_2_17_s390x.manylinux2014_s390x.whl", hash = "sha256:9b22676e8097e9e22e36d6b7bda33190d0d400f345f23d4065d48f4ca7ae0425", size = 766223 },
    { url = "https://files.pythonhosted.org/packages/b9/2b/614b4752f2e127db5cc206abc23a8c19678e92b23c3db30fc86ab731d3bd/PyYAML-6.0.2-cp312-cp312-manylinux_2_17_x86_64.manylinux2014_x86_64.whl", hash = "sha256:80bab7bfc629882493af4aa31a4cfa43a4c57c83813253626916b8c7ada83476", size = 767542 },
    { url = "https://files.pythonhosted.org/packages/d4/00/dd137d5bcc7efea1836d6264f049359861cf548469d18da90cd8216cf05f/PyYAML-6.0.2-cp312-cp312-musllinux_1_1_aarch64.whl", hash = "sha256:0833f8694549e586547b576dcfaba4a6b55b9e96098b36cdc7ebefe667dfed48", size = 731164 },
    { url = "https://files.pythonhosted.org/packages/c9/1f/4f998c900485e5c0ef43838363ba4a9723ac0ad73a9dc42068b12aaba4e4/PyYAML-6.0.2-cp312-cp312-musllinux_1_1_x86_64.whl", hash = "sha256:8b9c7197f7cb2738065c481a0461e50ad02f18c78cd75775628afb4d7137fb3b", size = 756611 },
    { url = "https://files.pythonhosted.org/packages/df/d1/f5a275fdb252768b7a11ec63585bc38d0e87c9e05668a139fea92b80634c/PyYAML-6.0.2-cp312-cp312-win32.whl", hash = "sha256:ef6107725bd54b262d6dedcc2af448a266975032bc85ef0172c5f059da6325b4", size = 140591 },
    { url = "https://files.pythonhosted.org/packages/0c/e8/4f648c598b17c3d06e8753d7d13d57542b30d56e6c2dedf9c331ae56312e/PyYAML-6.0.2-cp312-cp312-win_amd64.whl", hash = "sha256:7e7401d0de89a9a855c839bc697c079a4af81cf878373abd7dc625847d25cbd8", size = 156338 },
    { url = "https://files.pythonhosted.org/packages/ef/e3/3af305b830494fa85d95f6d95ef7fa73f2ee1cc8ef5b495c7c3269fb835f/PyYAML-6.0.2-cp313-cp313-macosx_10_13_x86_64.whl", hash = "sha256:efdca5630322a10774e8e98e1af481aad470dd62c3170801852d752aa7a783ba", size = 181309 },
    { url = "https://files.pythonhosted.org/packages/45/9f/3b1c20a0b7a3200524eb0076cc027a970d320bd3a6592873c85c92a08731/PyYAML-6.0.2-cp313-cp313-macosx_11_0_arm64.whl", hash = "sha256:50187695423ffe49e2deacb8cd10510bc361faac997de9efef88badc3bb9e2d1", size = 171679 },
    { url = "https://files.pythonhosted.org/packages/7c/9a/337322f27005c33bcb656c655fa78325b730324c78620e8328ae28b64d0c/PyYAML-6.0.2-cp313-cp313-manylinux_2_17_aarch64.manylinux2014_aarch64.whl", hash = "sha256:0ffe8360bab4910ef1b9e87fb812d8bc0a308b0d0eef8c8f44e0254ab3b07133", size = 733428 },
    { url = "https://files.pythonhosted.org/packages/a3/69/864fbe19e6c18ea3cc196cbe5d392175b4cf3d5d0ac1403ec3f2d237ebb5/PyYAML-6.0.2-cp313-cp313-manylinux_2_17_s390x.manylinux2014_s390x.whl", hash = "sha256:17e311b6c678207928d649faa7cb0d7b4c26a0ba73d41e99c4fff6b6c3276484", size = 763361 },
    { url = "https://files.pythonhosted.org/packages/04/24/b7721e4845c2f162d26f50521b825fb061bc0a5afcf9a386840f23ea19fa/PyYAML-6.0.2-cp313-cp313-manylinux_2_17_x86_64.manylinux2014_x86_64.whl", hash = "sha256:70b189594dbe54f75ab3a1acec5f1e3faa7e8cf2f1e08d9b561cb41b845f69d5", size = 759523 },
    { url = "https://files.pythonhosted.org/packages/2b/b2/e3234f59ba06559c6ff63c4e10baea10e5e7df868092bf9ab40e5b9c56b6/PyYAML-6.0.2-cp313-cp313-musllinux_1_1_aarch64.whl", hash = "sha256:41e4e3953a79407c794916fa277a82531dd93aad34e29c2a514c2c0c5fe971cc", size = 726660 },
    { url = "https://files.pythonhosted.org/packages/fe/0f/25911a9f080464c59fab9027482f822b86bf0608957a5fcc6eaac85aa515/PyYAML-6.0.2-cp313-cp313-musllinux_1_1_x86_64.whl", hash = "sha256:68ccc6023a3400877818152ad9a1033e3db8625d899c72eacb5a668902e4d652", size = 751597 },
    { url = "https://files.pythonhosted.org/packages/14/0d/e2c3b43bbce3cf6bd97c840b46088a3031085179e596d4929729d8d68270/PyYAML-6.0.2-cp313-cp313-win32.whl", hash = "sha256:bc2fa7c6b47d6bc618dd7fb02ef6fdedb1090ec036abab80d4681424b84c1183", size = 140527 },
    { url = "https://files.pythonhosted.org/packages/fa/de/02b54f42487e3d3c6efb3f89428677074ca7bf43aae402517bc7cca949f3/PyYAML-6.0.2-cp313-cp313-win_amd64.whl", hash = "sha256:8388ee1976c416731879ac16da0aff3f63b286ffdd57cdeb95f3f2e085687563", size = 156446 },
    { url = "https://files.pythonhosted.org/packages/65/d8/b7a1db13636d7fb7d4ff431593c510c8b8fca920ade06ca8ef20015493c5/PyYAML-6.0.2-cp39-cp39-macosx_10_9_x86_64.whl", hash = "sha256:688ba32a1cffef67fd2e9398a2efebaea461578b0923624778664cc1c914db5d", size = 184777 },
    { url = "https://files.pythonhosted.org/packages/0a/02/6ec546cd45143fdf9840b2c6be8d875116a64076218b61d68e12548e5839/PyYAML-6.0.2-cp39-cp39-macosx_11_0_arm64.whl", hash = "sha256:a8786accb172bd8afb8be14490a16625cbc387036876ab6ba70912730faf8e1f", size = 172318 },
    { url = "https://files.pythonhosted.org/packages/0e/9a/8cc68be846c972bda34f6c2a93abb644fb2476f4dcc924d52175786932c9/PyYAML-6.0.2-cp39-cp39-manylinux_2_17_aarch64.manylinux2014_aarch64.whl", hash = "sha256:d8e03406cac8513435335dbab54c0d385e4a49e4945d2909a581c83647ca0290", size = 720891 },
    { url = "https://files.pythonhosted.org/packages/e9/6c/6e1b7f40181bc4805e2e07f4abc10a88ce4648e7e95ff1abe4ae4014a9b2/PyYAML-6.0.2-cp39-cp39-manylinux_2_17_s390x.manylinux2014_s390x.whl", hash = "sha256:f753120cb8181e736c57ef7636e83f31b9c0d1722c516f7e86cf15b7aa57ff12", size = 722614 },
    { url = "https://files.pythonhosted.org/packages/3d/32/e7bd8535d22ea2874cef6a81021ba019474ace0d13a4819c2a4bce79bd6a/PyYAML-6.0.2-cp39-cp39-manylinux_2_17_x86_64.manylinux2014_x86_64.whl", hash = "sha256:3b1fdb9dc17f5a7677423d508ab4f243a726dea51fa5e70992e59a7411c89d19", size = 737360 },
    { url = "https://files.pythonhosted.org/packages/d7/12/7322c1e30b9be969670b672573d45479edef72c9a0deac3bb2868f5d7469/PyYAML-6.0.2-cp39-cp39-musllinux_1_1_aarch64.whl", hash = "sha256:0b69e4ce7a131fe56b7e4d770c67429700908fc0752af059838b1cfb41960e4e", size = 699006 },
    { url = "https://files.pythonhosted.org/packages/82/72/04fcad41ca56491995076630c3ec1e834be241664c0c09a64c9a2589b507/PyYAML-6.0.2-cp39-cp39-musllinux_1_1_x86_64.whl", hash = "sha256:a9f8c2e67970f13b16084e04f134610fd1d374bf477b17ec1599185cf611d725", size = 723577 },
    { url = "https://files.pythonhosted.org/packages/ed/5e/46168b1f2757f1fcd442bc3029cd8767d88a98c9c05770d8b420948743bb/PyYAML-6.0.2-cp39-cp39-win32.whl", hash = "sha256:6395c297d42274772abc367baaa79683958044e5d3835486c16da75d2a694631", size = 144593 },
    { url = "https://files.pythonhosted.org/packages/19/87/5124b1c1f2412bb95c59ec481eaf936cd32f0fe2a7b16b97b81c4c017a6a/PyYAML-6.0.2-cp39-cp39-win_amd64.whl", hash = "sha256:39693e1f8320ae4f43943590b49779ffb98acb81f788220ea932a6b6c51004d8", size = 162312 },
]

[[package]]
name = "regex"
version = "2024.11.6"
source = { registry = "https://pypi.org/simple" }
sdist = { url = "https://files.pythonhosted.org/packages/8e/5f/bd69653fbfb76cf8604468d3b4ec4c403197144c7bfe0e6a5fc9e02a07cb/regex-2024.11.6.tar.gz", hash = "sha256:7ab159b063c52a0333c884e4679f8d7a85112ee3078fe3d9004b2dd875585519", size = 399494 }
wheels = [
    { url = "https://files.pythonhosted.org/packages/95/3c/4651f6b130c6842a8f3df82461a8950f923925db8b6961063e82744bddcc/regex-2024.11.6-cp310-cp310-macosx_10_9_universal2.whl", hash = "sha256:ff590880083d60acc0433f9c3f713c51f7ac6ebb9adf889c79a261ecf541aa91", size = 482674 },
    { url = "https://files.pythonhosted.org/packages/15/51/9f35d12da8434b489c7b7bffc205c474a0a9432a889457026e9bc06a297a/regex-2024.11.6-cp310-cp310-macosx_10_9_x86_64.whl", hash = "sha256:658f90550f38270639e83ce492f27d2c8d2cd63805c65a13a14d36ca126753f0", size = 287684 },
    { url = "https://files.pythonhosted.org/packages/bd/18/b731f5510d1b8fb63c6b6d3484bfa9a59b84cc578ac8b5172970e05ae07c/regex-2024.11.6-cp310-cp310-macosx_11_0_arm64.whl", hash = "sha256:164d8b7b3b4bcb2068b97428060b2a53be050085ef94eca7f240e7947f1b080e", size = 284589 },
    { url = "https://files.pythonhosted.org/packages/78/a2/6dd36e16341ab95e4c6073426561b9bfdeb1a9c9b63ab1b579c2e96cb105/regex-2024.11.6-cp310-cp310-manylinux_2_17_aarch64.manylinux2014_aarch64.whl", hash = "sha256:d3660c82f209655a06b587d55e723f0b813d3a7db2e32e5e7dc64ac2a9e86fde", size = 782511 },
    { url = "https://files.pythonhosted.org/packages/1b/2b/323e72d5d2fd8de0d9baa443e1ed70363ed7e7b2fb526f5950c5cb99c364/regex-2024.11.6-cp310-cp310-manylinux_2_17_ppc64le.manylinux2014_ppc64le.whl", hash = "sha256:d22326fcdef5e08c154280b71163ced384b428343ae16a5ab2b3354aed12436e", size = 821149 },
    { url = "https://files.pythonhosted.org/packages/90/30/63373b9ea468fbef8a907fd273e5c329b8c9535fee36fc8dba5fecac475d/regex-2024.11.6-cp310-cp310-manylinux_2_17_s390x.manylinux2014_s390x.whl", hash = "sha256:f1ac758ef6aebfc8943560194e9fd0fa18bcb34d89fd8bd2af18183afd8da3a2", size = 809707 },
    { url = "https://files.pythonhosted.org/packages/f2/98/26d3830875b53071f1f0ae6d547f1d98e964dd29ad35cbf94439120bb67a/regex-2024.11.6-cp310-cp310-manylinux_2_17_x86_64.manylinux2014_x86_64.whl", hash = "sha256:997d6a487ff00807ba810e0f8332c18b4eb8d29463cfb7c820dc4b6e7562d0cf", size = 781702 },
    { url = "https://files.pythonhosted.org/packages/87/55/eb2a068334274db86208ab9d5599ffa63631b9f0f67ed70ea7c82a69bbc8/regex-2024.11.6-cp310-cp310-manylinux_2_5_i686.manylinux1_i686.manylinux_2_17_i686.manylinux2014_i686.whl", hash = "sha256:02a02d2bb04fec86ad61f3ea7f49c015a0681bf76abb9857f945d26159d2968c", size = 771976 },
    { url = "https://files.pythonhosted.org/packages/74/c0/be707bcfe98254d8f9d2cff55d216e946f4ea48ad2fd8cf1428f8c5332ba/regex-2024.11.6-cp310-cp310-manylinux_2_5_x86_64.manylinux1_x86_64.manylinux_2_12_x86_64.manylinux2010_x86_64.whl", hash = "sha256:f02f93b92358ee3f78660e43b4b0091229260c5d5c408d17d60bf26b6c900e86", size = 697397 },
    { url = "https://files.pythonhosted.org/packages/49/dc/bb45572ceb49e0f6509f7596e4ba7031f6819ecb26bc7610979af5a77f45/regex-2024.11.6-cp310-cp310-musllinux_1_2_aarch64.whl", hash = "sha256:06eb1be98df10e81ebaded73fcd51989dcf534e3c753466e4b60c4697a003b67", size = 768726 },
    { url = "https://files.pythonhosted.org/packages/5a/db/f43fd75dc4c0c2d96d0881967897926942e935d700863666f3c844a72ce6/regex-2024.11.6-cp310-cp310-musllinux_1_2_i686.whl", hash = "sha256:040df6fe1a5504eb0f04f048e6d09cd7c7110fef851d7c567a6b6e09942feb7d", size = 775098 },
    { url = "https://files.pythonhosted.org/packages/99/d7/f94154db29ab5a89d69ff893159b19ada89e76b915c1293e98603d39838c/regex-2024.11.6-cp310-cp310-musllinux_1_2_ppc64le.whl", hash = "sha256:fdabbfc59f2c6edba2a6622c647b716e34e8e3867e0ab975412c5c2f79b82da2", size = 839325 },
    { url = "https://files.pythonhosted.org/packages/f7/17/3cbfab1f23356fbbf07708220ab438a7efa1e0f34195bf857433f79f1788/regex-2024.11.6-cp310-cp310-musllinux_1_2_s390x.whl", hash = "sha256:8447d2d39b5abe381419319f942de20b7ecd60ce86f16a23b0698f22e1b70008", size = 843277 },
    { url = "https://files.pythonhosted.org/packages/7e/f2/48b393b51900456155de3ad001900f94298965e1cad1c772b87f9cfea011/regex-2024.11.6-cp310-cp310-musllinux_1_2_x86_64.whl", hash = "sha256:da8f5fc57d1933de22a9e23eec290a0d8a5927a5370d24bda9a6abe50683fe62", size = 773197 },
    { url = "https://files.pythonhosted.org/packages/45/3f/ef9589aba93e084cd3f8471fded352826dcae8489b650d0b9b27bc5bba8a/regex-2024.11.6-cp310-cp310-win32.whl", hash = "sha256:b489578720afb782f6ccf2840920f3a32e31ba28a4b162e13900c3e6bd3f930e", size = 261714 },
    { url = "https://files.pythonhosted.org/packages/42/7e/5f1b92c8468290c465fd50c5318da64319133231415a8aa6ea5ab995a815/regex-2024.11.6-cp310-cp310-win_amd64.whl", hash = "sha256:5071b2093e793357c9d8b2929dfc13ac5f0a6c650559503bb81189d0a3814519", size = 274042 },
    { url = "https://files.pythonhosted.org/packages/58/58/7e4d9493a66c88a7da6d205768119f51af0f684fe7be7bac8328e217a52c/regex-2024.11.6-cp311-cp311-macosx_10_9_universal2.whl", hash = "sha256:5478c6962ad548b54a591778e93cd7c456a7a29f8eca9c49e4f9a806dcc5d638", size = 482669 },
    { url = "https://files.pythonhosted.org/packages/34/4c/8f8e631fcdc2ff978609eaeef1d6994bf2f028b59d9ac67640ed051f1218/regex-2024.11.6-cp311-cp311-macosx_10_9_x86_64.whl", hash = "sha256:2c89a8cc122b25ce6945f0423dc1352cb9593c68abd19223eebbd4e56612c5b7", size = 287684 },
    { url = "https://files.pythonhosted.org/packages/c5/1b/f0e4d13e6adf866ce9b069e191f303a30ab1277e037037a365c3aad5cc9c/regex-2024.11.6-cp311-cp311-macosx_11_0_arm64.whl", hash = "sha256:94d87b689cdd831934fa3ce16cc15cd65748e6d689f5d2b8f4f4df2065c9fa20", size = 284589 },
    { url = "https://files.pythonhosted.org/packages/25/4d/ab21047f446693887f25510887e6820b93f791992994f6498b0318904d4a/regex-2024.11.6-cp311-cp311-manylinux_2_17_aarch64.manylinux2014_aarch64.whl", hash = "sha256:1062b39a0a2b75a9c694f7a08e7183a80c63c0d62b301418ffd9c35f55aaa114", size = 792121 },
    { url = "https://files.pythonhosted.org/packages/45/ee/c867e15cd894985cb32b731d89576c41a4642a57850c162490ea34b78c3b/regex-2024.11.6-cp311-cp311-manylinux_2_17_ppc64le.manylinux2014_ppc64le.whl", hash = "sha256:167ed4852351d8a750da48712c3930b031f6efdaa0f22fa1933716bfcd6bf4a3", size = 831275 },
    { url = "https://files.pythonhosted.org/packages/b3/12/b0f480726cf1c60f6536fa5e1c95275a77624f3ac8fdccf79e6727499e28/regex-2024.11.6-cp311-cp311-manylinux_2_17_s390x.manylinux2014_s390x.whl", hash = "sha256:2d548dafee61f06ebdb584080621f3e0c23fff312f0de1afc776e2a2ba99a74f", size = 818257 },
    { url = "https://files.pythonhosted.org/packages/bf/ce/0d0e61429f603bac433910d99ef1a02ce45a8967ffbe3cbee48599e62d88/regex-2024.11.6-cp311-cp311-manylinux_2_17_x86_64.manylinux2014_x86_64.whl", hash = "sha256:f2a19f302cd1ce5dd01a9099aaa19cae6173306d1302a43b627f62e21cf18ac0", size = 792727 },
    { url = "https://files.pythonhosted.org/packages/e4/c1/243c83c53d4a419c1556f43777ccb552bccdf79d08fda3980e4e77dd9137/regex-2024.11.6-cp311-cp311-manylinux_2_5_i686.manylinux1_i686.manylinux_2_17_i686.manylinux2014_i686.whl", hash = "sha256:bec9931dfb61ddd8ef2ebc05646293812cb6b16b60cf7c9511a832b6f1854b55", size = 780667 },
    { url = "https://files.pythonhosted.org/packages/c5/f4/75eb0dd4ce4b37f04928987f1d22547ddaf6c4bae697623c1b05da67a8aa/regex-2024.11.6-cp311-cp311-musllinux_1_2_aarch64.whl", hash = "sha256:9714398225f299aa85267fd222f7142fcb5c769e73d7733344efc46f2ef5cf89", size = 776963 },
    { url = "https://files.pythonhosted.org/packages/16/5d/95c568574e630e141a69ff8a254c2f188b4398e813c40d49228c9bbd9875/regex-2024.11.6-cp311-cp311-musllinux_1_2_i686.whl", hash = "sha256:202eb32e89f60fc147a41e55cb086db2a3f8cb82f9a9a88440dcfc5d37faae8d", size = 784700 },
    { url = "https://files.pythonhosted.org/packages/8e/b5/f8495c7917f15cc6fee1e7f395e324ec3e00ab3c665a7dc9d27562fd5290/regex-2024.11.6-cp311-cp311-musllinux_1_2_ppc64le.whl", hash = "sha256:4181b814e56078e9b00427ca358ec44333765f5ca1b45597ec7446d3a1ef6e34", size = 848592 },
    { url = "https://files.pythonhosted.org/packages/1c/80/6dd7118e8cb212c3c60b191b932dc57db93fb2e36fb9e0e92f72a5909af9/regex-2024.11.6-cp311-cp311-musllinux_1_2_s390x.whl", hash = "sha256:068376da5a7e4da51968ce4c122a7cd31afaaec4fccc7856c92f63876e57b51d", size = 852929 },
    { url = "https://files.pythonhosted.org/packages/11/9b/5a05d2040297d2d254baf95eeeb6df83554e5e1df03bc1a6687fc4ba1f66/regex-2024.11.6-cp311-cp311-musllinux_1_2_x86_64.whl", hash = "sha256:ac10f2c4184420d881a3475fb2c6f4d95d53a8d50209a2500723d831036f7c45", size = 781213 },
    { url = "https://files.pythonhosted.org/packages/26/b7/b14e2440156ab39e0177506c08c18accaf2b8932e39fb092074de733d868/regex-2024.11.6-cp311-cp311-win32.whl", hash = "sha256:c36f9b6f5f8649bb251a5f3f66564438977b7ef8386a52460ae77e6070d309d9", size = 261734 },
    { url = "https://files.pythonhosted.org/packages/80/32/763a6cc01d21fb3819227a1cc3f60fd251c13c37c27a73b8ff4315433a8e/regex-2024.11.6-cp311-cp311-win_amd64.whl", hash = "sha256:02e28184be537f0e75c1f9b2f8847dc51e08e6e171c6bde130b2687e0c33cf60", size = 274052 },
    { url = "https://files.pythonhosted.org/packages/ba/30/9a87ce8336b172cc232a0db89a3af97929d06c11ceaa19d97d84fa90a8f8/regex-2024.11.6-cp312-cp312-macosx_10_13_universal2.whl", hash = "sha256:52fb28f528778f184f870b7cf8f225f5eef0a8f6e3778529bdd40c7b3920796a", size = 483781 },
    { url = "https://files.pythonhosted.org/packages/01/e8/00008ad4ff4be8b1844786ba6636035f7ef926db5686e4c0f98093612add/regex-2024.11.6-cp312-cp312-macosx_10_13_x86_64.whl", hash = "sha256:fdd6028445d2460f33136c55eeb1f601ab06d74cb3347132e1c24250187500d9", size = 288455 },
    { url = "https://files.pythonhosted.org/packages/60/85/cebcc0aff603ea0a201667b203f13ba75d9fc8668fab917ac5b2de3967bc/regex-2024.11.6-cp312-cp312-macosx_11_0_arm64.whl", hash = "sha256:805e6b60c54bf766b251e94526ebad60b7de0c70f70a4e6210ee2891acb70bf2", size = 284759 },
    { url = "https://files.pythonhosted.org/packages/94/2b/701a4b0585cb05472a4da28ee28fdfe155f3638f5e1ec92306d924e5faf0/regex-2024.11.6-cp312-cp312-manylinux_2_17_aarch64.manylinux2014_aarch64.whl", hash = "sha256:b85c2530be953a890eaffde05485238f07029600e8f098cdf1848d414a8b45e4", size = 794976 },
    { url = "https://files.pythonhosted.org/packages/4b/bf/fa87e563bf5fee75db8915f7352e1887b1249126a1be4813837f5dbec965/regex-2024.11.6-cp312-cp312-manylinux_2_17_ppc64le.manylinux2014_ppc64le.whl", hash = "sha256:bb26437975da7dc36b7efad18aa9dd4ea569d2357ae6b783bf1118dabd9ea577", size = 833077 },
    { url = "https://files.pythonhosted.org/packages/a1/56/7295e6bad94b047f4d0834e4779491b81216583c00c288252ef625c01d23/regex-2024.11.6-cp312-cp312-manylinux_2_17_s390x.manylinux2014_s390x.whl", hash = "sha256:abfa5080c374a76a251ba60683242bc17eeb2c9818d0d30117b4486be10c59d3", size = 823160 },
    { url = "https://files.pythonhosted.org/packages/fb/13/e3b075031a738c9598c51cfbc4c7879e26729c53aa9cca59211c44235314/regex-2024.11.6-cp312-cp312-manylinux_2_17_x86_64.manylinux2014_x86_64.whl", hash = "sha256:70b7fa6606c2881c1db9479b0eaa11ed5dfa11c8d60a474ff0e095099f39d98e", size = 796896 },
    { url = "https://files.pythonhosted.org/packages/24/56/0b3f1b66d592be6efec23a795b37732682520b47c53da5a32c33ed7d84e3/regex-2024.11.6-cp312-cp312-manylinux_2_5_i686.manylinux1_i686.manylinux_2_17_i686.manylinux2014_i686.whl", hash = "sha256:0c32f75920cf99fe6b6c539c399a4a128452eaf1af27f39bce8909c9a3fd8cbe", size = 783997 },
    { url = "https://files.pythonhosted.org/packages/f9/a1/eb378dada8b91c0e4c5f08ffb56f25fcae47bf52ad18f9b2f33b83e6d498/regex-2024.11.6-cp312-cp312-musllinux_1_2_aarch64.whl", hash = "sha256:982e6d21414e78e1f51cf595d7f321dcd14de1f2881c5dc6a6e23bbbbd68435e", size = 781725 },
    { url = "https://files.pythonhosted.org/packages/83/f2/033e7dec0cfd6dda93390089864732a3409246ffe8b042e9554afa9bff4e/regex-2024.11.6-cp312-cp312-musllinux_1_2_i686.whl", hash = "sha256:a7c2155f790e2fb448faed6dd241386719802296ec588a8b9051c1f5c481bc29", size = 789481 },
    { url = "https://files.pythonhosted.org/packages/83/23/15d4552ea28990a74e7696780c438aadd73a20318c47e527b47a4a5a596d/regex-2024.11.6-cp312-cp312-musllinux_1_2_ppc64le.whl", hash = "sha256:149f5008d286636e48cd0b1dd65018548944e495b0265b45e1bffecce1ef7f39", size = 852896 },
    { url = "https://files.pythonhosted.org/packages/e3/39/ed4416bc90deedbfdada2568b2cb0bc1fdb98efe11f5378d9892b2a88f8f/regex-2024.11.6-cp312-cp312-musllinux_1_2_s390x.whl", hash = "sha256:e5364a4502efca094731680e80009632ad6624084aff9a23ce8c8c6820de3e51", size = 860138 },
    { url = "https://files.pythonhosted.org/packages/93/2d/dd56bb76bd8e95bbce684326302f287455b56242a4f9c61f1bc76e28360e/regex-2024.11.6-cp312-cp312-musllinux_1_2_x86_64.whl", hash = "sha256:0a86e7eeca091c09e021db8eb72d54751e527fa47b8d5787caf96d9831bd02ad", size = 787692 },
    { url = "https://files.pythonhosted.org/packages/0b/55/31877a249ab7a5156758246b9c59539abbeba22461b7d8adc9e8475ff73e/regex-2024.11.6-cp312-cp312-win32.whl", hash = "sha256:32f9a4c643baad4efa81d549c2aadefaeba12249b2adc5af541759237eee1c54", size = 262135 },
    { url = "https://files.pythonhosted.org/packages/38/ec/ad2d7de49a600cdb8dd78434a1aeffe28b9d6fc42eb36afab4a27ad23384/regex-2024.11.6-cp312-cp312-win_amd64.whl", hash = "sha256:a93c194e2df18f7d264092dc8539b8ffb86b45b899ab976aa15d48214138e81b", size = 273567 },
    { url = "https://files.pythonhosted.org/packages/90/73/bcb0e36614601016552fa9344544a3a2ae1809dc1401b100eab02e772e1f/regex-2024.11.6-cp313-cp313-macosx_10_13_universal2.whl", hash = "sha256:a6ba92c0bcdf96cbf43a12c717eae4bc98325ca3730f6b130ffa2e3c3c723d84", size = 483525 },
    { url = "https://files.pythonhosted.org/packages/0f/3f/f1a082a46b31e25291d830b369b6b0c5576a6f7fb89d3053a354c24b8a83/regex-2024.11.6-cp313-cp313-macosx_10_13_x86_64.whl", hash = "sha256:525eab0b789891ac3be914d36893bdf972d483fe66551f79d3e27146191a37d4", size = 288324 },
    { url = "https://files.pythonhosted.org/packages/09/c9/4e68181a4a652fb3ef5099e077faf4fd2a694ea6e0f806a7737aff9e758a/regex-2024.11.6-cp313-cp313-macosx_11_0_arm64.whl", hash = "sha256:086a27a0b4ca227941700e0b31425e7a28ef1ae8e5e05a33826e17e47fbfdba0", size = 284617 },
    { url = "https://files.pythonhosted.org/packages/fc/fd/37868b75eaf63843165f1d2122ca6cb94bfc0271e4428cf58c0616786dce/regex-2024.11.6-cp313-cp313-manylinux_2_17_aarch64.manylinux2014_aarch64.whl", hash = "sha256:bde01f35767c4a7899b7eb6e823b125a64de314a8ee9791367c9a34d56af18d0", size = 795023 },
    { url = "https://files.pythonhosted.org/packages/c4/7c/d4cd9c528502a3dedb5c13c146e7a7a539a3853dc20209c8e75d9ba9d1b2/regex-2024.11.6-cp313-cp313-manylinux_2_17_ppc64le.manylinux2014_ppc64le.whl", hash = "sha256:b583904576650166b3d920d2bcce13971f6f9e9a396c673187f49811b2769dc7", size = 833072 },
    { url = "https://files.pythonhosted.org/packages/4f/db/46f563a08f969159c5a0f0e722260568425363bea43bb7ae370becb66a67/regex-2024.11.6-cp313-cp313-manylinux_2_17_s390x.manylinux2014_s390x.whl", hash = "sha256:1c4de13f06a0d54fa0d5ab1b7138bfa0d883220965a29616e3ea61b35d5f5fc7", size = 823130 },
    { url = "https://files.pythonhosted.org/packages/db/60/1eeca2074f5b87df394fccaa432ae3fc06c9c9bfa97c5051aed70e6e00c2/regex-2024.11.6-cp313-cp313-manylinux_2_17_x86_64.manylinux2014_x86_64.whl", hash = "sha256:3cde6e9f2580eb1665965ce9bf17ff4952f34f5b126beb509fee8f4e994f143c", size = 796857 },
    { url = "https://files.pythonhosted.org/packages/10/db/ac718a08fcee981554d2f7bb8402f1faa7e868c1345c16ab1ebec54b0d7b/regex-2024.11.6-cp313-cp313-manylinux_2_5_i686.manylinux1_i686.manylinux_2_17_i686.manylinux2014_i686.whl", hash = "sha256:0d7f453dca13f40a02b79636a339c5b62b670141e63efd511d3f8f73fba162b3", size = 784006 },
    { url = "https://files.pythonhosted.org/packages/c2/41/7da3fe70216cea93144bf12da2b87367590bcf07db97604edeea55dac9ad/regex-2024.11.6-cp313-cp313-musllinux_1_2_aarch64.whl", hash = "sha256:59dfe1ed21aea057a65c6b586afd2a945de04fc7db3de0a6e3ed5397ad491b07", size = 781650 },
    { url = "https://files.pythonhosted.org/packages/a7/d5/880921ee4eec393a4752e6ab9f0fe28009435417c3102fc413f3fe81c4e5/regex-2024.11.6-cp313-cp313-musllinux_1_2_i686.whl", hash = "sha256:b97c1e0bd37c5cd7902e65f410779d39eeda155800b65fc4d04cc432efa9bc6e", size = 789545 },
    { url = "https://files.pythonhosted.org/packages/dc/96/53770115e507081122beca8899ab7f5ae28ae790bfcc82b5e38976df6a77/regex-2024.11.6-cp313-cp313-musllinux_1_2_ppc64le.whl", hash = "sha256:f9d1e379028e0fc2ae3654bac3cbbef81bf3fd571272a42d56c24007979bafb6", size = 853045 },
    { url = "https://files.pythonhosted.org/packages/31/d3/1372add5251cc2d44b451bd94f43b2ec78e15a6e82bff6a290ef9fd8f00a/regex-2024.11.6-cp313-cp313-musllinux_1_2_s390x.whl", hash = "sha256:13291b39131e2d002a7940fb176e120bec5145f3aeb7621be6534e46251912c4", size = 860182 },
    { url = "https://files.pythonhosted.org/packages/ed/e3/c446a64984ea9f69982ba1a69d4658d5014bc7a0ea468a07e1a1265db6e2/regex-2024.11.6-cp313-cp313-musllinux_1_2_x86_64.whl", hash = "sha256:4f51f88c126370dcec4908576c5a627220da6c09d0bff31cfa89f2523843316d", size = 787733 },
    { url = "https://files.pythonhosted.org/packages/2b/f1/e40c8373e3480e4f29f2692bd21b3e05f296d3afebc7e5dcf21b9756ca1c/regex-2024.11.6-cp313-cp313-win32.whl", hash = "sha256:63b13cfd72e9601125027202cad74995ab26921d8cd935c25f09c630436348ff", size = 262122 },
    { url = "https://files.pythonhosted.org/packages/45/94/bc295babb3062a731f52621cdc992d123111282e291abaf23faa413443ea/regex-2024.11.6-cp313-cp313-win_amd64.whl", hash = "sha256:2b3361af3198667e99927da8b84c1b010752fa4b1115ee30beaa332cabc3ef1a", size = 273545 },
    { url = "https://files.pythonhosted.org/packages/89/23/c4a86df398e57e26f93b13ae63acce58771e04bdde86092502496fa57f9c/regex-2024.11.6-cp39-cp39-macosx_10_9_universal2.whl", hash = "sha256:5704e174f8ccab2026bd2f1ab6c510345ae8eac818b613d7d73e785f1310f839", size = 482682 },
    { url = "https://files.pythonhosted.org/packages/3c/8b/45c24ab7a51a1658441b961b86209c43e6bb9d39caf1e63f46ce6ea03bc7/regex-2024.11.6-cp39-cp39-macosx_10_9_x86_64.whl", hash = "sha256:220902c3c5cc6af55d4fe19ead504de80eb91f786dc102fbd74894b1551f095e", size = 287679 },
    { url = "https://files.pythonhosted.org/packages/7a/d1/598de10b17fdafc452d11f7dada11c3be4e379a8671393e4e3da3c4070df/regex-2024.11.6-cp39-cp39-macosx_11_0_arm64.whl", hash = "sha256:5e7e351589da0850c125f1600a4c4ba3c722efefe16b297de54300f08d734fbf", size = 284578 },
    { url = "https://files.pythonhosted.org/packages/49/70/c7eaa219efa67a215846766fde18d92d54cb590b6a04ffe43cef30057622/regex-2024.11.6-cp39-cp39-manylinux_2_17_aarch64.manylinux2014_aarch64.whl", hash = "sha256:5056b185ca113c88e18223183aa1a50e66507769c9640a6ff75859619d73957b", size = 782012 },
    { url = "https://files.pythonhosted.org/packages/89/e5/ef52c7eb117dd20ff1697968219971d052138965a4d3d9b95e92e549f505/regex-2024.11.6-cp39-cp39-manylinux_2_17_ppc64le.manylinux2014_ppc64le.whl", hash = "sha256:2e34b51b650b23ed3354b5a07aab37034d9f923db2a40519139af34f485f77d0", size = 820580 },
    { url = "https://files.pythonhosted.org/packages/5f/3f/9f5da81aff1d4167ac52711acf789df13e789fe6ac9545552e49138e3282/regex-2024.11.6-cp39-cp39-manylinux_2_17_s390x.manylinux2014_s390x.whl", hash = "sha256:5670bce7b200273eee1840ef307bfa07cda90b38ae56e9a6ebcc9f50da9c469b", size = 809110 },
    { url = "https://files.pythonhosted.org/packages/86/44/2101cc0890c3621b90365c9ee8d7291a597c0722ad66eccd6ffa7f1bcc09/regex-2024.11.6-cp39-cp39-manylinux_2_17_x86_64.manylinux2014_x86_64.whl", hash = "sha256:08986dce1339bc932923e7d1232ce9881499a0e02925f7402fb7c982515419ef", size = 780919 },
    { url = "https://files.pythonhosted.org/packages/ce/2e/3e0668d8d1c7c3c0d397bf54d92fc182575b3a26939aed5000d3cc78760f/regex-2024.11.6-cp39-cp39-manylinux_2_5_i686.manylinux1_i686.manylinux_2_17_i686.manylinux2014_i686.whl", hash = "sha256:93c0b12d3d3bc25af4ebbf38f9ee780a487e8bf6954c115b9f015822d3bb8e48", size = 771515 },
    { url = "https://files.pythonhosted.org/packages/a6/49/1bc4584254355e3dba930a3a2fd7ad26ccba3ebbab7d9100db0aff2eedb0/regex-2024.11.6-cp39-cp39-manylinux_2_5_x86_64.manylinux1_x86_64.manylinux_2_12_x86_64.manylinux2010_x86_64.whl", hash = "sha256:764e71f22ab3b305e7f4c21f1a97e1526a25ebdd22513e251cf376760213da13", size = 696957 },
    { url = "https://files.pythonhosted.org/packages/c8/dd/42879c1fc8a37a887cd08e358af3d3ba9e23038cd77c7fe044a86d9450ba/regex-2024.11.6-cp39-cp39-musllinux_1_2_aarch64.whl", hash = "sha256:f056bf21105c2515c32372bbc057f43eb02aae2fda61052e2f7622c801f0b4e2", size = 768088 },
    { url = "https://files.pythonhosted.org/packages/89/96/c05a0fe173cd2acd29d5e13c1adad8b706bcaa71b169e1ee57dcf2e74584/regex-2024.11.6-cp39-cp39-musllinux_1_2_i686.whl", hash = "sha256:69ab78f848845569401469da20df3e081e6b5a11cb086de3eed1d48f5ed57c95", size = 774752 },
    { url = "https://files.pythonhosted.org/packages/b5/f3/a757748066255f97f14506483436c5f6aded7af9e37bca04ec30c90ca683/regex-2024.11.6-cp39-cp39-musllinux_1_2_ppc64le.whl", hash = "sha256:86fddba590aad9208e2fa8b43b4c098bb0ec74f15718bb6a704e3c63e2cef3e9", size = 838862 },
    { url = "https://files.pythonhosted.org/packages/5c/93/c6d2092fd479dcaeea40fc8fa673822829181ded77d294a7f950f1dda6e2/regex-2024.11.6-cp39-cp39-musllinux_1_2_s390x.whl", hash = "sha256:684d7a212682996d21ca12ef3c17353c021fe9de6049e19ac8481ec35574a70f", size = 842622 },
    { url = "https://files.pythonhosted.org/packages/ff/9c/daa99532c72f25051a90ef90e1413a8d54413a9e64614d9095b0c1c154d0/regex-2024.11.6-cp39-cp39-musllinux_1_2_x86_64.whl", hash = "sha256:a03e02f48cd1abbd9f3b7e3586d97c8f7a9721c436f51a5245b3b9483044480b", size = 772713 },
    { url = "https://files.pythonhosted.org/packages/13/5d/61a533ccb8c231b474ac8e3a7d70155b00dfc61af6cafdccd1947df6d735/regex-2024.11.6-cp39-cp39-win32.whl", hash = "sha256:41758407fc32d5c3c5de163888068cfee69cb4c2be844e7ac517a52770f9af57", size = 261756 },
    { url = "https://files.pythonhosted.org/packages/dc/7b/e59b7f7c91ae110d154370c24133f947262525b5d6406df65f23422acc17/regex-2024.11.6-cp39-cp39-win_amd64.whl", hash = "sha256:b2837718570f95dd41675328e111345f9b7095d821bac435aac173ac80b19983", size = 274110 },
]

[[package]]
name = "requests"
version = "2.32.3"
source = { registry = "https://pypi.org/simple" }
dependencies = [
    { name = "certifi" },
    { name = "charset-normalizer" },
    { name = "idna" },
    { name = "urllib3" },
]
sdist = { url = "https://files.pythonhosted.org/packages/63/70/2bf7780ad2d390a8d301ad0b550f1581eadbd9a20f896afe06353c2a2913/requests-2.32.3.tar.gz", hash = "sha256:55365417734eb18255590a9ff9eb97e9e1da868d4ccd6402399eaf68af20a760", size = 131218 }
wheels = [
    { url = "https://files.pythonhosted.org/packages/f9/9b/335f9764261e915ed497fcdeb11df5dfd6f7bf257d4a6a2a686d80da4d54/requests-2.32.3-py3-none-any.whl", hash = "sha256:70761cfe03c773ceb22aa2f671b4757976145175cdfca038c02654d061d6dcc6", size = 64928 },
]

[[package]]
name = "rich"
version = "14.0.0"
source = { registry = "https://pypi.org/simple" }
dependencies = [
    { name = "markdown-it-py" },
    { name = "pygments" },
    { name = "typing-extensions", marker = "python_full_version < '3.11'" },
]
sdist = { url = "https://files.pythonhosted.org/packages/a1/53/830aa4c3066a8ab0ae9a9955976fb770fe9c6102117c8ec4ab3ea62d89e8/rich-14.0.0.tar.gz", hash = "sha256:82f1bc23a6a21ebca4ae0c45af9bdbc492ed20231dcb63f297d6d1021a9d5725", size = 224078 }
wheels = [
    { url = "https://files.pythonhosted.org/packages/0d/9b/63f4c7ebc259242c89b3acafdb37b41d1185c07ff0011164674e9076b491/rich-14.0.0-py3-none-any.whl", hash = "sha256:1c9491e1951aac09caffd42f448ee3d04e58923ffe14993f6e83068dc395d7e0", size = 243229 },
]

[[package]]
name = "ruff"
version = "0.11.9"
source = { registry = "https://pypi.org/simple" }
sdist = { url = "https://files.pythonhosted.org/packages/f5/e7/e55dda1c92cdcf34b677ebef17486669800de01e887b7831a1b8fdf5cb08/ruff-0.11.9.tar.gz", hash = "sha256:ebd58d4f67a00afb3a30bf7d383e52d0e036e6195143c6db7019604a05335517", size = 4132134 }
wheels = [
    { url = "https://files.pythonhosted.org/packages/fb/71/75dfb7194fe6502708e547941d41162574d1f579c4676a8eb645bf1a6842/ruff-0.11.9-py3-none-linux_armv6l.whl", hash = "sha256:a31a1d143a5e6f499d1fb480f8e1e780b4dfdd580f86e05e87b835d22c5c6f8c", size = 10335453 },
    { url = "https://files.pythonhosted.org/packages/74/fc/ad80c869b1732f53c4232bbf341f33c5075b2c0fb3e488983eb55964076a/ruff-0.11.9-py3-none-macosx_10_12_x86_64.whl", hash = "sha256:66bc18ca783b97186a1f3100e91e492615767ae0a3be584e1266aa9051990722", size = 11072566 },
    { url = "https://files.pythonhosted.org/packages/87/0d/0ccececef8a0671dae155cbf7a1f90ea2dd1dba61405da60228bbe731d35/ruff-0.11.9-py3-none-macosx_11_0_arm64.whl", hash = "sha256:bd576cd06962825de8aece49f28707662ada6a1ff2db848d1348e12c580acbf1", size = 10435020 },
    { url = "https://files.pythonhosted.org/packages/52/01/e249e1da6ad722278094e183cbf22379a9bbe5f21a3e46cef24ccab76e22/ruff-0.11.9-py3-none-manylinux_2_17_aarch64.manylinux2014_aarch64.whl", hash = "sha256:5b1d18b4be8182cc6fddf859ce432cc9631556e9f371ada52f3eaefc10d878de", size = 10593935 },
    { url = "https://files.pythonhosted.org/packages/ed/9a/40cf91f61e3003fe7bd43f1761882740e954506c5a0f9097b1cff861f04c/ruff-0.11.9-py3-none-manylinux_2_17_armv7l.manylinux2014_armv7l.whl", hash = "sha256:0f3f46f759ac623e94824b1e5a687a0df5cd7f5b00718ff9c24f0a894a683be7", size = 10172971 },
    { url = "https://files.pythonhosted.org/packages/61/12/d395203de1e8717d7a2071b5a340422726d4736f44daf2290aad1085075f/ruff-0.11.9-py3-none-manylinux_2_17_i686.manylinux2014_i686.whl", hash = "sha256:f34847eea11932d97b521450cf3e1d17863cfa5a94f21a056b93fb86f3f3dba2", size = 11748631 },
    { url = "https://files.pythonhosted.org/packages/66/d6/ef4d5eba77677eab511644c37c55a3bb8dcac1cdeb331123fe342c9a16c9/ruff-0.11.9-py3-none-manylinux_2_17_ppc64.manylinux2014_ppc64.whl", hash = "sha256:f33b15e00435773df97cddcd263578aa83af996b913721d86f47f4e0ee0ff271", size = 12409236 },
    { url = "https://files.pythonhosted.org/packages/c5/8f/5a2c5fc6124dd925a5faf90e1089ee9036462118b619068e5b65f8ea03df/ruff-0.11.9-py3-none-manylinux_2_17_ppc64le.manylinux2014_ppc64le.whl", hash = "sha256:7b27613a683b086f2aca8996f63cb3dd7bc49e6eccf590563221f7b43ded3f65", size = 11881436 },
    { url = "https://files.pythonhosted.org/packages/39/d1/9683f469ae0b99b95ef99a56cfe8c8373c14eba26bd5c622150959ce9f64/ruff-0.11.9-py3-none-manylinux_2_17_s390x.manylinux2014_s390x.whl", hash = "sha256:9e0d88756e63e8302e630cee3ce2ffb77859797cc84a830a24473939e6da3ca6", size = 13982759 },
    { url = "https://files.pythonhosted.org/packages/4e/0b/c53a664f06e0faab596397867c6320c3816df479e888fe3af63bc3f89699/ruff-0.11.9-py3-none-manylinux_2_17_x86_64.manylinux2014_x86_64.whl", hash = "sha256:537c82c9829d7811e3aa680205f94c81a2958a122ac391c0eb60336ace741a70", size = 11541985 },
    { url = "https://files.pythonhosted.org/packages/23/a0/156c4d7e685f6526a636a60986ee4a3c09c8c4e2a49b9a08c9913f46c139/ruff-0.11.9-py3-none-musllinux_1_2_aarch64.whl", hash = "sha256:440ac6a7029f3dee7d46ab7de6f54b19e34c2b090bb4f2480d0a2d635228f381", size = 10465775 },
    { url = "https://files.pythonhosted.org/packages/43/d5/88b9a6534d9d4952c355e38eabc343df812f168a2c811dbce7d681aeb404/ruff-0.11.9-py3-none-musllinux_1_2_armv7l.whl", hash = "sha256:71c539bac63d0788a30227ed4d43b81353c89437d355fdc52e0cda4ce5651787", size = 10170957 },
    { url = "https://files.pythonhosted.org/packages/f0/b8/2bd533bdaf469dc84b45815ab806784d561fab104d993a54e1852596d581/ruff-0.11.9-py3-none-musllinux_1_2_i686.whl", hash = "sha256:c67117bc82457e4501473c5f5217d49d9222a360794bfb63968e09e70f340abd", size = 11143307 },
    { url = "https://files.pythonhosted.org/packages/2f/d9/43cfba291788459b9bfd4e09a0479aa94d05ab5021d381a502d61a807ec1/ruff-0.11.9-py3-none-musllinux_1_2_x86_64.whl", hash = "sha256:e4b78454f97aa454586e8a5557facb40d683e74246c97372af3c2d76901d697b", size = 11603026 },
    { url = "https://files.pythonhosted.org/packages/22/e6/7ed70048e89b01d728ccc950557a17ecf8df4127b08a56944b9d0bae61bc/ruff-0.11.9-py3-none-win32.whl", hash = "sha256:7fe1bc950e7d7b42caaee2a8a3bc27410547cc032c9558ee2e0f6d3b209e845a", size = 10548627 },
    { url = "https://files.pythonhosted.org/packages/90/36/1da5d566271682ed10f436f732e5f75f926c17255c9c75cefb77d4bf8f10/ruff-0.11.9-py3-none-win_amd64.whl", hash = "sha256:52edaa4a6d70f8180343a5b7f030c7edd36ad180c9f4d224959c2d689962d964", size = 11634340 },
    { url = "https://files.pythonhosted.org/packages/40/f7/70aad26e5877c8f7ee5b161c4c9fa0100e63fc4c944dc6d97b9c7e871417/ruff-0.11.9-py3-none-win_arm64.whl", hash = "sha256:bcf42689c22f2e240f496d0c183ef2c6f7b35e809f12c1db58f75d9aa8d630ca", size = 10741080 },
]

[[package]]
name = "safetensors"
version = "0.5.3"
source = { registry = "https://pypi.org/simple" }
sdist = { url = "https://files.pythonhosted.org/packages/71/7e/2d5d6ee7b40c0682315367ec7475693d110f512922d582fef1bd4a63adc3/safetensors-0.5.3.tar.gz", hash = "sha256:b6b0d6ecacec39a4fdd99cc19f4576f5219ce858e6fd8dbe7609df0b8dc56965", size = 67210 }
wheels = [
    { url = "https://files.pythonhosted.org/packages/18/ae/88f6c49dbd0cc4da0e08610019a3c78a7d390879a919411a410a1876d03a/safetensors-0.5.3-cp38-abi3-macosx_10_12_x86_64.whl", hash = "sha256:bd20eb133db8ed15b40110b7c00c6df51655a2998132193de2f75f72d99c7073", size = 436917 },
    { url = "https://files.pythonhosted.org/packages/b8/3b/11f1b4a2f5d2ab7da34ecc062b0bc301f2be024d110a6466726bec8c055c/safetensors-0.5.3-cp38-abi3-macosx_11_0_arm64.whl", hash = "sha256:21d01c14ff6c415c485616b8b0bf961c46b3b343ca59110d38d744e577f9cce7", size = 418419 },
    { url = "https://files.pythonhosted.org/packages/5d/9a/add3e6fef267658075c5a41573c26d42d80c935cdc992384dfae435feaef/safetensors-0.5.3-cp38-abi3-manylinux_2_17_aarch64.manylinux2014_aarch64.whl", hash = "sha256:11bce6164887cd491ca75c2326a113ba934be596e22b28b1742ce27b1d076467", size = 459493 },
    { url = "https://files.pythonhosted.org/packages/df/5c/bf2cae92222513cc23b3ff85c4a1bb2811a2c3583ac0f8e8d502751de934/safetensors-0.5.3-cp38-abi3-manylinux_2_17_armv7l.manylinux2014_armv7l.whl", hash = "sha256:4a243be3590bc3301c821da7a18d87224ef35cbd3e5f5727e4e0728b8172411e", size = 472400 },
    { url = "https://files.pythonhosted.org/packages/58/11/7456afb740bd45782d0f4c8e8e1bb9e572f1bf82899fb6ace58af47b4282/safetensors-0.5.3-cp38-abi3-manylinux_2_17_ppc64le.manylinux2014_ppc64le.whl", hash = "sha256:8bd84b12b1670a6f8e50f01e28156422a2bc07fb16fc4e98bded13039d688a0d", size = 522891 },
    { url = "https://files.pythonhosted.org/packages/57/3d/fe73a9d2ace487e7285f6e157afee2383bd1ddb911b7cb44a55cf812eae3/safetensors-0.5.3-cp38-abi3-manylinux_2_17_s390x.manylinux2014_s390x.whl", hash = "sha256:391ac8cab7c829452175f871fcaf414aa1e292b5448bd02620f675a7f3e7abb9", size = 537694 },
    { url = "https://files.pythonhosted.org/packages/a6/f8/dae3421624fcc87a89d42e1898a798bc7ff72c61f38973a65d60df8f124c/safetensors-0.5.3-cp38-abi3-manylinux_2_17_x86_64.manylinux2014_x86_64.whl", hash = "sha256:cead1fa41fc54b1e61089fa57452e8834f798cb1dc7a09ba3524f1eb08e0317a", size = 471642 },
    { url = "https://files.pythonhosted.org/packages/ce/20/1fbe16f9b815f6c5a672f5b760951e20e17e43f67f231428f871909a37f6/safetensors-0.5.3-cp38-abi3-manylinux_2_5_i686.manylinux1_i686.whl", hash = "sha256:1077f3e94182d72618357b04b5ced540ceb71c8a813d3319f1aba448e68a770d", size = 502241 },
    { url = "https://files.pythonhosted.org/packages/5f/18/8e108846b506487aa4629fe4116b27db65c3dde922de2c8e0cc1133f3f29/safetensors-0.5.3-cp38-abi3-musllinux_1_2_aarch64.whl", hash = "sha256:799021e78287bac619c7b3f3606730a22da4cda27759ddf55d37c8db7511c74b", size = 638001 },
    { url = "https://files.pythonhosted.org/packages/82/5a/c116111d8291af6c8c8a8b40628fe833b9db97d8141c2a82359d14d9e078/safetensors-0.5.3-cp38-abi3-musllinux_1_2_armv7l.whl", hash = "sha256:df26da01aaac504334644e1b7642fa000bfec820e7cef83aeac4e355e03195ff", size = 734013 },
    { url = "https://files.pythonhosted.org/packages/7d/ff/41fcc4d3b7de837963622e8610d998710705bbde9a8a17221d85e5d0baad/safetensors-0.5.3-cp38-abi3-musllinux_1_2_i686.whl", hash = "sha256:32c3ef2d7af8b9f52ff685ed0bc43913cdcde135089ae322ee576de93eae5135", size = 670687 },
    { url = "https://files.pythonhosted.org/packages/40/ad/2b113098e69c985a3d8fbda4b902778eae4a35b7d5188859b4a63d30c161/safetensors-0.5.3-cp38-abi3-musllinux_1_2_x86_64.whl", hash = "sha256:37f1521be045e56fc2b54c606d4455573e717b2d887c579ee1dbba5f868ece04", size = 643147 },
    { url = "https://files.pythonhosted.org/packages/0a/0c/95aeb51d4246bd9a3242d3d8349c1112b4ee7611a4b40f0c5c93b05f001d/safetensors-0.5.3-cp38-abi3-win32.whl", hash = "sha256:cfc0ec0846dcf6763b0ed3d1846ff36008c6e7290683b61616c4b040f6a54ace", size = 296677 },
    { url = "https://files.pythonhosted.org/packages/69/e2/b011c38e5394c4c18fb5500778a55ec43ad6106126e74723ffaee246f56e/safetensors-0.5.3-cp38-abi3-win_amd64.whl", hash = "sha256:836cbbc320b47e80acd40e44c8682db0e8ad7123209f69b093def21ec7cafd11", size = 308878 },
]

[[package]]
name = "scikit-learn"
version = "1.6.1"
source = { registry = "https://pypi.org/simple" }
dependencies = [
    { name = "joblib" },
    { name = "numpy", version = "2.0.2", source = { registry = "https://pypi.org/simple" }, marker = "python_full_version < '3.10'" },
    { name = "numpy", version = "2.2.5", source = { registry = "https://pypi.org/simple" }, marker = "python_full_version >= '3.10'" },
    { name = "scipy", version = "1.13.1", source = { registry = "https://pypi.org/simple" }, marker = "python_full_version < '3.10'" },
    { name = "scipy", version = "1.15.3", source = { registry = "https://pypi.org/simple" }, marker = "python_full_version >= '3.10'" },
    { name = "threadpoolctl" },
]
sdist = { url = "https://files.pythonhosted.org/packages/9e/a5/4ae3b3a0755f7b35a280ac90b28817d1f380318973cff14075ab41ef50d9/scikit_learn-1.6.1.tar.gz", hash = "sha256:b4fc2525eca2c69a59260f583c56a7557c6ccdf8deafdba6e060f94c1c59738e", size = 7068312 }
wheels = [
    { url = "https://files.pythonhosted.org/packages/2e/3a/f4597eb41049110b21ebcbb0bcb43e4035017545daa5eedcfeb45c08b9c5/scikit_learn-1.6.1-cp310-cp310-macosx_10_9_x86_64.whl", hash = "sha256:d056391530ccd1e501056160e3c9673b4da4805eb67eb2bdf4e983e1f9c9204e", size = 12067702 },
    { url = "https://files.pythonhosted.org/packages/37/19/0423e5e1fd1c6ec5be2352ba05a537a473c1677f8188b9306097d684b327/scikit_learn-1.6.1-cp310-cp310-macosx_12_0_arm64.whl", hash = "sha256:0c8d036eb937dbb568c6242fa598d551d88fb4399c0344d95c001980ec1c7d36", size = 11112765 },
    { url = "https://files.pythonhosted.org/packages/70/95/d5cb2297a835b0f5fc9a77042b0a2d029866379091ab8b3f52cc62277808/scikit_learn-1.6.1-cp310-cp310-manylinux_2_17_aarch64.manylinux2014_aarch64.whl", hash = "sha256:8634c4bd21a2a813e0a7e3900464e6d593162a29dd35d25bdf0103b3fce60ed5", size = 12643991 },
    { url = "https://files.pythonhosted.org/packages/b7/91/ab3c697188f224d658969f678be86b0968ccc52774c8ab4a86a07be13c25/scikit_learn-1.6.1-cp310-cp310-manylinux_2_17_x86_64.manylinux2014_x86_64.whl", hash = "sha256:775da975a471c4f6f467725dff0ced5c7ac7bda5e9316b260225b48475279a1b", size = 13497182 },
    { url = "https://files.pythonhosted.org/packages/17/04/d5d556b6c88886c092cc989433b2bab62488e0f0dafe616a1d5c9cb0efb1/scikit_learn-1.6.1-cp310-cp310-win_amd64.whl", hash = "sha256:8a600c31592bd7dab31e1c61b9bbd6dea1b3433e67d264d17ce1017dbdce8002", size = 11125517 },
    { url = "https://files.pythonhosted.org/packages/6c/2a/e291c29670795406a824567d1dfc91db7b699799a002fdaa452bceea8f6e/scikit_learn-1.6.1-cp311-cp311-macosx_10_9_x86_64.whl", hash = "sha256:72abc587c75234935e97d09aa4913a82f7b03ee0b74111dcc2881cba3c5a7b33", size = 12102620 },
    { url = "https://files.pythonhosted.org/packages/25/92/ee1d7a00bb6b8c55755d4984fd82608603a3cc59959245068ce32e7fb808/scikit_learn-1.6.1-cp311-cp311-macosx_12_0_arm64.whl", hash = "sha256:b3b00cdc8f1317b5f33191df1386c0befd16625f49d979fe77a8d44cae82410d", size = 11116234 },
    { url = "https://files.pythonhosted.org/packages/30/cd/ed4399485ef364bb25f388ab438e3724e60dc218c547a407b6e90ccccaef/scikit_learn-1.6.1-cp311-cp311-manylinux_2_17_aarch64.manylinux2014_aarch64.whl", hash = "sha256:dc4765af3386811c3ca21638f63b9cf5ecf66261cc4815c1db3f1e7dc7b79db2", size = 12592155 },
    { url = "https://files.pythonhosted.org/packages/a8/f3/62fc9a5a659bb58a03cdd7e258956a5824bdc9b4bb3c5d932f55880be569/scikit_learn-1.6.1-cp311-cp311-manylinux_2_17_x86_64.manylinux2014_x86_64.whl", hash = "sha256:25fc636bdaf1cc2f4a124a116312d837148b5e10872147bdaf4887926b8c03d8", size = 13497069 },
    { url = "https://files.pythonhosted.org/packages/a1/a6/c5b78606743a1f28eae8f11973de6613a5ee87366796583fb74c67d54939/scikit_learn-1.6.1-cp311-cp311-win_amd64.whl", hash = "sha256:fa909b1a36e000a03c382aade0bd2063fd5680ff8b8e501660c0f59f021a6415", size = 11139809 },
    { url = "https://files.pythonhosted.org/packages/0a/18/c797c9b8c10380d05616db3bfb48e2a3358c767affd0857d56c2eb501caa/scikit_learn-1.6.1-cp312-cp312-macosx_10_13_x86_64.whl", hash = "sha256:926f207c804104677af4857b2c609940b743d04c4c35ce0ddc8ff4f053cddc1b", size = 12104516 },
    { url = "https://files.pythonhosted.org/packages/c4/b7/2e35f8e289ab70108f8cbb2e7a2208f0575dc704749721286519dcf35f6f/scikit_learn-1.6.1-cp312-cp312-macosx_12_0_arm64.whl", hash = "sha256:2c2cae262064e6a9b77eee1c8e768fc46aa0b8338c6a8297b9b6759720ec0ff2", size = 11167837 },
    { url = "https://files.pythonhosted.org/packages/a4/f6/ff7beaeb644bcad72bcfd5a03ff36d32ee4e53a8b29a639f11bcb65d06cd/scikit_learn-1.6.1-cp312-cp312-manylinux_2_17_aarch64.manylinux2014_aarch64.whl", hash = "sha256:1061b7c028a8663fb9a1a1baf9317b64a257fcb036dae5c8752b2abef31d136f", size = 12253728 },
    { url = "https://files.pythonhosted.org/packages/29/7a/8bce8968883e9465de20be15542f4c7e221952441727c4dad24d534c6d99/scikit_learn-1.6.1-cp312-cp312-manylinux_2_17_x86_64.manylinux2014_x86_64.whl", hash = "sha256:2e69fab4ebfc9c9b580a7a80111b43d214ab06250f8a7ef590a4edf72464dd86", size = 13147700 },
    { url = "https://files.pythonhosted.org/packages/62/27/585859e72e117fe861c2079bcba35591a84f801e21bc1ab85bce6ce60305/scikit_learn-1.6.1-cp312-cp312-win_amd64.whl", hash = "sha256:70b1d7e85b1c96383f872a519b3375f92f14731e279a7b4c6cfd650cf5dffc52", size = 11110613 },
    { url = "https://files.pythonhosted.org/packages/2e/59/8eb1872ca87009bdcdb7f3cdc679ad557b992c12f4b61f9250659e592c63/scikit_learn-1.6.1-cp313-cp313-macosx_10_13_x86_64.whl", hash = "sha256:2ffa1e9e25b3d93990e74a4be2c2fc61ee5af85811562f1288d5d055880c4322", size = 12010001 },
    { url = "https://files.pythonhosted.org/packages/9d/05/f2fc4effc5b32e525408524c982c468c29d22f828834f0625c5ef3d601be/scikit_learn-1.6.1-cp313-cp313-macosx_12_0_arm64.whl", hash = "sha256:dc5cf3d68c5a20ad6d571584c0750ec641cc46aeef1c1507be51300e6003a7e1", size = 11096360 },
    { url = "https://files.pythonhosted.org/packages/c8/e4/4195d52cf4f113573fb8ebc44ed5a81bd511a92c0228889125fac2f4c3d1/scikit_learn-1.6.1-cp313-cp313-manylinux_2_17_aarch64.manylinux2014_aarch64.whl", hash = "sha256:c06beb2e839ecc641366000ca84f3cf6fa9faa1777e29cf0c04be6e4d096a348", size = 12209004 },
    { url = "https://files.pythonhosted.org/packages/94/be/47e16cdd1e7fcf97d95b3cb08bde1abb13e627861af427a3651fcb80b517/scikit_learn-1.6.1-cp313-cp313-manylinux_2_17_x86_64.manylinux2014_x86_64.whl", hash = "sha256:e8ca8cb270fee8f1f76fa9bfd5c3507d60c6438bbee5687f81042e2bb98e5a97", size = 13171776 },
    { url = "https://files.pythonhosted.org/packages/34/b0/ca92b90859070a1487827dbc672f998da95ce83edce1270fc23f96f1f61a/scikit_learn-1.6.1-cp313-cp313-win_amd64.whl", hash = "sha256:7a1c43c8ec9fde528d664d947dc4c0789be4077a3647f232869f41d9bf50e0fb", size = 11071865 },
    { url = "https://files.pythonhosted.org/packages/12/ae/993b0fb24a356e71e9a894e42b8a9eec528d4c70217353a1cd7a48bc25d4/scikit_learn-1.6.1-cp313-cp313t-macosx_10_13_x86_64.whl", hash = "sha256:a17c1dea1d56dcda2fac315712f3651a1fea86565b64b48fa1bc090249cbf236", size = 11955804 },
    { url = "https://files.pythonhosted.org/packages/d6/54/32fa2ee591af44507eac86406fa6bba968d1eb22831494470d0a2e4a1eb1/scikit_learn-1.6.1-cp313-cp313t-macosx_12_0_arm64.whl", hash = "sha256:6a7aa5f9908f0f28f4edaa6963c0a6183f1911e63a69aa03782f0d924c830a35", size = 11100530 },
    { url = "https://files.pythonhosted.org/packages/3f/58/55856da1adec655bdce77b502e94a267bf40a8c0b89f8622837f89503b5a/scikit_learn-1.6.1-cp313-cp313t-manylinux_2_17_x86_64.manylinux2014_x86_64.whl", hash = "sha256:0650e730afb87402baa88afbf31c07b84c98272622aaba002559b614600ca691", size = 12433852 },
    { url = "https://files.pythonhosted.org/packages/ff/4f/c83853af13901a574f8f13b645467285a48940f185b690936bb700a50863/scikit_learn-1.6.1-cp313-cp313t-win_amd64.whl", hash = "sha256:3f59fe08dc03ea158605170eb52b22a105f238a5d512c4470ddeca71feae8e5f", size = 11337256 },
    { url = "https://files.pythonhosted.org/packages/d2/37/b305b759cc65829fe1b8853ff3e308b12cdd9d8884aa27840835560f2b42/scikit_learn-1.6.1-cp39-cp39-macosx_10_9_x86_64.whl", hash = "sha256:6849dd3234e87f55dce1db34c89a810b489ead832aaf4d4550b7ea85628be6c1", size = 12101868 },
    { url = "https://files.pythonhosted.org/packages/83/74/f64379a4ed5879d9db744fe37cfe1978c07c66684d2439c3060d19a536d8/scikit_learn-1.6.1-cp39-cp39-macosx_12_0_arm64.whl", hash = "sha256:e7be3fa5d2eb9be7d77c3734ff1d599151bb523674be9b834e8da6abe132f44e", size = 11144062 },
    { url = "https://files.pythonhosted.org/packages/fd/dc/d5457e03dc9c971ce2b0d750e33148dd060fefb8b7dc71acd6054e4bb51b/scikit_learn-1.6.1-cp39-cp39-manylinux_2_17_aarch64.manylinux2014_aarch64.whl", hash = "sha256:44a17798172df1d3c1065e8fcf9019183f06c87609b49a124ebdf57ae6cb0107", size = 12693173 },
    { url = "https://files.pythonhosted.org/packages/79/35/b1d2188967c3204c78fa79c9263668cf1b98060e8e58d1a730fe5b2317bb/scikit_learn-1.6.1-cp39-cp39-manylinux_2_17_x86_64.manylinux2014_x86_64.whl", hash = "sha256:b8b7a3b86e411e4bce21186e1c180d792f3d99223dcfa3b4f597ecc92fa1a422", size = 13518605 },
    { url = "https://files.pythonhosted.org/packages/fb/d8/8d603bdd26601f4b07e2363032b8565ab82eb857f93d86d0f7956fcf4523/scikit_learn-1.6.1-cp39-cp39-win_amd64.whl", hash = "sha256:7a73d457070e3318e32bdb3aa79a8d990474f19035464dfd8bede2883ab5dc3b", size = 11155078 },
]

[[package]]
name = "scipy"
version = "1.13.1"
source = { registry = "https://pypi.org/simple" }
resolution-markers = [
    "python_full_version < '3.10'",
]
dependencies = [
    { name = "numpy", version = "2.0.2", source = { registry = "https://pypi.org/simple" }, marker = "python_full_version < '3.10'" },
]
sdist = { url = "https://files.pythonhosted.org/packages/ae/00/48c2f661e2816ccf2ecd77982f6605b2950afe60f60a52b4cbbc2504aa8f/scipy-1.13.1.tar.gz", hash = "sha256:095a87a0312b08dfd6a6155cbbd310a8c51800fc931b8c0b84003014b874ed3c", size = 57210720 }
wheels = [
    { url = "https://files.pythonhosted.org/packages/33/59/41b2529908c002ade869623b87eecff3e11e3ce62e996d0bdcb536984187/scipy-1.13.1-cp310-cp310-macosx_10_9_x86_64.whl", hash = "sha256:20335853b85e9a49ff7572ab453794298bcf0354d8068c5f6775a0eabf350aca", size = 39328076 },
    { url = "https://files.pythonhosted.org/packages/d5/33/f1307601f492f764062ce7dd471a14750f3360e33cd0f8c614dae208492c/scipy-1.13.1-cp310-cp310-macosx_12_0_arm64.whl", hash = "sha256:d605e9c23906d1994f55ace80e0125c587f96c020037ea6aa98d01b4bd2e222f", size = 30306232 },
    { url = "https://files.pythonhosted.org/packages/c0/66/9cd4f501dd5ea03e4a4572ecd874936d0da296bd04d1c45ae1a4a75d9c3a/scipy-1.13.1-cp310-cp310-manylinux_2_17_aarch64.manylinux2014_aarch64.whl", hash = "sha256:cfa31f1def5c819b19ecc3a8b52d28ffdcc7ed52bb20c9a7589669dd3c250989", size = 33743202 },
    { url = "https://files.pythonhosted.org/packages/a3/ba/7255e5dc82a65adbe83771c72f384d99c43063648456796436c9a5585ec3/scipy-1.13.1-cp310-cp310-manylinux_2_17_x86_64.manylinux2014_x86_64.whl", hash = "sha256:f26264b282b9da0952a024ae34710c2aff7d27480ee91a2e82b7b7073c24722f", size = 38577335 },
    { url = "https://files.pythonhosted.org/packages/49/a5/bb9ded8326e9f0cdfdc412eeda1054b914dfea952bda2097d174f8832cc0/scipy-1.13.1-cp310-cp310-musllinux_1_1_x86_64.whl", hash = "sha256:eccfa1906eacc02de42d70ef4aecea45415f5be17e72b61bafcfd329bdc52e94", size = 38820728 },
    { url = "https://files.pythonhosted.org/packages/12/30/df7a8fcc08f9b4a83f5f27cfaaa7d43f9a2d2ad0b6562cced433e5b04e31/scipy-1.13.1-cp310-cp310-win_amd64.whl", hash = "sha256:2831f0dc9c5ea9edd6e51e6e769b655f08ec6db6e2e10f86ef39bd32eb11da54", size = 46210588 },
    { url = "https://files.pythonhosted.org/packages/b4/15/4a4bb1b15bbd2cd2786c4f46e76b871b28799b67891f23f455323a0cdcfb/scipy-1.13.1-cp311-cp311-macosx_10_9_x86_64.whl", hash = "sha256:27e52b09c0d3a1d5b63e1105f24177e544a222b43611aaf5bc44d4a0979e32f9", size = 39333805 },
    { url = "https://files.pythonhosted.org/packages/ba/92/42476de1af309c27710004f5cdebc27bec62c204db42e05b23a302cb0c9a/scipy-1.13.1-cp311-cp311-macosx_12_0_arm64.whl", hash = "sha256:54f430b00f0133e2224c3ba42b805bfd0086fe488835effa33fa291561932326", size = 30317687 },
    { url = "https://files.pythonhosted.org/packages/80/ba/8be64fe225360a4beb6840f3cbee494c107c0887f33350d0a47d55400b01/scipy-1.13.1-cp311-cp311-manylinux_2_17_aarch64.manylinux2014_aarch64.whl", hash = "sha256:e89369d27f9e7b0884ae559a3a956e77c02114cc60a6058b4e5011572eea9299", size = 33694638 },
    { url = "https://files.pythonhosted.org/packages/36/07/035d22ff9795129c5a847c64cb43c1fa9188826b59344fee28a3ab02e283/scipy-1.13.1-cp311-cp311-manylinux_2_17_x86_64.manylinux2014_x86_64.whl", hash = "sha256:a78b4b3345f1b6f68a763c6e25c0c9a23a9fd0f39f5f3d200efe8feda560a5fa", size = 38569931 },
    { url = "https://files.pythonhosted.org/packages/d9/10/f9b43de37e5ed91facc0cfff31d45ed0104f359e4f9a68416cbf4e790241/scipy-1.13.1-cp311-cp311-musllinux_1_1_x86_64.whl", hash = "sha256:45484bee6d65633752c490404513b9ef02475b4284c4cfab0ef946def50b3f59", size = 38838145 },
    { url = "https://files.pythonhosted.org/packages/4a/48/4513a1a5623a23e95f94abd675ed91cfb19989c58e9f6f7d03990f6caf3d/scipy-1.13.1-cp311-cp311-win_amd64.whl", hash = "sha256:5713f62f781eebd8d597eb3f88b8bf9274e79eeabf63afb4a737abc6c84ad37b", size = 46196227 },
    { url = "https://files.pythonhosted.org/packages/f2/7b/fb6b46fbee30fc7051913068758414f2721003a89dd9a707ad49174e3843/scipy-1.13.1-cp312-cp312-macosx_10_9_x86_64.whl", hash = "sha256:5d72782f39716b2b3509cd7c33cdc08c96f2f4d2b06d51e52fb45a19ca0c86a1", size = 39357301 },
    { url = "https://files.pythonhosted.org/packages/dc/5a/2043a3bde1443d94014aaa41e0b50c39d046dda8360abd3b2a1d3f79907d/scipy-1.13.1-cp312-cp312-macosx_12_0_arm64.whl", hash = "sha256:017367484ce5498445aade74b1d5ab377acdc65e27095155e448c88497755a5d", size = 30363348 },
    { url = "https://files.pythonhosted.org/packages/e7/cb/26e4a47364bbfdb3b7fb3363be6d8a1c543bcd70a7753ab397350f5f189a/scipy-1.13.1-cp312-cp312-manylinux_2_17_aarch64.manylinux2014_aarch64.whl", hash = "sha256:949ae67db5fa78a86e8fa644b9a6b07252f449dcf74247108c50e1d20d2b4627", size = 33406062 },
    { url = "https://files.pythonhosted.org/packages/88/ab/6ecdc526d509d33814835447bbbeedbebdec7cca46ef495a61b00a35b4bf/scipy-1.13.1-cp312-cp312-manylinux_2_17_x86_64.manylinux2014_x86_64.whl", hash = "sha256:de3ade0e53bc1f21358aa74ff4830235d716211d7d077e340c7349bc3542e884", size = 38218311 },
    { url = "https://files.pythonhosted.org/packages/0b/00/9f54554f0f8318100a71515122d8f4f503b1a2c4b4cfab3b4b68c0eb08fa/scipy-1.13.1-cp312-cp312-musllinux_1_1_x86_64.whl", hash = "sha256:2ac65fb503dad64218c228e2dc2d0a0193f7904747db43014645ae139c8fad16", size = 38442493 },
    { url = "https://files.pythonhosted.org/packages/3e/df/963384e90733e08eac978cd103c34df181d1fec424de383cdc443f418dd4/scipy-1.13.1-cp312-cp312-win_amd64.whl", hash = "sha256:cdd7dacfb95fea358916410ec61bbc20440f7860333aee6d882bb8046264e949", size = 45910955 },
    { url = "https://files.pythonhosted.org/packages/7f/29/c2ea58c9731b9ecb30b6738113a95d147e83922986b34c685b8f6eefde21/scipy-1.13.1-cp39-cp39-macosx_10_9_x86_64.whl", hash = "sha256:436bbb42a94a8aeef855d755ce5a465479c721e9d684de76bf61a62e7c2b81d5", size = 39352927 },
    { url = "https://files.pythonhosted.org/packages/5c/c0/e71b94b20ccf9effb38d7147c0064c08c622309fd487b1b677771a97d18c/scipy-1.13.1-cp39-cp39-macosx_12_0_arm64.whl", hash = "sha256:8335549ebbca860c52bf3d02f80784e91a004b71b059e3eea9678ba994796a24", size = 30324538 },
    { url = "https://files.pythonhosted.org/packages/6d/0f/aaa55b06d474817cea311e7b10aab2ea1fd5d43bc6a2861ccc9caec9f418/scipy-1.13.1-cp39-cp39-manylinux_2_17_aarch64.manylinux2014_aarch64.whl", hash = "sha256:d533654b7d221a6a97304ab63c41c96473ff04459e404b83275b60aa8f4b7004", size = 33732190 },
    { url = "https://files.pythonhosted.org/packages/35/f5/d0ad1a96f80962ba65e2ce1de6a1e59edecd1f0a7b55990ed208848012e0/scipy-1.13.1-cp39-cp39-manylinux_2_17_x86_64.manylinux2014_x86_64.whl", hash = "sha256:637e98dcf185ba7f8e663e122ebf908c4702420477ae52a04f9908707456ba4d", size = 38612244 },
    { url = "https://files.pythonhosted.org/packages/8d/02/1165905f14962174e6569076bcc3315809ae1291ed14de6448cc151eedfd/scipy-1.13.1-cp39-cp39-musllinux_1_1_x86_64.whl", hash = "sha256:a014c2b3697bde71724244f63de2476925596c24285c7a637364761f8710891c", size = 38845637 },
    { url = "https://files.pythonhosted.org/packages/3e/77/dab54fe647a08ee4253963bcd8f9cf17509c8ca64d6335141422fe2e2114/scipy-1.13.1-cp39-cp39-win_amd64.whl", hash = "sha256:392e4ec766654852c25ebad4f64e4e584cf19820b980bc04960bca0b0cd6eaa2", size = 46227440 },
]

[[package]]
name = "scipy"
version = "1.15.3"
source = { registry = "https://pypi.org/simple" }
resolution-markers = [
    "python_full_version >= '3.12'",
    "python_full_version == '3.11.*'",
    "python_full_version == '3.10.*'",
]
dependencies = [
    { name = "numpy", version = "2.2.5", source = { registry = "https://pypi.org/simple" }, marker = "python_full_version >= '3.10'" },
]
sdist = { url = "https://files.pythonhosted.org/packages/0f/37/6964b830433e654ec7485e45a00fc9a27cf868d622838f6b6d9c5ec0d532/scipy-1.15.3.tar.gz", hash = "sha256:eae3cf522bc7df64b42cad3925c876e1b0b6c35c1337c93e12c0f366f55b0eaf", size = 59419214 }
wheels = [
    { url = "https://files.pythonhosted.org/packages/78/2f/4966032c5f8cc7e6a60f1b2e0ad686293b9474b65246b0c642e3ef3badd0/scipy-1.15.3-cp310-cp310-macosx_10_13_x86_64.whl", hash = "sha256:a345928c86d535060c9c2b25e71e87c39ab2f22fc96e9636bd74d1dbf9de448c", size = 38702770 },
    { url = "https://files.pythonhosted.org/packages/a0/6e/0c3bf90fae0e910c274db43304ebe25a6b391327f3f10b5dcc638c090795/scipy-1.15.3-cp310-cp310-macosx_12_0_arm64.whl", hash = "sha256:ad3432cb0f9ed87477a8d97f03b763fd1d57709f1bbde3c9369b1dff5503b253", size = 30094511 },
    { url = "https://files.pythonhosted.org/packages/ea/b1/4deb37252311c1acff7f101f6453f0440794f51b6eacb1aad4459a134081/scipy-1.15.3-cp310-cp310-macosx_14_0_arm64.whl", hash = "sha256:aef683a9ae6eb00728a542b796f52a5477b78252edede72b8327a886ab63293f", size = 22368151 },
    { url = "https://files.pythonhosted.org/packages/38/7d/f457626e3cd3c29b3a49ca115a304cebb8cc6f31b04678f03b216899d3c6/scipy-1.15.3-cp310-cp310-macosx_14_0_x86_64.whl", hash = "sha256:1c832e1bd78dea67d5c16f786681b28dd695a8cb1fb90af2e27580d3d0967e92", size = 25121732 },
    { url = "https://files.pythonhosted.org/packages/db/0a/92b1de4a7adc7a15dcf5bddc6e191f6f29ee663b30511ce20467ef9b82e4/scipy-1.15.3-cp310-cp310-manylinux_2_17_aarch64.manylinux2014_aarch64.whl", hash = "sha256:263961f658ce2165bbd7b99fa5135195c3a12d9bef045345016b8b50c315cb82", size = 35547617 },
    { url = "https://files.pythonhosted.org/packages/8e/6d/41991e503e51fc1134502694c5fa7a1671501a17ffa12716a4a9151af3df/scipy-1.15.3-cp310-cp310-manylinux_2_17_x86_64.manylinux2014_x86_64.whl", hash = "sha256:9e2abc762b0811e09a0d3258abee2d98e0c703eee49464ce0069590846f31d40", size = 37662964 },
    { url = "https://files.pythonhosted.org/packages/25/e1/3df8f83cb15f3500478c889be8fb18700813b95e9e087328230b98d547ff/scipy-1.15.3-cp310-cp310-musllinux_1_2_aarch64.whl", hash = "sha256:ed7284b21a7a0c8f1b6e5977ac05396c0d008b89e05498c8b7e8f4a1423bba0e", size = 37238749 },
    { url = "https://files.pythonhosted.org/packages/93/3e/b3257cf446f2a3533ed7809757039016b74cd6f38271de91682aa844cfc5/scipy-1.15.3-cp310-cp310-musllinux_1_2_x86_64.whl", hash = "sha256:5380741e53df2c566f4d234b100a484b420af85deb39ea35a1cc1be84ff53a5c", size = 40022383 },
    { url = "https://files.pythonhosted.org/packages/d1/84/55bc4881973d3f79b479a5a2e2df61c8c9a04fcb986a213ac9c02cfb659b/scipy-1.15.3-cp310-cp310-win_amd64.whl", hash = "sha256:9d61e97b186a57350f6d6fd72640f9e99d5a4a2b8fbf4b9ee9a841eab327dc13", size = 41259201 },
    { url = "https://files.pythonhosted.org/packages/96/ab/5cc9f80f28f6a7dff646c5756e559823614a42b1939d86dd0ed550470210/scipy-1.15.3-cp311-cp311-macosx_10_13_x86_64.whl", hash = "sha256:993439ce220d25e3696d1b23b233dd010169b62f6456488567e830654ee37a6b", size = 38714255 },
    { url = "https://files.pythonhosted.org/packages/4a/4a/66ba30abe5ad1a3ad15bfb0b59d22174012e8056ff448cb1644deccbfed2/scipy-1.15.3-cp311-cp311-macosx_12_0_arm64.whl", hash = "sha256:34716e281f181a02341ddeaad584205bd2fd3c242063bd3423d61ac259ca7eba", size = 30111035 },
    { url = "https://files.pythonhosted.org/packages/4b/fa/a7e5b95afd80d24313307f03624acc65801846fa75599034f8ceb9e2cbf6/scipy-1.15.3-cp311-cp311-macosx_14_0_arm64.whl", hash = "sha256:3b0334816afb8b91dab859281b1b9786934392aa3d527cd847e41bb6f45bee65", size = 22384499 },
    { url = "https://files.pythonhosted.org/packages/17/99/f3aaddccf3588bb4aea70ba35328c204cadd89517a1612ecfda5b2dd9d7a/scipy-1.15.3-cp311-cp311-macosx_14_0_x86_64.whl", hash = "sha256:6db907c7368e3092e24919b5e31c76998b0ce1684d51a90943cb0ed1b4ffd6c1", size = 25152602 },
    { url = "https://files.pythonhosted.org/packages/56/c5/1032cdb565f146109212153339f9cb8b993701e9fe56b1c97699eee12586/scipy-1.15.3-cp311-cp311-manylinux_2_17_aarch64.manylinux2014_aarch64.whl", hash = "sha256:721d6b4ef5dc82ca8968c25b111e307083d7ca9091bc38163fb89243e85e3889", size = 35503415 },
    { url = "https://files.pythonhosted.org/packages/bd/37/89f19c8c05505d0601ed5650156e50eb881ae3918786c8fd7262b4ee66d3/scipy-1.15.3-cp311-cp311-manylinux_2_17_x86_64.manylinux2014_x86_64.whl", hash = "sha256:39cb9c62e471b1bb3750066ecc3a3f3052b37751c7c3dfd0fd7e48900ed52982", size = 37652622 },
    { url = "https://files.pythonhosted.org/packages/7e/31/be59513aa9695519b18e1851bb9e487de66f2d31f835201f1b42f5d4d475/scipy-1.15.3-cp311-cp311-musllinux_1_2_aarch64.whl", hash = "sha256:795c46999bae845966368a3c013e0e00947932d68e235702b5c3f6ea799aa8c9", size = 37244796 },
    { url = "https://files.pythonhosted.org/packages/10/c0/4f5f3eeccc235632aab79b27a74a9130c6c35df358129f7ac8b29f562ac7/scipy-1.15.3-cp311-cp311-musllinux_1_2_x86_64.whl", hash = "sha256:18aaacb735ab38b38db42cb01f6b92a2d0d4b6aabefeb07f02849e47f8fb3594", size = 40047684 },
    { url = "https://files.pythonhosted.org/packages/ab/a7/0ddaf514ce8a8714f6ed243a2b391b41dbb65251affe21ee3077ec45ea9a/scipy-1.15.3-cp311-cp311-win_amd64.whl", hash = "sha256:ae48a786a28412d744c62fd7816a4118ef97e5be0bee968ce8f0a2fba7acf3bb", size = 41246504 },
    { url = "https://files.pythonhosted.org/packages/37/4b/683aa044c4162e10ed7a7ea30527f2cbd92e6999c10a8ed8edb253836e9c/scipy-1.15.3-cp312-cp312-macosx_10_13_x86_64.whl", hash = "sha256:6ac6310fdbfb7aa6612408bd2f07295bcbd3fda00d2d702178434751fe48e019", size = 38766735 },
    { url = "https://files.pythonhosted.org/packages/7b/7e/f30be3d03de07f25dc0ec926d1681fed5c732d759ac8f51079708c79e680/scipy-1.15.3-cp312-cp312-macosx_12_0_arm64.whl", hash = "sha256:185cd3d6d05ca4b44a8f1595af87f9c372bb6acf9c808e99aa3e9aa03bd98cf6", size = 30173284 },
    { url = "https://files.pythonhosted.org/packages/07/9c/0ddb0d0abdabe0d181c1793db51f02cd59e4901da6f9f7848e1f96759f0d/scipy-1.15.3-cp312-cp312-macosx_14_0_arm64.whl", hash = "sha256:05dc6abcd105e1a29f95eada46d4a3f251743cfd7d3ae8ddb4088047f24ea477", size = 22446958 },
    { url = "https://files.pythonhosted.org/packages/af/43/0bce905a965f36c58ff80d8bea33f1f9351b05fad4beaad4eae34699b7a1/scipy-1.15.3-cp312-cp312-macosx_14_0_x86_64.whl", hash = "sha256:06efcba926324df1696931a57a176c80848ccd67ce6ad020c810736bfd58eb1c", size = 25242454 },
    { url = "https://files.pythonhosted.org/packages/56/30/a6f08f84ee5b7b28b4c597aca4cbe545535c39fe911845a96414700b64ba/scipy-1.15.3-cp312-cp312-manylinux_2_17_aarch64.manylinux2014_aarch64.whl", hash = "sha256:c05045d8b9bfd807ee1b9f38761993297b10b245f012b11b13b91ba8945f7e45", size = 35210199 },
    { url = "https://files.pythonhosted.org/packages/0b/1f/03f52c282437a168ee2c7c14a1a0d0781a9a4a8962d84ac05c06b4c5b555/scipy-1.15.3-cp312-cp312-manylinux_2_17_x86_64.manylinux2014_x86_64.whl", hash = "sha256:271e3713e645149ea5ea3e97b57fdab61ce61333f97cfae392c28ba786f9bb49", size = 37309455 },
    { url = "https://files.pythonhosted.org/packages/89/b1/fbb53137f42c4bf630b1ffdfc2151a62d1d1b903b249f030d2b1c0280af8/scipy-1.15.3-cp312-cp312-musllinux_1_2_aarch64.whl", hash = "sha256:6cfd56fc1a8e53f6e89ba3a7a7251f7396412d655bca2aa5611c8ec9a6784a1e", size = 36885140 },
    { url = "https://files.pythonhosted.org/packages/2e/2e/025e39e339f5090df1ff266d021892694dbb7e63568edcfe43f892fa381d/scipy-1.15.3-cp312-cp312-musllinux_1_2_x86_64.whl", hash = "sha256:0ff17c0bb1cb32952c09217d8d1eed9b53d1463e5f1dd6052c7857f83127d539", size = 39710549 },
    { url = "https://files.pythonhosted.org/packages/e6/eb/3bf6ea8ab7f1503dca3a10df2e4b9c3f6b3316df07f6c0ded94b281c7101/scipy-1.15.3-cp312-cp312-win_amd64.whl", hash = "sha256:52092bc0472cfd17df49ff17e70624345efece4e1a12b23783a1ac59a1b728ed", size = 40966184 },
    { url = "https://files.pythonhosted.org/packages/73/18/ec27848c9baae6e0d6573eda6e01a602e5649ee72c27c3a8aad673ebecfd/scipy-1.15.3-cp313-cp313-macosx_10_13_x86_64.whl", hash = "sha256:2c620736bcc334782e24d173c0fdbb7590a0a436d2fdf39310a8902505008759", size = 38728256 },
    { url = "https://files.pythonhosted.org/packages/74/cd/1aef2184948728b4b6e21267d53b3339762c285a46a274ebb7863c9e4742/scipy-1.15.3-cp313-cp313-macosx_12_0_arm64.whl", hash = "sha256:7e11270a000969409d37ed399585ee530b9ef6aa99d50c019de4cb01e8e54e62", size = 30109540 },
    { url = "https://files.pythonhosted.org/packages/5b/d8/59e452c0a255ec352bd0a833537a3bc1bfb679944c4938ab375b0a6b3a3e/scipy-1.15.3-cp313-cp313-macosx_14_0_arm64.whl", hash = "sha256:8c9ed3ba2c8a2ce098163a9bdb26f891746d02136995df25227a20e71c396ebb", size = 22383115 },
    { url = "https://files.pythonhosted.org/packages/08/f5/456f56bbbfccf696263b47095291040655e3cbaf05d063bdc7c7517f32ac/scipy-1.15.3-cp313-cp313-macosx_14_0_x86_64.whl", hash = "sha256:0bdd905264c0c9cfa74a4772cdb2070171790381a5c4d312c973382fc6eaf730", size = 25163884 },
    { url = "https://files.pythonhosted.org/packages/a2/66/a9618b6a435a0f0c0b8a6d0a2efb32d4ec5a85f023c2b79d39512040355b/scipy-1.15.3-cp313-cp313-manylinux_2_17_aarch64.manylinux2014_aarch64.whl", hash = "sha256:79167bba085c31f38603e11a267d862957cbb3ce018d8b38f79ac043bc92d825", size = 35174018 },
    { url = "https://files.pythonhosted.org/packages/b5/09/c5b6734a50ad4882432b6bb7c02baf757f5b2f256041da5df242e2d7e6b6/scipy-1.15.3-cp313-cp313-manylinux_2_17_x86_64.manylinux2014_x86_64.whl", hash = "sha256:c9deabd6d547aee2c9a81dee6cc96c6d7e9a9b1953f74850c179f91fdc729cb7", size = 37269716 },
    { url = "https://files.pythonhosted.org/packages/77/0a/eac00ff741f23bcabd352731ed9b8995a0a60ef57f5fd788d611d43d69a1/scipy-1.15.3-cp313-cp313-musllinux_1_2_aarch64.whl", hash = "sha256:dde4fc32993071ac0c7dd2d82569e544f0bdaff66269cb475e0f369adad13f11", size = 36872342 },
    { url = "https://files.pythonhosted.org/packages/fe/54/4379be86dd74b6ad81551689107360d9a3e18f24d20767a2d5b9253a3f0a/scipy-1.15.3-cp313-cp313-musllinux_1_2_x86_64.whl", hash = "sha256:f77f853d584e72e874d87357ad70f44b437331507d1c311457bed8ed2b956126", size = 39670869 },
    { url = "https://files.pythonhosted.org/packages/87/2e/892ad2862ba54f084ffe8cc4a22667eaf9c2bcec6d2bff1d15713c6c0703/scipy-1.15.3-cp313-cp313-win_amd64.whl", hash = "sha256:b90ab29d0c37ec9bf55424c064312930ca5f4bde15ee8619ee44e69319aab163", size = 40988851 },
    { url = "https://files.pythonhosted.org/packages/1b/e9/7a879c137f7e55b30d75d90ce3eb468197646bc7b443ac036ae3fe109055/scipy-1.15.3-cp313-cp313t-macosx_10_13_x86_64.whl", hash = "sha256:3ac07623267feb3ae308487c260ac684b32ea35fd81e12845039952f558047b8", size = 38863011 },
    { url = "https://files.pythonhosted.org/packages/51/d1/226a806bbd69f62ce5ef5f3ffadc35286e9fbc802f606a07eb83bf2359de/scipy-1.15.3-cp313-cp313t-macosx_12_0_arm64.whl", hash = "sha256:6487aa99c2a3d509a5227d9a5e889ff05830a06b2ce08ec30df6d79db5fcd5c5", size = 30266407 },
    { url = "https://files.pythonhosted.org/packages/e5/9b/f32d1d6093ab9eeabbd839b0f7619c62e46cc4b7b6dbf05b6e615bbd4400/scipy-1.15.3-cp313-cp313t-macosx_14_0_arm64.whl", hash = "sha256:50f9e62461c95d933d5c5ef4a1f2ebf9a2b4e83b0db374cb3f1de104d935922e", size = 22540030 },
    { url = "https://files.pythonhosted.org/packages/e7/29/c278f699b095c1a884f29fda126340fcc201461ee8bfea5c8bdb1c7c958b/scipy-1.15.3-cp313-cp313t-macosx_14_0_x86_64.whl", hash = "sha256:14ed70039d182f411ffc74789a16df3835e05dc469b898233a245cdfd7f162cb", size = 25218709 },
    { url = "https://files.pythonhosted.org/packages/24/18/9e5374b617aba742a990581373cd6b68a2945d65cc588482749ef2e64467/scipy-1.15.3-cp313-cp313t-manylinux_2_17_aarch64.manylinux2014_aarch64.whl", hash = "sha256:0a769105537aa07a69468a0eefcd121be52006db61cdd8cac8a0e68980bbb723", size = 34809045 },
    { url = "https://files.pythonhosted.org/packages/e1/fe/9c4361e7ba2927074360856db6135ef4904d505e9b3afbbcb073c4008328/scipy-1.15.3-cp313-cp313t-manylinux_2_17_x86_64.manylinux2014_x86_64.whl", hash = "sha256:9db984639887e3dffb3928d118145ffe40eff2fa40cb241a306ec57c219ebbbb", size = 36703062 },
    { url = "https://files.pythonhosted.org/packages/b7/8e/038ccfe29d272b30086b25a4960f757f97122cb2ec42e62b460d02fe98e9/scipy-1.15.3-cp313-cp313t-musllinux_1_2_aarch64.whl", hash = "sha256:40e54d5c7e7ebf1aa596c374c49fa3135f04648a0caabcb66c52884b943f02b4", size = 36393132 },
    { url = "https://files.pythonhosted.org/packages/10/7e/5c12285452970be5bdbe8352c619250b97ebf7917d7a9a9e96b8a8140f17/scipy-1.15.3-cp313-cp313t-musllinux_1_2_x86_64.whl", hash = "sha256:5e721fed53187e71d0ccf382b6bf977644c533e506c4d33c3fb24de89f5c3ed5", size = 38979503 },
    { url = "https://files.pythonhosted.org/packages/81/06/0a5e5349474e1cbc5757975b21bd4fad0e72ebf138c5592f191646154e06/scipy-1.15.3-cp313-cp313t-win_amd64.whl", hash = "sha256:76ad1fb5f8752eabf0fa02e4cc0336b4e8f021e2d5f061ed37d6d264db35e3ca", size = 40308097 },
]

[[package]]
name = "setuptools"
version = "80.4.0"
source = { registry = "https://pypi.org/simple" }
sdist = { url = "https://files.pythonhosted.org/packages/95/32/0cc40fe41fd2adb80a2f388987f4f8db3c866c69e33e0b4c8b093fdf700e/setuptools-80.4.0.tar.gz", hash = "sha256:5a78f61820bc088c8e4add52932ae6b8cf423da2aff268c23f813cfbb13b4006", size = 1315008 }
wheels = [
    { url = "https://files.pythonhosted.org/packages/b1/93/dba5ed08c2e31ec7cdc2ce75705a484ef0be1a2fecac8a58272489349de8/setuptools-80.4.0-py3-none-any.whl", hash = "sha256:6cdc8cb9a7d590b237dbe4493614a9b75d0559b888047c1f67d49ba50fc3edb2", size = 1200812 },
]

[[package]]
name = "skops"
version = "0.11.0"
source = { registry = "https://pypi.org/simple" }
dependencies = [
    { name = "huggingface-hub" },
    { name = "packaging" },
    { name = "scikit-learn" },
    { name = "tabulate" },
]
sdist = { url = "https://files.pythonhosted.org/packages/80/15/5718ee04c70425b083e070aa4da651292e1527144ea87b3ed07591d729a9/skops-0.11.0.tar.gz", hash = "sha256:229c867fbc5e669a1c6a88661c3883a14f3591abd9bfa6073df308d63ae1fa3a", size = 610701 }
wheels = [
    { url = "https://files.pythonhosted.org/packages/f4/5f/a3ec074e67b5dcce2de290bb5b2edb60f78c9304d86485dc1570bca22c2d/skops-0.11.0-py3-none-any.whl", hash = "sha256:8c6109e27e4d762948cad7d21de008034bd14e15f111e9405c7930e74a7fe8c1", size = 146956 },
]

[[package]]
name = "stack-data"
version = "0.6.3"
source = { registry = "https://pypi.org/simple" }
dependencies = [
    { name = "asttokens" },
    { name = "executing" },
    { name = "pure-eval" },
]
sdist = { url = "https://files.pythonhosted.org/packages/28/e3/55dcc2cfbc3ca9c29519eb6884dd1415ecb53b0e934862d3559ddcb7e20b/stack_data-0.6.3.tar.gz", hash = "sha256:836a778de4fec4dcd1dcd89ed8abff8a221f58308462e1c4aa2a3cf30148f0b9", size = 44707 }
wheels = [
    { url = "https://files.pythonhosted.org/packages/f1/7b/ce1eafaf1a76852e2ec9b22edecf1daa58175c090266e9f6c64afcd81d91/stack_data-0.6.3-py3-none-any.whl", hash = "sha256:d5558e0c25a4cb0853cddad3d77da9891a08cb85dd9f9f91b9f8cd66e511e695", size = 24521 },
]

[[package]]
name = "sympy"
version = "1.14.0"
source = { registry = "https://pypi.org/simple" }
dependencies = [
    { name = "mpmath" },
]
sdist = { url = "https://files.pythonhosted.org/packages/83/d3/803453b36afefb7c2bb238361cd4ae6125a569b4db67cd9e79846ba2d68c/sympy-1.14.0.tar.gz", hash = "sha256:d3d3fe8df1e5a0b42f0e7bdf50541697dbe7d23746e894990c030e2b05e72517", size = 7793921 }
wheels = [
    { url = "https://files.pythonhosted.org/packages/a2/09/77d55d46fd61b4a135c444fc97158ef34a095e5681d0a6c10b75bf356191/sympy-1.14.0-py3-none-any.whl", hash = "sha256:e091cc3e99d2141a0ba2847328f5479b05d94a6635cb96148ccb3f34671bd8f5", size = 6299353 },
]

[[package]]
name = "tabulate"
version = "0.9.0"
source = { registry = "https://pypi.org/simple" }
sdist = { url = "https://files.pythonhosted.org/packages/ec/fe/802052aecb21e3797b8f7902564ab6ea0d60ff8ca23952079064155d1ae1/tabulate-0.9.0.tar.gz", hash = "sha256:0095b12bf5966de529c0feb1fa08671671b3368eec77d7ef7ab114be2c068b3c", size = 81090 }
wheels = [
    { url = "https://files.pythonhosted.org/packages/40/44/4a5f08c96eb108af5cb50b41f76142f0afa346dfa99d5296fe7202a11854/tabulate-0.9.0-py3-none-any.whl", hash = "sha256:024ca478df22e9340661486f85298cff5f6dcdba14f3813e8830015b9ed1948f", size = 35252 },
]

[[package]]
name = "threadpoolctl"
version = "3.6.0"
source = { registry = "https://pypi.org/simple" }
sdist = { url = "https://files.pythonhosted.org/packages/b7/4d/08c89e34946fce2aec4fbb45c9016efd5f4d7f24af8e5d93296e935631d8/threadpoolctl-3.6.0.tar.gz", hash = "sha256:8ab8b4aa3491d812b623328249fab5302a68d2d71745c8a4c719a2fcaba9f44e", size = 21274 }
wheels = [
    { url = "https://files.pythonhosted.org/packages/32/d5/f9a850d79b0851d1d4ef6456097579a9005b31fea68726a4ae5f2d82ddd9/threadpoolctl-3.6.0-py3-none-any.whl", hash = "sha256:43a0b8fd5a2928500110039e43a5eed8480b918967083ea48dc3ab9f13c4a7fb", size = 18638 },
]

[[package]]
name = "tokenizers"
version = "0.21.1"
source = { registry = "https://pypi.org/simple" }
dependencies = [
    { name = "huggingface-hub" },
]
sdist = { url = "https://files.pythonhosted.org/packages/92/76/5ac0c97f1117b91b7eb7323dcd61af80d72f790b4df71249a7850c195f30/tokenizers-0.21.1.tar.gz", hash = "sha256:a1bb04dc5b448985f86ecd4b05407f5a8d97cb2c0532199b2a302a604a0165ab", size = 343256 }
wheels = [
    { url = "https://files.pythonhosted.org/packages/a5/1f/328aee25f9115bf04262e8b4e5a2050b7b7cf44b59c74e982db7270c7f30/tokenizers-0.21.1-cp39-abi3-macosx_10_12_x86_64.whl", hash = "sha256:e78e413e9e668ad790a29456e677d9d3aa50a9ad311a40905d6861ba7692cf41", size = 2780767 },
    { url = "https://files.pythonhosted.org/packages/ae/1a/4526797f3719b0287853f12c5ad563a9be09d446c44ac784cdd7c50f76ab/tokenizers-0.21.1-cp39-abi3-macosx_11_0_arm64.whl", hash = "sha256:cd51cd0a91ecc801633829fcd1fda9cf8682ed3477c6243b9a095539de4aecf3", size = 2650555 },
    { url = "https://files.pythonhosted.org/packages/4d/7a/a209b29f971a9fdc1da86f917fe4524564924db50d13f0724feed37b2a4d/tokenizers-0.21.1-cp39-abi3-manylinux_2_17_aarch64.manylinux2014_aarch64.whl", hash = "sha256:28da6b72d4fb14ee200a1bd386ff74ade8992d7f725f2bde2c495a9a98cf4d9f", size = 2937541 },
    { url = "https://files.pythonhosted.org/packages/3c/1e/b788b50ffc6191e0b1fc2b0d49df8cff16fe415302e5ceb89f619d12c5bc/tokenizers-0.21.1-cp39-abi3-manylinux_2_17_armv7l.manylinux2014_armv7l.whl", hash = "sha256:34d8cfde551c9916cb92014e040806122295a6800914bab5865deb85623931cf", size = 2819058 },
    { url = "https://files.pythonhosted.org/packages/36/aa/3626dfa09a0ecc5b57a8c58eeaeb7dd7ca9a37ad9dd681edab5acd55764c/tokenizers-0.21.1-cp39-abi3-manylinux_2_17_i686.manylinux2014_i686.whl", hash = "sha256:aaa852d23e125b73d283c98f007e06d4595732104b65402f46e8ef24b588d9f8", size = 3133278 },
    { url = "https://files.pythonhosted.org/packages/a4/4d/8fbc203838b3d26269f944a89459d94c858f5b3f9a9b6ee9728cdcf69161/tokenizers-0.21.1-cp39-abi3-manylinux_2_17_ppc64le.manylinux2014_ppc64le.whl", hash = "sha256:a21a15d5c8e603331b8a59548bbe113564136dc0f5ad8306dd5033459a226da0", size = 3144253 },
    { url = "https://files.pythonhosted.org/packages/d8/1b/2bd062adeb7c7511b847b32e356024980c0ffcf35f28947792c2d8ad2288/tokenizers-0.21.1-cp39-abi3-manylinux_2_17_s390x.manylinux2014_s390x.whl", hash = "sha256:2fdbd4c067c60a0ac7eca14b6bd18a5bebace54eb757c706b47ea93204f7a37c", size = 3398225 },
    { url = "https://files.pythonhosted.org/packages/8a/63/38be071b0c8e06840bc6046991636bcb30c27f6bb1e670f4f4bc87cf49cc/tokenizers-0.21.1-cp39-abi3-manylinux_2_17_x86_64.manylinux2014_x86_64.whl", hash = "sha256:2dd9a0061e403546f7377df940e866c3e678d7d4e9643d0461ea442b4f89e61a", size = 3038874 },
    { url = "https://files.pythonhosted.org/packages/ec/83/afa94193c09246417c23a3c75a8a0a96bf44ab5630a3015538d0c316dd4b/tokenizers-0.21.1-cp39-abi3-musllinux_1_2_aarch64.whl", hash = "sha256:db9484aeb2e200c43b915a1a0150ea885e35f357a5a8fabf7373af333dcc8dbf", size = 9014448 },
    { url = "https://files.pythonhosted.org/packages/ae/b3/0e1a37d4f84c0f014d43701c11eb8072704f6efe8d8fc2dcdb79c47d76de/tokenizers-0.21.1-cp39-abi3-musllinux_1_2_armv7l.whl", hash = "sha256:ed248ab5279e601a30a4d67bdb897ecbe955a50f1e7bb62bd99f07dd11c2f5b6", size = 8937877 },
    { url = "https://files.pythonhosted.org/packages/ac/33/ff08f50e6d615eb180a4a328c65907feb6ded0b8f990ec923969759dc379/tokenizers-0.21.1-cp39-abi3-musllinux_1_2_i686.whl", hash = "sha256:9ac78b12e541d4ce67b4dfd970e44c060a2147b9b2a21f509566d556a509c67d", size = 9186645 },
    { url = "https://files.pythonhosted.org/packages/5f/aa/8ae85f69a9f6012c6f8011c6f4aa1c96154c816e9eea2e1b758601157833/tokenizers-0.21.1-cp39-abi3-musllinux_1_2_x86_64.whl", hash = "sha256:e5a69c1a4496b81a5ee5d2c1f3f7fbdf95e90a0196101b0ee89ed9956b8a168f", size = 9384380 },
    { url = "https://files.pythonhosted.org/packages/e8/5b/a5d98c89f747455e8b7a9504910c865d5e51da55e825a7ae641fb5ff0a58/tokenizers-0.21.1-cp39-abi3-win32.whl", hash = "sha256:1039a3a5734944e09de1d48761ade94e00d0fa760c0e0551151d4dd851ba63e3", size = 2239506 },
    { url = "https://files.pythonhosted.org/packages/e6/b6/072a8e053ae600dcc2ac0da81a23548e3b523301a442a6ca900e92ac35be/tokenizers-0.21.1-cp39-abi3-win_amd64.whl", hash = "sha256:0f0dcbcc9f6e13e675a66d7a5f2f225a736745ce484c1a4e07476a89ccdad382", size = 2435481 },
]

[[package]]
name = "tomli"
version = "2.2.1"
source = { registry = "https://pypi.org/simple" }
sdist = { url = "https://files.pythonhosted.org/packages/18/87/302344fed471e44a87289cf4967697d07e532f2421fdaf868a303cbae4ff/tomli-2.2.1.tar.gz", hash = "sha256:cd45e1dc79c835ce60f7404ec8119f2eb06d38b1deba146f07ced3bbc44505ff", size = 17175 }
wheels = [
    { url = "https://files.pythonhosted.org/packages/43/ca/75707e6efa2b37c77dadb324ae7d9571cb424e61ea73fad7c56c2d14527f/tomli-2.2.1-cp311-cp311-macosx_10_9_x86_64.whl", hash = "sha256:678e4fa69e4575eb77d103de3df8a895e1591b48e740211bd1067378c69e8249", size = 131077 },
    { url = "https://files.pythonhosted.org/packages/c7/16/51ae563a8615d472fdbffc43a3f3d46588c264ac4f024f63f01283becfbb/tomli-2.2.1-cp311-cp311-macosx_11_0_arm64.whl", hash = "sha256:023aa114dd824ade0100497eb2318602af309e5a55595f76b626d6d9f3b7b0a6", size = 123429 },
    { url = "https://files.pythonhosted.org/packages/f1/dd/4f6cd1e7b160041db83c694abc78e100473c15d54620083dbd5aae7b990e/tomli-2.2.1-cp311-cp311-manylinux_2_17_aarch64.manylinux2014_aarch64.whl", hash = "sha256:ece47d672db52ac607a3d9599a9d48dcb2f2f735c6c2d1f34130085bb12b112a", size = 226067 },
    { url = "https://files.pythonhosted.org/packages/a9/6b/c54ede5dc70d648cc6361eaf429304b02f2871a345bbdd51e993d6cdf550/tomli-2.2.1-cp311-cp311-manylinux_2_17_x86_64.manylinux2014_x86_64.whl", hash = "sha256:6972ca9c9cc9f0acaa56a8ca1ff51e7af152a9f87fb64623e31d5c83700080ee", size = 236030 },
    { url = "https://files.pythonhosted.org/packages/1f/47/999514fa49cfaf7a92c805a86c3c43f4215621855d151b61c602abb38091/tomli-2.2.1-cp311-cp311-manylinux_2_5_i686.manylinux1_i686.manylinux_2_17_i686.manylinux2014_i686.whl", hash = "sha256:c954d2250168d28797dd4e3ac5cf812a406cd5a92674ee4c8f123c889786aa8e", size = 240898 },
    { url = "https://files.pythonhosted.org/packages/73/41/0a01279a7ae09ee1573b423318e7934674ce06eb33f50936655071d81a24/tomli-2.2.1-cp311-cp311-musllinux_1_2_aarch64.whl", hash = "sha256:8dd28b3e155b80f4d54beb40a441d366adcfe740969820caf156c019fb5c7ec4", size = 229894 },
    { url = "https://files.pythonhosted.org/packages/55/18/5d8bc5b0a0362311ce4d18830a5d28943667599a60d20118074ea1b01bb7/tomli-2.2.1-cp311-cp311-musllinux_1_2_i686.whl", hash = "sha256:e59e304978767a54663af13c07b3d1af22ddee3bb2fb0618ca1593e4f593a106", size = 245319 },
    { url = "https://files.pythonhosted.org/packages/92/a3/7ade0576d17f3cdf5ff44d61390d4b3febb8a9fc2b480c75c47ea048c646/tomli-2.2.1-cp311-cp311-musllinux_1_2_x86_64.whl", hash = "sha256:33580bccab0338d00994d7f16f4c4ec25b776af3ffaac1ed74e0b3fc95e885a8", size = 238273 },
    { url = "https://files.pythonhosted.org/packages/72/6f/fa64ef058ac1446a1e51110c375339b3ec6be245af9d14c87c4a6412dd32/tomli-2.2.1-cp311-cp311-win32.whl", hash = "sha256:465af0e0875402f1d226519c9904f37254b3045fc5084697cefb9bdde1ff99ff", size = 98310 },
    { url = "https://files.pythonhosted.org/packages/6a/1c/4a2dcde4a51b81be3530565e92eda625d94dafb46dbeb15069df4caffc34/tomli-2.2.1-cp311-cp311-win_amd64.whl", hash = "sha256:2d0f2fdd22b02c6d81637a3c95f8cd77f995846af7414c5c4b8d0545afa1bc4b", size = 108309 },
    { url = "https://files.pythonhosted.org/packages/52/e1/f8af4c2fcde17500422858155aeb0d7e93477a0d59a98e56cbfe75070fd0/tomli-2.2.1-cp312-cp312-macosx_10_13_x86_64.whl", hash = "sha256:4a8f6e44de52d5e6c657c9fe83b562f5f4256d8ebbfe4ff922c495620a7f6cea", size = 132762 },
    { url = "https://files.pythonhosted.org/packages/03/b8/152c68bb84fc00396b83e7bbddd5ec0bd3dd409db4195e2a9b3e398ad2e3/tomli-2.2.1-cp312-cp312-macosx_11_0_arm64.whl", hash = "sha256:8d57ca8095a641b8237d5b079147646153d22552f1c637fd3ba7f4b0b29167a8", size = 123453 },
    { url = "https://files.pythonhosted.org/packages/c8/d6/fc9267af9166f79ac528ff7e8c55c8181ded34eb4b0e93daa767b8841573/tomli-2.2.1-cp312-cp312-manylinux_2_17_aarch64.manylinux2014_aarch64.whl", hash = "sha256:4e340144ad7ae1533cb897d406382b4b6fede8890a03738ff1683af800d54192", size = 233486 },
    { url = "https://files.pythonhosted.org/packages/5c/51/51c3f2884d7bab89af25f678447ea7d297b53b5a3b5730a7cb2ef6069f07/tomli-2.2.1-cp312-cp312-manylinux_2_17_x86_64.manylinux2014_x86_64.whl", hash = "sha256:db2b95f9de79181805df90bedc5a5ab4c165e6ec3fe99f970d0e302f384ad222", size = 242349 },
    { url = "https://files.pythonhosted.org/packages/ab/df/bfa89627d13a5cc22402e441e8a931ef2108403db390ff3345c05253935e/tomli-2.2.1-cp312-cp312-manylinux_2_5_i686.manylinux1_i686.manylinux_2_17_i686.manylinux2014_i686.whl", hash = "sha256:40741994320b232529c802f8bc86da4e1aa9f413db394617b9a256ae0f9a7f77", size = 252159 },
    { url = "https://files.pythonhosted.org/packages/9e/6e/fa2b916dced65763a5168c6ccb91066f7639bdc88b48adda990db10c8c0b/tomli-2.2.1-cp312-cp312-musllinux_1_2_aarch64.whl", hash = "sha256:400e720fe168c0f8521520190686ef8ef033fb19fc493da09779e592861b78c6", size = 237243 },
    { url = "https://files.pythonhosted.org/packages/b4/04/885d3b1f650e1153cbb93a6a9782c58a972b94ea4483ae4ac5cedd5e4a09/tomli-2.2.1-cp312-cp312-musllinux_1_2_i686.whl", hash = "sha256:02abe224de6ae62c19f090f68da4e27b10af2b93213d36cf44e6e1c5abd19fdd", size = 259645 },
    { url = "https://files.pythonhosted.org/packages/9c/de/6b432d66e986e501586da298e28ebeefd3edc2c780f3ad73d22566034239/tomli-2.2.1-cp312-cp312-musllinux_1_2_x86_64.whl", hash = "sha256:b82ebccc8c8a36f2094e969560a1b836758481f3dc360ce9a3277c65f374285e", size = 244584 },
    { url = "https://files.pythonhosted.org/packages/1c/9a/47c0449b98e6e7d1be6cbac02f93dd79003234ddc4aaab6ba07a9a7482e2/tomli-2.2.1-cp312-cp312-win32.whl", hash = "sha256:889f80ef92701b9dbb224e49ec87c645ce5df3fa2cc548664eb8a25e03127a98", size = 98875 },
    { url = "https://files.pythonhosted.org/packages/ef/60/9b9638f081c6f1261e2688bd487625cd1e660d0a85bd469e91d8db969734/tomli-2.2.1-cp312-cp312-win_amd64.whl", hash = "sha256:7fc04e92e1d624a4a63c76474610238576942d6b8950a2d7f908a340494e67e4", size = 109418 },
    { url = "https://files.pythonhosted.org/packages/04/90/2ee5f2e0362cb8a0b6499dc44f4d7d48f8fff06d28ba46e6f1eaa61a1388/tomli-2.2.1-cp313-cp313-macosx_10_13_x86_64.whl", hash = "sha256:f4039b9cbc3048b2416cc57ab3bda989a6fcf9b36cf8937f01a6e731b64f80d7", size = 132708 },
    { url = "https://files.pythonhosted.org/packages/c0/ec/46b4108816de6b385141f082ba99e315501ccd0a2ea23db4a100dd3990ea/tomli-2.2.1-cp313-cp313-macosx_11_0_arm64.whl", hash = "sha256:286f0ca2ffeeb5b9bd4fcc8d6c330534323ec51b2f52da063b11c502da16f30c", size = 123582 },
    { url = "https://files.pythonhosted.org/packages/a0/bd/b470466d0137b37b68d24556c38a0cc819e8febe392d5b199dcd7f578365/tomli-2.2.1-cp313-cp313-manylinux_2_17_aarch64.manylinux2014_aarch64.whl", hash = "sha256:a92ef1a44547e894e2a17d24e7557a5e85a9e1d0048b0b5e7541f76c5032cb13", size = 232543 },
    { url = "https://files.pythonhosted.org/packages/d9/e5/82e80ff3b751373f7cead2815bcbe2d51c895b3c990686741a8e56ec42ab/tomli-2.2.1-cp313-cp313-manylinux_2_17_x86_64.manylinux2014_x86_64.whl", hash = "sha256:9316dc65bed1684c9a98ee68759ceaed29d229e985297003e494aa825ebb0281", size = 241691 },
    { url = "https://files.pythonhosted.org/packages/05/7e/2a110bc2713557d6a1bfb06af23dd01e7dde52b6ee7dadc589868f9abfac/tomli-2.2.1-cp313-cp313-manylinux_2_5_i686.manylinux1_i686.manylinux_2_17_i686.manylinux2014_i686.whl", hash = "sha256:e85e99945e688e32d5a35c1ff38ed0b3f41f43fad8df0bdf79f72b2ba7bc5272", size = 251170 },
    { url = "https://files.pythonhosted.org/packages/64/7b/22d713946efe00e0adbcdfd6d1aa119ae03fd0b60ebed51ebb3fa9f5a2e5/tomli-2.2.1-cp313-cp313-musllinux_1_2_aarch64.whl", hash = "sha256:ac065718db92ca818f8d6141b5f66369833d4a80a9d74435a268c52bdfa73140", size = 236530 },
    { url = "https://files.pythonhosted.org/packages/38/31/3a76f67da4b0cf37b742ca76beaf819dca0ebef26d78fc794a576e08accf/tomli-2.2.1-cp313-cp313-musllinux_1_2_i686.whl", hash = "sha256:d920f33822747519673ee656a4b6ac33e382eca9d331c87770faa3eef562aeb2", size = 258666 },
    { url = "https://files.pythonhosted.org/packages/07/10/5af1293da642aded87e8a988753945d0cf7e00a9452d3911dd3bb354c9e2/tomli-2.2.1-cp313-cp313-musllinux_1_2_x86_64.whl", hash = "sha256:a198f10c4d1b1375d7687bc25294306e551bf1abfa4eace6650070a5c1ae2744", size = 243954 },
    { url = "https://files.pythonhosted.org/packages/5b/b9/1ed31d167be802da0fc95020d04cd27b7d7065cc6fbefdd2f9186f60d7bd/tomli-2.2.1-cp313-cp313-win32.whl", hash = "sha256:d3f5614314d758649ab2ab3a62d4f2004c825922f9e370b29416484086b264ec", size = 98724 },
    { url = "https://files.pythonhosted.org/packages/c7/32/b0963458706accd9afcfeb867c0f9175a741bf7b19cd424230714d722198/tomli-2.2.1-cp313-cp313-win_amd64.whl", hash = "sha256:a38aa0308e754b0e3c67e344754dff64999ff9b513e691d0e786265c93583c69", size = 109383 },
    { url = "https://files.pythonhosted.org/packages/6e/c2/61d3e0f47e2b74ef40a68b9e6ad5984f6241a942f7cd3bbfbdbd03861ea9/tomli-2.2.1-py3-none-any.whl", hash = "sha256:cb55c73c5f4408779d0cf3eef9f762b9c9f147a77de7b258bef0a5628adc85cc", size = 14257 },
]

[[package]]
name = "torch"
version = "2.7.0"
source = { registry = "https://pypi.org/simple" }
dependencies = [
    { name = "filelock" },
    { name = "fsspec" },
    { name = "jinja2" },
    { name = "networkx", version = "3.2.1", source = { registry = "https://pypi.org/simple" }, marker = "python_full_version < '3.10'" },
    { name = "networkx", version = "3.4.2", source = { registry = "https://pypi.org/simple" }, marker = "python_full_version >= '3.10'" },
    { name = "nvidia-cublas-cu12", marker = "platform_machine == 'x86_64' and sys_platform == 'linux'" },
    { name = "nvidia-cuda-cupti-cu12", marker = "platform_machine == 'x86_64' and sys_platform == 'linux'" },
    { name = "nvidia-cuda-nvrtc-cu12", marker = "platform_machine == 'x86_64' and sys_platform == 'linux'" },
    { name = "nvidia-cuda-runtime-cu12", marker = "platform_machine == 'x86_64' and sys_platform == 'linux'" },
    { name = "nvidia-cudnn-cu12", marker = "platform_machine == 'x86_64' and sys_platform == 'linux'" },
    { name = "nvidia-cufft-cu12", marker = "platform_machine == 'x86_64' and sys_platform == 'linux'" },
    { name = "nvidia-cufile-cu12", marker = "platform_machine == 'x86_64' and sys_platform == 'linux'" },
    { name = "nvidia-curand-cu12", marker = "platform_machine == 'x86_64' and sys_platform == 'linux'" },
    { name = "nvidia-cusolver-cu12", marker = "platform_machine == 'x86_64' and sys_platform == 'linux'" },
    { name = "nvidia-cusparse-cu12", marker = "platform_machine == 'x86_64' and sys_platform == 'linux'" },
    { name = "nvidia-cusparselt-cu12", marker = "platform_machine == 'x86_64' and sys_platform == 'linux'" },
    { name = "nvidia-nccl-cu12", marker = "platform_machine == 'x86_64' and sys_platform == 'linux'" },
    { name = "nvidia-nvjitlink-cu12", marker = "platform_machine == 'x86_64' and sys_platform == 'linux'" },
    { name = "nvidia-nvtx-cu12", marker = "platform_machine == 'x86_64' and sys_platform == 'linux'" },
    { name = "setuptools", marker = "python_full_version >= '3.12'" },
    { name = "sympy" },
    { name = "triton", marker = "platform_machine == 'x86_64' and sys_platform == 'linux'" },
    { name = "typing-extensions" },
]
wheels = [
    { url = "https://files.pythonhosted.org/packages/46/c2/3fb87940fa160d956ee94d644d37b99a24b9c05a4222bf34f94c71880e28/torch-2.7.0-cp310-cp310-manylinux_2_28_aarch64.whl", hash = "sha256:c9afea41b11e1a1ab1b258a5c31afbd646d6319042bfe4f231b408034b51128b", size = 99158447 },
    { url = "https://files.pythonhosted.org/packages/cc/2c/91d1de65573fce563f5284e69d9c56b57289625cffbbb6d533d5d56c36a5/torch-2.7.0-cp310-cp310-manylinux_2_28_x86_64.whl", hash = "sha256:0b9960183b6e5b71239a3e6c883d8852c304e691c0b2955f7045e8a6d05b9183", size = 865164221 },
    { url = "https://files.pythonhosted.org/packages/7f/7e/1b1cc4e0e7cc2666cceb3d250eef47a205f0821c330392cf45eb08156ce5/torch-2.7.0-cp310-cp310-win_amd64.whl", hash = "sha256:2ad79d0d8c2a20a37c5df6052ec67c2078a2c4e9a96dd3a8b55daaff6d28ea29", size = 212521189 },
    { url = "https://files.pythonhosted.org/packages/dc/0b/b2b83f30b8e84a51bf4f96aa3f5f65fdf7c31c591cc519310942339977e2/torch-2.7.0-cp310-none-macosx_11_0_arm64.whl", hash = "sha256:34e0168ed6de99121612d72224e59b2a58a83dae64999990eada7260c5dd582d", size = 68559462 },
    { url = "https://files.pythonhosted.org/packages/40/da/7378d16cc636697f2a94f791cb496939b60fb8580ddbbef22367db2c2274/torch-2.7.0-cp311-cp311-manylinux_2_28_aarch64.whl", hash = "sha256:2b7813e904757b125faf1a9a3154e1d50381d539ced34da1992f52440567c156", size = 99159397 },
    { url = "https://files.pythonhosted.org/packages/0e/6b/87fcddd34df9f53880fa1f0c23af7b6b96c935856473faf3914323588c40/torch-2.7.0-cp311-cp311-manylinux_2_28_x86_64.whl", hash = "sha256:fd5cfbb4c3bbadd57ad1b27d56a28008f8d8753733411a140fcfb84d7f933a25", size = 865183681 },
    { url = "https://files.pythonhosted.org/packages/13/85/6c1092d4b06c3db1ed23d4106488750917156af0b24ab0a2d9951830b0e9/torch-2.7.0-cp311-cp311-win_amd64.whl", hash = "sha256:58df8d5c2eeb81305760282b5069ea4442791a6bbf0c74d9069b7b3304ff8a37", size = 212520100 },
    { url = "https://files.pythonhosted.org/packages/aa/3f/85b56f7e2abcfa558c5fbf7b11eb02d78a4a63e6aeee2bbae3bb552abea5/torch-2.7.0-cp311-none-macosx_11_0_arm64.whl", hash = "sha256:0a8d43caa342b9986101ec5feb5bbf1d86570b5caa01e9cb426378311258fdde", size = 68569377 },
    { url = "https://files.pythonhosted.org/packages/aa/5e/ac759f4c0ab7c01feffa777bd68b43d2ac61560a9770eeac074b450f81d4/torch-2.7.0-cp312-cp312-manylinux_2_28_aarch64.whl", hash = "sha256:36a6368c7ace41ad1c0f69f18056020b6a5ca47bedaca9a2f3b578f5a104c26c", size = 99013250 },
    { url = "https://files.pythonhosted.org/packages/9c/58/2d245b6f1ef61cf11dfc4aceeaacbb40fea706ccebac3f863890c720ab73/torch-2.7.0-cp312-cp312-manylinux_2_28_x86_64.whl", hash = "sha256:15aab3e31c16feb12ae0a88dba3434a458874636f360c567caa6a91f6bfba481", size = 865042157 },
    { url = "https://files.pythonhosted.org/packages/44/80/b353c024e6b624cd9ce1d66dcb9d24e0294680f95b369f19280e241a0159/torch-2.7.0-cp312-cp312-win_amd64.whl", hash = "sha256:f56d4b2510934e072bab3ab8987e00e60e1262fb238176168f5e0c43a1320c6d", size = 212482262 },
    { url = "https://files.pythonhosted.org/packages/ee/8d/b2939e5254be932db1a34b2bd099070c509e8887e0c5a90c498a917e4032/torch-2.7.0-cp312-none-macosx_11_0_arm64.whl", hash = "sha256:30b7688a87239a7de83f269333651d8e582afffce6f591fff08c046f7787296e", size = 68574294 },
    { url = "https://files.pythonhosted.org/packages/14/24/720ea9a66c29151b315ea6ba6f404650834af57a26b2a04af23ec246b2d5/torch-2.7.0-cp313-cp313-manylinux_2_28_aarch64.whl", hash = "sha256:868ccdc11798535b5727509480cd1d86d74220cfdc42842c4617338c1109a205", size = 99015553 },
    { url = "https://files.pythonhosted.org/packages/4b/27/285a8cf12bd7cd71f9f211a968516b07dcffed3ef0be585c6e823675ab91/torch-2.7.0-cp313-cp313-manylinux_2_28_x86_64.whl", hash = "sha256:9b52347118116cf3dff2ab5a3c3dd97c719eb924ac658ca2a7335652076df708", size = 865046389 },
    { url = "https://files.pythonhosted.org/packages/74/c8/2ab2b6eadc45554af8768ae99668c5a8a8552e2012c7238ded7e9e4395e1/torch-2.7.0-cp313-cp313-win_amd64.whl", hash = "sha256:434cf3b378340efc87c758f250e884f34460624c0523fe5c9b518d205c91dd1b", size = 212490304 },
    { url = "https://files.pythonhosted.org/packages/28/fd/74ba6fde80e2b9eef4237fe668ffae302c76f0e4221759949a632ca13afa/torch-2.7.0-cp313-cp313t-macosx_14_0_arm64.whl", hash = "sha256:edad98dddd82220465b106506bb91ee5ce32bd075cddbcf2b443dfaa2cbd83bf", size = 68856166 },
    { url = "https://files.pythonhosted.org/packages/cb/b4/8df3f9fe6bdf59e56a0e538592c308d18638eb5f5dc4b08d02abb173c9f0/torch-2.7.0-cp313-cp313t-manylinux_2_28_aarch64.whl", hash = "sha256:2a885fc25afefb6e6eb18a7d1e8bfa01cc153e92271d980a49243b250d5ab6d9", size = 99091348 },
    { url = "https://files.pythonhosted.org/packages/9d/f5/0bd30e9da04c3036614aa1b935a9f7e505a9e4f1f731b15e165faf8a4c74/torch-2.7.0-cp313-cp313t-manylinux_2_28_x86_64.whl", hash = "sha256:176300ff5bc11a5f5b0784e40bde9e10a35c4ae9609beed96b4aeb46a27f5fae", size = 865104023 },
    { url = "https://files.pythonhosted.org/packages/d1/b7/2235d0c3012c596df1c8d39a3f4afc1ee1b6e318d469eda4c8bb68566448/torch-2.7.0-cp313-cp313t-win_amd64.whl", hash = "sha256:d0ca446a93f474985d81dc866fcc8dccefb9460a29a456f79d99c29a78a66993", size = 212750916 },
    { url = "https://files.pythonhosted.org/packages/90/48/7e6477cf40d48cc0a61fa0d41ee9582b9a316b12772fcac17bc1a40178e7/torch-2.7.0-cp313-none-macosx_11_0_arm64.whl", hash = "sha256:27f5007bdf45f7bb7af7f11d1828d5c2487e030690afb3d89a651fd7036a390e", size = 68575074 },
    { url = "https://files.pythonhosted.org/packages/57/6a/36775d1b553a443ba1453e1bfeae903ef20d94c95ab31aa09225bf52fda1/torch-2.7.0-cp39-cp39-manylinux_2_28_aarch64.whl", hash = "sha256:e362efaa5b3078e5f75c33efc05005b9b46de0d2e899519d5b4cad0e050ed0f7", size = 99197389 },
    { url = "https://files.pythonhosted.org/packages/a3/6c/3a8b4296b6490333c5133b57e34972b13e7c71470165a9aeffe87146165e/torch-2.7.0-cp39-cp39-manylinux_2_28_x86_64.whl", hash = "sha256:fc1ed9258cbfce69970ff508ea60881818d414d098a800b7695ba36f570d34b0", size = 865155206 },
    { url = "https://files.pythonhosted.org/packages/52/1b/b0cffd683414ea162ab462270ff5028b5be8e9bc6a17447960bf4d7e11c2/torch-2.7.0-cp39-cp39-win_amd64.whl", hash = "sha256:87b0802cab44659fcb6bcf5678d58fa4a8b48561cde8fb2d317edf0b6990e1bb", size = 212406320 },
    { url = "https://files.pythonhosted.org/packages/85/11/571d6363d1aaee3033af46b40798a0238b24522e9b291b676446943cc8a9/torch-2.7.0-cp39-none-macosx_11_0_arm64.whl", hash = "sha256:ccd7509141713997861b7a947ef0a717143cd7e9240addd168f38ba8fd23fd56", size = 68560465 },
]

[[package]]
name = "torchmetrics"
version = "1.7.1"
source = { registry = "https://pypi.org/simple" }
dependencies = [
    { name = "lightning-utilities" },
    { name = "numpy", version = "2.0.2", source = { registry = "https://pypi.org/simple" }, marker = "python_full_version < '3.10'" },
    { name = "numpy", version = "2.2.5", source = { registry = "https://pypi.org/simple" }, marker = "python_full_version >= '3.10'" },
    { name = "packaging" },
    { name = "torch" },
]
sdist = { url = "https://files.pythonhosted.org/packages/28/c4/2d921ccf7433ee6d8d6edeaca238674cbbc74528120631c662014795c645/torchmetrics-1.7.1.tar.gz", hash = "sha256:0ac1a0e90d2375866ceb5d3868720c6df7d7d0c5729b7ad36e92c897c6af70c2", size = 565045 }
wheels = [
    { url = "https://files.pythonhosted.org/packages/e0/ee/4d0a7213a6f412afb3483031009a3b970dd7bed3be24de95ab04fba1c05a/torchmetrics-1.7.1-py3-none-any.whl", hash = "sha256:9a4c45edbd0a1844cc1540c9e71bfbe0ee783a2ed997344d947fefecac90dbb9", size = 961489 },
]

[[package]]
name = "tqdm"
version = "4.67.1"
source = { registry = "https://pypi.org/simple" }
dependencies = [
    { name = "colorama", marker = "sys_platform == 'win32'" },
]
sdist = { url = "https://files.pythonhosted.org/packages/a8/4b/29b4ef32e036bb34e4ab51796dd745cdba7ed47ad142a9f4a1eb8e0c744d/tqdm-4.67.1.tar.gz", hash = "sha256:f8aef9c52c08c13a65f30ea34f4e5aac3fd1a34959879d7e59e63027286627f2", size = 169737 }
wheels = [
    { url = "https://files.pythonhosted.org/packages/d0/30/dc54f88dd4a2b5dc8a0279bdd7270e735851848b762aeb1c1184ed1f6b14/tqdm-4.67.1-py3-none-any.whl", hash = "sha256:26445eca388f82e72884e0d580d5464cd801a3ea01e63e5601bdff9ba6a48de2", size = 78540 },
]

[[package]]
name = "traitlets"
version = "5.14.3"
source = { registry = "https://pypi.org/simple" }
sdist = { url = "https://files.pythonhosted.org/packages/eb/79/72064e6a701c2183016abbbfedaba506d81e30e232a68c9f0d6f6fcd1574/traitlets-5.14.3.tar.gz", hash = "sha256:9ed0579d3502c94b4b3732ac120375cda96f923114522847de4b3bb98b96b6b7", size = 161621 }
wheels = [
    { url = "https://files.pythonhosted.org/packages/00/c0/8f5d070730d7836adc9c9b6408dec68c6ced86b304a9b26a14df072a6e8c/traitlets-5.14.3-py3-none-any.whl", hash = "sha256:b74e89e397b1ed28cc831db7aea759ba6640cb3de13090ca145426688ff1ac4f", size = 85359 },
]

[[package]]
name = "transformers"
version = "4.51.3"
source = { registry = "https://pypi.org/simple" }
dependencies = [
    { name = "filelock" },
    { name = "huggingface-hub" },
    { name = "numpy", version = "2.0.2", source = { registry = "https://pypi.org/simple" }, marker = "python_full_version < '3.10'" },
    { name = "numpy", version = "2.2.5", source = { registry = "https://pypi.org/simple" }, marker = "python_full_version >= '3.10'" },
    { name = "packaging" },
    { name = "pyyaml" },
    { name = "regex" },
    { name = "requests" },
    { name = "safetensors" },
    { name = "tokenizers" },
    { name = "tqdm" },
]
sdist = { url = "https://files.pythonhosted.org/packages/f1/11/7414d5bc07690002ce4d7553602107bf969af85144bbd02830f9fb471236/transformers-4.51.3.tar.gz", hash = "sha256:e292fcab3990c6defe6328f0f7d2004283ca81a7a07b2de9a46d67fd81ea1409", size = 8941266 }
wheels = [
    { url = "https://files.pythonhosted.org/packages/a9/b6/5257d04ae327b44db31f15cce39e6020cc986333c715660b1315a9724d82/transformers-4.51.3-py3-none-any.whl", hash = "sha256:fd3279633ceb2b777013234bbf0b4f5c2d23c4626b05497691f00cfda55e8a83", size = 10383940 },
]

[[package]]
name = "triton"
version = "3.3.0"
source = { registry = "https://pypi.org/simple" }
dependencies = [
    { name = "setuptools" },
]
wheels = [
    { url = "https://files.pythonhosted.org/packages/76/04/d54d3a6d077c646624dc9461b0059e23fd5d30e0dbe67471e3654aec81f9/triton-3.3.0-cp310-cp310-manylinux_2_27_x86_64.manylinux_2_28_x86_64.whl", hash = "sha256:fad99beafc860501d7fcc1fb7045d9496cbe2c882b1674640304949165a916e7", size = 156441993 },
    { url = "https://files.pythonhosted.org/packages/3c/c5/4874a81131cc9e934d88377fbc9d24319ae1fb540f3333b4e9c696ebc607/triton-3.3.0-cp311-cp311-manylinux_2_27_x86_64.manylinux_2_28_x86_64.whl", hash = "sha256:3161a2bf073d6b22c4e2f33f951f3e5e3001462b2570e6df9cd57565bdec2984", size = 156528461 },
    { url = "https://files.pythonhosted.org/packages/11/53/ce18470914ab6cfbec9384ee565d23c4d1c55f0548160b1c7b33000b11fd/triton-3.3.0-cp312-cp312-manylinux_2_27_x86_64.manylinux_2_28_x86_64.whl", hash = "sha256:b68c778f6c4218403a6bd01be7484f6dc9e20fe2083d22dd8aef33e3b87a10a3", size = 156504509 },
    { url = "https://files.pythonhosted.org/packages/7d/74/4bf2702b65e93accaa20397b74da46fb7a0356452c1bb94dbabaf0582930/triton-3.3.0-cp313-cp313-manylinux_2_27_x86_64.manylinux_2_28_x86_64.whl", hash = "sha256:47bc87ad66fa4ef17968299acacecaab71ce40a238890acc6ad197c3abe2b8f1", size = 156516468 },
    { url = "https://files.pythonhosted.org/packages/0a/93/f28a696fa750b9b608baa236f8225dd3290e5aff27433b06143adc025961/triton-3.3.0-cp313-cp313t-manylinux_2_27_x86_64.manylinux_2_28_x86_64.whl", hash = "sha256:ce4700fc14032af1e049005ae94ba908e71cd6c2df682239aed08e49bc71b742", size = 156580729 },
    { url = "https://files.pythonhosted.org/packages/f0/9c/315d25590fc309e2d28bb67953526238fac5d54548a16ceca992c76441bc/triton-3.3.0-cp39-cp39-manylinux_2_27_x86_64.manylinux_2_28_x86_64.whl", hash = "sha256:1f41403bfa0cbb3e24fd958ca7fee04e9681e55e539296db9aca30c42acae693", size = 156439372 },
]

[[package]]
name = "typing-extensions"
version = "4.13.2"
source = { registry = "https://pypi.org/simple" }
sdist = { url = "https://files.pythonhosted.org/packages/f6/37/23083fcd6e35492953e8d2aaaa68b860eb422b34627b13f2ce3eb6106061/typing_extensions-4.13.2.tar.gz", hash = "sha256:e6c81219bd689f51865d9e372991c540bda33a0379d5573cddb9a3a23f7caaef", size = 106967 }
wheels = [
    { url = "https://files.pythonhosted.org/packages/8b/54/b1ae86c0973cc6f0210b53d508ca3641fb6d0c56823f288d108bc7ab3cc8/typing_extensions-4.13.2-py3-none-any.whl", hash = "sha256:a439e7c04b49fec3e5d3e2beaa21755cadbbdc391694e28ccdd36ca4a1408f8c", size = 45806 },
]

[[package]]
name = "urllib3"
version = "2.4.0"
source = { registry = "https://pypi.org/simple" }
sdist = { url = "https://files.pythonhosted.org/packages/8a/78/16493d9c386d8e60e442a35feac5e00f0913c0f4b7c217c11e8ec2ff53e0/urllib3-2.4.0.tar.gz", hash = "sha256:414bc6535b787febd7567804cc015fee39daab8ad86268f1310a9250697de466", size = 390672 }
wheels = [
    { url = "https://files.pythonhosted.org/packages/6b/11/cc635220681e93a0183390e26485430ca2c7b5f9d33b15c74c2861cb8091/urllib3-2.4.0-py3-none-any.whl", hash = "sha256:4e16665048960a0900c702d4a66415956a584919c03361cac9f1df5c5dd7e813", size = 128680 },
]

[[package]]
name = "virtualenv"
version = "20.31.2"
source = { registry = "https://pypi.org/simple" }
dependencies = [
    { name = "distlib" },
    { name = "filelock" },
    { name = "platformdirs" },
]
sdist = { url = "https://files.pythonhosted.org/packages/56/2c/444f465fb2c65f40c3a104fd0c495184c4f2336d65baf398e3c75d72ea94/virtualenv-20.31.2.tar.gz", hash = "sha256:e10c0a9d02835e592521be48b332b6caee6887f332c111aa79a09b9e79efc2af", size = 6076316 }
wheels = [
    { url = "https://files.pythonhosted.org/packages/f3/40/b1c265d4b2b62b58576588510fc4d1fe60a86319c8de99fd8e9fec617d2c/virtualenv-20.31.2-py3-none-any.whl", hash = "sha256:36efd0d9650ee985f0cad72065001e66d49a6f24eb44d98980f630686243cf11", size = 6057982 },
]

[[package]]
name = "wcwidth"
version = "0.2.13"
source = { registry = "https://pypi.org/simple" }
sdist = { url = "https://files.pythonhosted.org/packages/6c/63/53559446a878410fc5a5974feb13d31d78d752eb18aeba59c7fef1af7598/wcwidth-0.2.13.tar.gz", hash = "sha256:72ea0c06399eb286d978fdedb6923a9eb47e1c486ce63e9b4e64fc18303972b5", size = 101301 }
wheels = [
    { url = "https://files.pythonhosted.org/packages/fd/84/fd2ba7aafacbad3c4201d395674fc6348826569da3c0937e75505ead3528/wcwidth-0.2.13-py2.py3-none-any.whl", hash = "sha256:3da69048e4540d84af32131829ff948f1e022c1c6bdb8d6102117aac784f6859", size = 34166 },
]

[[package]]
name = "yarl"
version = "1.20.0"
source = { registry = "https://pypi.org/simple" }
dependencies = [
    { name = "idna" },
    { name = "multidict" },
    { name = "propcache" },
]
sdist = { url = "https://files.pythonhosted.org/packages/62/51/c0edba5219027f6eab262e139f73e2417b0f4efffa23bf562f6e18f76ca5/yarl-1.20.0.tar.gz", hash = "sha256:686d51e51ee5dfe62dec86e4866ee0e9ed66df700d55c828a615640adc885307", size = 185258 }
wheels = [
    { url = "https://files.pythonhosted.org/packages/00/ab/66082639f99d7ef647a86b2ff4ca20f8ae13bd68a6237e6e166b8eb92edf/yarl-1.20.0-cp310-cp310-macosx_10_9_universal2.whl", hash = "sha256:f1f6670b9ae3daedb325fa55fbe31c22c8228f6e0b513772c2e1c623caa6ab22", size = 145054 },
    { url = "https://files.pythonhosted.org/packages/3d/c2/4e78185c453c3ca02bd11c7907394d0410d26215f9e4b7378648b3522a30/yarl-1.20.0-cp310-cp310-macosx_10_9_x86_64.whl", hash = "sha256:85a231fa250dfa3308f3c7896cc007a47bc76e9e8e8595c20b7426cac4884c62", size = 96811 },
    { url = "https://files.pythonhosted.org/packages/c7/45/91e31dccdcf5b7232dcace78bd51a1bb2d7b4b96c65eece0078b620587d1/yarl-1.20.0-cp310-cp310-macosx_11_0_arm64.whl", hash = "sha256:1a06701b647c9939d7019acdfa7ebbfbb78ba6aa05985bb195ad716ea759a569", size = 94566 },
    { url = "https://files.pythonhosted.org/packages/c8/21/e0aa650bcee881fb804331faa2c0f9a5d6be7609970b2b6e3cdd414e174b/yarl-1.20.0-cp310-cp310-manylinux_2_17_aarch64.manylinux2014_aarch64.whl", hash = "sha256:7595498d085becc8fb9203aa314b136ab0516c7abd97e7d74f7bb4eb95042abe", size = 327297 },
    { url = "https://files.pythonhosted.org/packages/1a/a4/58f10870f5c17595c5a37da4c6a0b321589b7d7976e10570088d445d0f47/yarl-1.20.0-cp310-cp310-manylinux_2_17_armv7l.manylinux2014_armv7l.manylinux_2_31_armv7l.whl", hash = "sha256:af5607159085dcdb055d5678fc2d34949bd75ae6ea6b4381e784bbab1c3aa195", size = 323578 },
    { url = "https://files.pythonhosted.org/packages/07/df/2506b1382cc0c4bb0d22a535dc3e7ccd53da9a59b411079013a7904ac35c/yarl-1.20.0-cp310-cp310-manylinux_2_17_ppc64le.manylinux2014_ppc64le.whl", hash = "sha256:95b50910e496567434cb77a577493c26bce0f31c8a305135f3bda6a2483b8e10", size = 343212 },
    { url = "https://files.pythonhosted.org/packages/ba/4a/d1c901d0e2158ad06bb0b9a92473e32d992f98673b93c8a06293e091bab0/yarl-1.20.0-cp310-cp310-manylinux_2_17_s390x.manylinux2014_s390x.whl", hash = "sha256:b594113a301ad537766b4e16a5a6750fcbb1497dcc1bc8a4daae889e6402a634", size = 337956 },
    { url = "https://files.pythonhosted.org/packages/8b/fd/10fcf7d86f49b1a11096d6846257485ef32e3d3d322e8a7fdea5b127880c/yarl-1.20.0-cp310-cp310-manylinux_2_17_x86_64.manylinux2014_x86_64.whl", hash = "sha256:083ce0393ea173cd37834eb84df15b6853b555d20c52703e21fbababa8c129d2", size = 333889 },
    { url = "https://files.pythonhosted.org/packages/e2/cd/bae926a25154ba31c5fd15f2aa6e50a545c840e08d85e2e2e0807197946b/yarl-1.20.0-cp310-cp310-manylinux_2_5_i686.manylinux1_i686.manylinux_2_17_i686.manylinux2014_i686.whl", hash = "sha256:4f1a350a652bbbe12f666109fbddfdf049b3ff43696d18c9ab1531fbba1c977a", size = 322282 },
    { url = "https://files.pythonhosted.org/packages/e2/c6/c3ac3597dfde746c63c637c5422cf3954ebf622a8de7f09892d20a68900d/yarl-1.20.0-cp310-cp310-musllinux_1_2_aarch64.whl", hash = "sha256:fb0caeac4a164aadce342f1597297ec0ce261ec4532bbc5a9ca8da5622f53867", size = 336270 },
    { url = "https://files.pythonhosted.org/packages/dd/42/417fd7b8da5846def29712370ea8916a4be2553de42a2c969815153717be/yarl-1.20.0-cp310-cp310-musllinux_1_2_armv7l.whl", hash = "sha256:d88cc43e923f324203f6ec14434fa33b85c06d18d59c167a0637164863b8e995", size = 335500 },
    { url = "https://files.pythonhosted.org/packages/37/aa/c2339683f8f05f4be16831b6ad58d04406cf1c7730e48a12f755da9f5ac5/yarl-1.20.0-cp310-cp310-musllinux_1_2_i686.whl", hash = "sha256:e52d6ed9ea8fd3abf4031325dc714aed5afcbfa19ee4a89898d663c9976eb487", size = 339672 },
    { url = "https://files.pythonhosted.org/packages/be/12/ab6c4df95f00d7bc9502bf07a92d5354f11d9d3cb855222a6a8d2bd6e8da/yarl-1.20.0-cp310-cp310-musllinux_1_2_ppc64le.whl", hash = "sha256:ce360ae48a5e9961d0c730cf891d40698a82804e85f6e74658fb175207a77cb2", size = 351840 },
    { url = "https://files.pythonhosted.org/packages/83/3c/08d58c51bbd3899be3e7e83cd7a691fdcf3b9f78b8699d663ecc2c090ab7/yarl-1.20.0-cp310-cp310-musllinux_1_2_s390x.whl", hash = "sha256:06d06c9d5b5bc3eb56542ceeba6658d31f54cf401e8468512447834856fb0e61", size = 359550 },
    { url = "https://files.pythonhosted.org/packages/8a/15/de7906c506f85fb476f0edac4bd74569f49e5ffdcf98e246a0313bf593b9/yarl-1.20.0-cp310-cp310-musllinux_1_2_x86_64.whl", hash = "sha256:c27d98f4e5c4060582f44e58309c1e55134880558f1add7a87c1bc36ecfade19", size = 351108 },
    { url = "https://files.pythonhosted.org/packages/25/04/c6754f5ae2cdf057ac094ac01137c17875b629b1c29ed75354626a755375/yarl-1.20.0-cp310-cp310-win32.whl", hash = "sha256:f4d3fa9b9f013f7050326e165c3279e22850d02ae544ace285674cb6174b5d6d", size = 86733 },
    { url = "https://files.pythonhosted.org/packages/db/1f/5c1952f3d983ac3f5fb079b5b13b62728f8a73fd27d03e1cef7e476addff/yarl-1.20.0-cp310-cp310-win_amd64.whl", hash = "sha256:bc906b636239631d42eb8a07df8359905da02704a868983265603887ed68c076", size = 92916 },
    { url = "https://files.pythonhosted.org/packages/60/82/a59d8e21b20ffc836775fa7daedac51d16bb8f3010c4fcb495c4496aa922/yarl-1.20.0-cp311-cp311-macosx_10_9_universal2.whl", hash = "sha256:fdb5204d17cb32b2de2d1e21c7461cabfacf17f3645e4b9039f210c5d3378bf3", size = 145178 },
    { url = "https://files.pythonhosted.org/packages/ba/81/315a3f6f95947cfbf37c92d6fbce42a1a6207b6c38e8c2b452499ec7d449/yarl-1.20.0-cp311-cp311-macosx_10_9_x86_64.whl", hash = "sha256:eaddd7804d8e77d67c28d154ae5fab203163bd0998769569861258e525039d2a", size = 96859 },
    { url = "https://files.pythonhosted.org/packages/ad/17/9b64e575583158551b72272a1023cdbd65af54fe13421d856b2850a6ddb7/yarl-1.20.0-cp311-cp311-macosx_11_0_arm64.whl", hash = "sha256:634b7ba6b4a85cf67e9df7c13a7fb2e44fa37b5d34501038d174a63eaac25ee2", size = 94647 },
    { url = "https://files.pythonhosted.org/packages/2c/29/8f291e7922a58a21349683f6120a85701aeefaa02e9f7c8a2dc24fe3f431/yarl-1.20.0-cp311-cp311-manylinux_2_17_aarch64.manylinux2014_aarch64.whl", hash = "sha256:6d409e321e4addf7d97ee84162538c7258e53792eb7c6defd0c33647d754172e", size = 355788 },
    { url = "https://files.pythonhosted.org/packages/26/6d/b4892c80b805c42c228c6d11e03cafabf81662d371b0853e7f0f513837d5/yarl-1.20.0-cp311-cp311-manylinux_2_17_armv7l.manylinux2014_armv7l.manylinux_2_31_armv7l.whl", hash = "sha256:ea52f7328a36960ba3231c6677380fa67811b414798a6e071c7085c57b6d20a9", size = 344613 },
    { url = "https://files.pythonhosted.org/packages/d7/0e/517aa28d3f848589bae9593717b063a544b86ba0a807d943c70f48fcf3bb/yarl-1.20.0-cp311-cp311-manylinux_2_17_ppc64le.manylinux2014_ppc64le.whl", hash = "sha256:c8703517b924463994c344dcdf99a2d5ce9eca2b6882bb640aa555fb5efc706a", size = 370953 },
    { url = "https://files.pythonhosted.org/packages/5f/9b/5bd09d2f1ad6e6f7c2beae9e50db78edd2cca4d194d227b958955573e240/yarl-1.20.0-cp311-cp311-manylinux_2_17_s390x.manylinux2014_s390x.whl", hash = "sha256:077989b09ffd2f48fb2d8f6a86c5fef02f63ffe6b1dd4824c76de7bb01e4f2e2", size = 369204 },
    { url = "https://files.pythonhosted.org/packages/9c/85/d793a703cf4bd0d4cd04e4b13cc3d44149470f790230430331a0c1f52df5/yarl-1.20.0-cp311-cp311-manylinux_2_17_x86_64.manylinux2014_x86_64.whl", hash = "sha256:0acfaf1da020253f3533526e8b7dd212838fdc4109959a2c53cafc6db611bff2", size = 358108 },
    { url = "https://files.pythonhosted.org/packages/6f/54/b6c71e13549c1f6048fbc14ce8d930ac5fb8bafe4f1a252e621a24f3f1f9/yarl-1.20.0-cp311-cp311-manylinux_2_5_i686.manylinux1_i686.manylinux_2_17_i686.manylinux2014_i686.whl", hash = "sha256:b4230ac0b97ec5eeb91d96b324d66060a43fd0d2a9b603e3327ed65f084e41f8", size = 346610 },
    { url = "https://files.pythonhosted.org/packages/a0/1a/d6087d58bdd0d8a2a37bbcdffac9d9721af6ebe50d85304d9f9b57dfd862/yarl-1.20.0-cp311-cp311-musllinux_1_2_aarch64.whl", hash = "sha256:0a6a1e6ae21cdd84011c24c78d7a126425148b24d437b5702328e4ba640a8902", size = 365378 },
    { url = "https://files.pythonhosted.org/packages/02/84/e25ddff4cbc001dbc4af76f8d41a3e23818212dd1f0a52044cbc60568872/yarl-1.20.0-cp311-cp311-musllinux_1_2_armv7l.whl", hash = "sha256:86de313371ec04dd2531f30bc41a5a1a96f25a02823558ee0f2af0beaa7ca791", size = 356919 },
    { url = "https://files.pythonhosted.org/packages/04/76/898ae362353bf8f64636495d222c8014c8e5267df39b1a9fe1e1572fb7d0/yarl-1.20.0-cp311-cp311-musllinux_1_2_i686.whl", hash = "sha256:dd59c9dd58ae16eaa0f48c3d0cbe6be8ab4dc7247c3ff7db678edecbaf59327f", size = 364248 },
    { url = "https://files.pythonhosted.org/packages/1b/b0/9d9198d83a622f1c40fdbf7bd13b224a6979f2e1fc2cf50bfb1d8773c495/yarl-1.20.0-cp311-cp311-musllinux_1_2_ppc64le.whl", hash = "sha256:a0bc5e05f457b7c1994cc29e83b58f540b76234ba6b9648a4971ddc7f6aa52da", size = 378418 },
    { url = "https://files.pythonhosted.org/packages/c7/ce/1f50c1cc594cf5d3f5bf4a9b616fca68680deaec8ad349d928445ac52eb8/yarl-1.20.0-cp311-cp311-musllinux_1_2_s390x.whl", hash = "sha256:c9471ca18e6aeb0e03276b5e9b27b14a54c052d370a9c0c04a68cefbd1455eb4", size = 383850 },
    { url = "https://files.pythonhosted.org/packages/89/1e/a59253a87b35bfec1a25bb5801fb69943330b67cfd266278eb07e0609012/yarl-1.20.0-cp311-cp311-musllinux_1_2_x86_64.whl", hash = "sha256:40ed574b4df723583a26c04b298b283ff171bcc387bc34c2683235e2487a65a5", size = 381218 },
    { url = "https://files.pythonhosted.org/packages/85/b0/26f87df2b3044b0ef1a7cf66d321102bdca091db64c5ae853fcb2171c031/yarl-1.20.0-cp311-cp311-win32.whl", hash = "sha256:db243357c6c2bf3cd7e17080034ade668d54ce304d820c2a58514a4e51d0cfd6", size = 86606 },
    { url = "https://files.pythonhosted.org/packages/33/46/ca335c2e1f90446a77640a45eeb1cd8f6934f2c6e4df7db0f0f36ef9f025/yarl-1.20.0-cp311-cp311-win_amd64.whl", hash = "sha256:8c12cd754d9dbd14204c328915e23b0c361b88f3cffd124129955e60a4fbfcfb", size = 93374 },
    { url = "https://files.pythonhosted.org/packages/c3/e8/3efdcb83073df978bb5b1a9cc0360ce596680e6c3fac01f2a994ccbb8939/yarl-1.20.0-cp312-cp312-macosx_10_13_universal2.whl", hash = "sha256:e06b9f6cdd772f9b665e5ba8161968e11e403774114420737f7884b5bd7bdf6f", size = 147089 },
    { url = "https://files.pythonhosted.org/packages/60/c3/9e776e98ea350f76f94dd80b408eaa54e5092643dbf65fd9babcffb60509/yarl-1.20.0-cp312-cp312-macosx_10_13_x86_64.whl", hash = "sha256:b9ae2fbe54d859b3ade40290f60fe40e7f969d83d482e84d2c31b9bff03e359e", size = 97706 },
    { url = "https://files.pythonhosted.org/packages/0c/5b/45cdfb64a3b855ce074ae607b9fc40bc82e7613b94e7612b030255c93a09/yarl-1.20.0-cp312-cp312-macosx_11_0_arm64.whl", hash = "sha256:6d12b8945250d80c67688602c891237994d203d42427cb14e36d1a732eda480e", size = 95719 },
    { url = "https://files.pythonhosted.org/packages/2d/4e/929633b249611eeed04e2f861a14ed001acca3ef9ec2a984a757b1515889/yarl-1.20.0-cp312-cp312-manylinux_2_17_aarch64.manylinux2014_aarch64.whl", hash = "sha256:087e9731884621b162a3e06dc0d2d626e1542a617f65ba7cc7aeab279d55ad33", size = 343972 },
    { url = "https://files.pythonhosted.org/packages/49/fd/047535d326c913f1a90407a3baf7ff535b10098611eaef2c527e32e81ca1/yarl-1.20.0-cp312-cp312-manylinux_2_17_armv7l.manylinux2014_armv7l.manylinux_2_31_armv7l.whl", hash = "sha256:69df35468b66c1a6e6556248e6443ef0ec5f11a7a4428cf1f6281f1879220f58", size = 339639 },
    { url = "https://files.pythonhosted.org/packages/48/2f/11566f1176a78f4bafb0937c0072410b1b0d3640b297944a6a7a556e1d0b/yarl-1.20.0-cp312-cp312-manylinux_2_17_ppc64le.manylinux2014_ppc64le.whl", hash = "sha256:3b2992fe29002fd0d4cbaea9428b09af9b8686a9024c840b8a2b8f4ea4abc16f", size = 353745 },
    { url = "https://files.pythonhosted.org/packages/26/17/07dfcf034d6ae8837b33988be66045dd52f878dfb1c4e8f80a7343f677be/yarl-1.20.0-cp312-cp312-manylinux_2_17_s390x.manylinux2014_s390x.whl", hash = "sha256:4c903e0b42aab48abfbac668b5a9d7b6938e721a6341751331bcd7553de2dcae", size = 354178 },
    { url = "https://files.pythonhosted.org/packages/15/45/212604d3142d84b4065d5f8cab6582ed3d78e4cc250568ef2a36fe1cf0a5/yarl-1.20.0-cp312-cp312-manylinux_2_17_x86_64.manylinux2014_x86_64.whl", hash = "sha256:bf099e2432131093cc611623e0b0bcc399b8cddd9a91eded8bfb50402ec35018", size = 349219 },
    { url = "https://files.pythonhosted.org/packages/e6/e0/a10b30f294111c5f1c682461e9459935c17d467a760c21e1f7db400ff499/yarl-1.20.0-cp312-cp312-manylinux_2_5_i686.manylinux1_i686.manylinux_2_17_i686.manylinux2014_i686.whl", hash = "sha256:8a7f62f5dc70a6c763bec9ebf922be52aa22863d9496a9a30124d65b489ea672", size = 337266 },
    { url = "https://files.pythonhosted.org/packages/33/a6/6efa1d85a675d25a46a167f9f3e80104cde317dfdf7f53f112ae6b16a60a/yarl-1.20.0-cp312-cp312-musllinux_1_2_aarch64.whl", hash = "sha256:54ac15a8b60382b2bcefd9a289ee26dc0920cf59b05368c9b2b72450751c6eb8", size = 360873 },
    { url = "https://files.pythonhosted.org/packages/77/67/c8ab718cb98dfa2ae9ba0f97bf3cbb7d45d37f13fe1fbad25ac92940954e/yarl-1.20.0-cp312-cp312-musllinux_1_2_armv7l.whl", hash = "sha256:25b3bc0763a7aca16a0f1b5e8ef0f23829df11fb539a1b70476dcab28bd83da7", size = 360524 },
    { url = "https://files.pythonhosted.org/packages/bd/e8/c3f18660cea1bc73d9f8a2b3ef423def8dadbbae6c4afabdb920b73e0ead/yarl-1.20.0-cp312-cp312-musllinux_1_2_i686.whl", hash = "sha256:b2586e36dc070fc8fad6270f93242124df68b379c3a251af534030a4a33ef594", size = 365370 },
    { url = "https://files.pythonhosted.org/packages/c9/99/33f3b97b065e62ff2d52817155a89cfa030a1a9b43fee7843ef560ad9603/yarl-1.20.0-cp312-cp312-musllinux_1_2_ppc64le.whl", hash = "sha256:866349da9d8c5290cfefb7fcc47721e94de3f315433613e01b435473be63daa6", size = 373297 },
    { url = "https://files.pythonhosted.org/packages/3d/89/7519e79e264a5f08653d2446b26d4724b01198a93a74d2e259291d538ab1/yarl-1.20.0-cp312-cp312-musllinux_1_2_s390x.whl", hash = "sha256:33bb660b390a0554d41f8ebec5cd4475502d84104b27e9b42f5321c5192bfcd1", size = 378771 },
    { url = "https://files.pythonhosted.org/packages/3a/58/6c460bbb884abd2917c3eef6f663a4a873f8dc6f498561fc0ad92231c113/yarl-1.20.0-cp312-cp312-musllinux_1_2_x86_64.whl", hash = "sha256:737e9f171e5a07031cbee5e9180f6ce21a6c599b9d4b2c24d35df20a52fabf4b", size = 375000 },
    { url = "https://files.pythonhosted.org/packages/3b/2a/dd7ed1aa23fea996834278d7ff178f215b24324ee527df53d45e34d21d28/yarl-1.20.0-cp312-cp312-win32.whl", hash = "sha256:839de4c574169b6598d47ad61534e6981979ca2c820ccb77bf70f4311dd2cc64", size = 86355 },
    { url = "https://files.pythonhosted.org/packages/ca/c6/333fe0338305c0ac1c16d5aa7cc4841208d3252bbe62172e0051006b5445/yarl-1.20.0-cp312-cp312-win_amd64.whl", hash = "sha256:3d7dbbe44b443b0c4aa0971cb07dcb2c2060e4a9bf8d1301140a33a93c98e18c", size = 92904 },
    { url = "https://files.pythonhosted.org/packages/0f/6f/514c9bff2900c22a4f10e06297714dbaf98707143b37ff0bcba65a956221/yarl-1.20.0-cp313-cp313-macosx_10_13_universal2.whl", hash = "sha256:2137810a20b933b1b1b7e5cf06a64c3ed3b4747b0e5d79c9447c00db0e2f752f", size = 145030 },
    { url = "https://files.pythonhosted.org/packages/4e/9d/f88da3fa319b8c9c813389bfb3463e8d777c62654c7168e580a13fadff05/yarl-1.20.0-cp313-cp313-macosx_10_13_x86_64.whl", hash = "sha256:447c5eadd750db8389804030d15f43d30435ed47af1313303ed82a62388176d3", size = 96894 },
    { url = "https://files.pythonhosted.org/packages/cd/57/92e83538580a6968b2451d6c89c5579938a7309d4785748e8ad42ddafdce/yarl-1.20.0-cp313-cp313-macosx_11_0_arm64.whl", hash = "sha256:42fbe577272c203528d402eec8bf4b2d14fd49ecfec92272334270b850e9cd7d", size = 94457 },
    { url = "https://files.pythonhosted.org/packages/e9/ee/7ee43bd4cf82dddd5da97fcaddb6fa541ab81f3ed564c42f146c83ae17ce/yarl-1.20.0-cp313-cp313-manylinux_2_17_aarch64.manylinux2014_aarch64.whl", hash = "sha256:18e321617de4ab170226cd15006a565d0fa0d908f11f724a2c9142d6b2812ab0", size = 343070 },
    { url = "https://files.pythonhosted.org/packages/4a/12/b5eccd1109e2097bcc494ba7dc5de156e41cf8309fab437ebb7c2b296ce3/yarl-1.20.0-cp313-cp313-manylinux_2_17_armv7l.manylinux2014_armv7l.manylinux_2_31_armv7l.whl", hash = "sha256:4345f58719825bba29895011e8e3b545e6e00257abb984f9f27fe923afca2501", size = 337739 },
    { url = "https://files.pythonhosted.org/packages/7d/6b/0eade8e49af9fc2585552f63c76fa59ef469c724cc05b29519b19aa3a6d5/yarl-1.20.0-cp313-cp313-manylinux_2_17_ppc64le.manylinux2014_ppc64le.whl", hash = "sha256:5d9b980d7234614bc4674468ab173ed77d678349c860c3af83b1fffb6a837ddc", size = 351338 },
    { url = "https://files.pythonhosted.org/packages/45/cb/aaaa75d30087b5183c7b8a07b4fb16ae0682dd149a1719b3a28f54061754/yarl-1.20.0-cp313-cp313-manylinux_2_17_s390x.manylinux2014_s390x.whl", hash = "sha256:af4baa8a445977831cbaa91a9a84cc09debb10bc8391f128da2f7bd070fc351d", size = 353636 },
    { url = "https://files.pythonhosted.org/packages/98/9d/d9cb39ec68a91ba6e66fa86d97003f58570327d6713833edf7ad6ce9dde5/yarl-1.20.0-cp313-cp313-manylinux_2_17_x86_64.manylinux2014_x86_64.whl", hash = "sha256:123393db7420e71d6ce40d24885a9e65eb1edefc7a5228db2d62bcab3386a5c0", size = 348061 },
    { url = "https://files.pythonhosted.org/packages/72/6b/103940aae893d0cc770b4c36ce80e2ed86fcb863d48ea80a752b8bda9303/yarl-1.20.0-cp313-cp313-manylinux_2_5_i686.manylinux1_i686.manylinux_2_17_i686.manylinux2014_i686.whl", hash = "sha256:ab47acc9332f3de1b39e9b702d9c916af7f02656b2a86a474d9db4e53ef8fd7a", size = 334150 },
    { url = "https://files.pythonhosted.org/packages/ef/b2/986bd82aa222c3e6b211a69c9081ba46484cffa9fab2a5235e8d18ca7a27/yarl-1.20.0-cp313-cp313-musllinux_1_2_aarch64.whl", hash = "sha256:4a34c52ed158f89876cba9c600b2c964dfc1ca52ba7b3ab6deb722d1d8be6df2", size = 362207 },
    { url = "https://files.pythonhosted.org/packages/14/7c/63f5922437b873795d9422cbe7eb2509d4b540c37ae5548a4bb68fd2c546/yarl-1.20.0-cp313-cp313-musllinux_1_2_armv7l.whl", hash = "sha256:04d8cfb12714158abf2618f792c77bc5c3d8c5f37353e79509608be4f18705c9", size = 361277 },
    { url = "https://files.pythonhosted.org/packages/81/83/450938cccf732466953406570bdb42c62b5ffb0ac7ac75a1f267773ab5c8/yarl-1.20.0-cp313-cp313-musllinux_1_2_i686.whl", hash = "sha256:7dc63ad0d541c38b6ae2255aaa794434293964677d5c1ec5d0116b0e308031f5", size = 364990 },
    { url = "https://files.pythonhosted.org/packages/b4/de/af47d3a47e4a833693b9ec8e87debb20f09d9fdc9139b207b09a3e6cbd5a/yarl-1.20.0-cp313-cp313-musllinux_1_2_ppc64le.whl", hash = "sha256:f9d02b591a64e4e6ca18c5e3d925f11b559c763b950184a64cf47d74d7e41877", size = 374684 },
    { url = "https://files.pythonhosted.org/packages/62/0b/078bcc2d539f1faffdc7d32cb29a2d7caa65f1a6f7e40795d8485db21851/yarl-1.20.0-cp313-cp313-musllinux_1_2_s390x.whl", hash = "sha256:95fc9876f917cac7f757df80a5dda9de59d423568460fe75d128c813b9af558e", size = 382599 },
    { url = "https://files.pythonhosted.org/packages/74/a9/4fdb1a7899f1fb47fd1371e7ba9e94bff73439ce87099d5dd26d285fffe0/yarl-1.20.0-cp313-cp313-musllinux_1_2_x86_64.whl", hash = "sha256:bb769ae5760cd1c6a712135ee7915f9d43f11d9ef769cb3f75a23e398a92d384", size = 378573 },
    { url = "https://files.pythonhosted.org/packages/fd/be/29f5156b7a319e4d2e5b51ce622b4dfb3aa8d8204cd2a8a339340fbfad40/yarl-1.20.0-cp313-cp313-win32.whl", hash = "sha256:70e0c580a0292c7414a1cead1e076c9786f685c1fc4757573d2967689b370e62", size = 86051 },
    { url = "https://files.pythonhosted.org/packages/52/56/05fa52c32c301da77ec0b5f63d2d9605946fe29defacb2a7ebd473c23b81/yarl-1.20.0-cp313-cp313-win_amd64.whl", hash = "sha256:4c43030e4b0af775a85be1fa0433119b1565673266a70bf87ef68a9d5ba3174c", size = 92742 },
    { url = "https://files.pythonhosted.org/packages/d4/2f/422546794196519152fc2e2f475f0e1d4d094a11995c81a465faf5673ffd/yarl-1.20.0-cp313-cp313t-macosx_10_13_universal2.whl", hash = "sha256:b6c4c3d0d6a0ae9b281e492b1465c72de433b782e6b5001c8e7249e085b69051", size = 163575 },
    { url = "https://files.pythonhosted.org/packages/90/fc/67c64ddab6c0b4a169d03c637fb2d2a212b536e1989dec8e7e2c92211b7f/yarl-1.20.0-cp313-cp313t-macosx_10_13_x86_64.whl", hash = "sha256:8681700f4e4df891eafa4f69a439a6e7d480d64e52bf460918f58e443bd3da7d", size = 106121 },
    { url = "https://files.pythonhosted.org/packages/6d/00/29366b9eba7b6f6baed7d749f12add209b987c4cfbfa418404dbadc0f97c/yarl-1.20.0-cp313-cp313t-macosx_11_0_arm64.whl", hash = "sha256:84aeb556cb06c00652dbf87c17838eb6d92cfd317799a8092cee0e570ee11229", size = 103815 },
    { url = "https://files.pythonhosted.org/packages/28/f4/a2a4c967c8323c03689383dff73396281ced3b35d0ed140580825c826af7/yarl-1.20.0-cp313-cp313t-manylinux_2_17_aarch64.manylinux2014_aarch64.whl", hash = "sha256:f166eafa78810ddb383e930d62e623d288fb04ec566d1b4790099ae0f31485f1", size = 408231 },
    { url = "https://files.pythonhosted.org/packages/0f/a1/66f7ffc0915877d726b70cc7a896ac30b6ac5d1d2760613603b022173635/yarl-1.20.0-cp313-cp313t-manylinux_2_17_armv7l.manylinux2014_armv7l.manylinux_2_31_armv7l.whl", hash = "sha256:5d3d6d14754aefc7a458261027a562f024d4f6b8a798adb472277f675857b1eb", size = 390221 },
    { url = "https://files.pythonhosted.org/packages/41/15/cc248f0504610283271615e85bf38bc014224122498c2016d13a3a1b8426/yarl-1.20.0-cp313-cp313t-manylinux_2_17_ppc64le.manylinux2014_ppc64le.whl", hash = "sha256:2a8f64df8ed5d04c51260dbae3cc82e5649834eebea9eadfd829837b8093eb00", size = 411400 },
    { url = "https://files.pythonhosted.org/packages/5c/af/f0823d7e092bfb97d24fce6c7269d67fcd1aefade97d0a8189c4452e4d5e/yarl-1.20.0-cp313-cp313t-manylinux_2_17_s390x.manylinux2014_s390x.whl", hash = "sha256:4d9949eaf05b4d30e93e4034a7790634bbb41b8be2d07edd26754f2e38e491de", size = 411714 },
    { url = "https://files.pythonhosted.org/packages/83/70/be418329eae64b9f1b20ecdaac75d53aef098797d4c2299d82ae6f8e4663/yarl-1.20.0-cp313-cp313t-manylinux_2_17_x86_64.manylinux2014_x86_64.whl", hash = "sha256:9c366b254082d21cc4f08f522ac201d0d83a8b8447ab562732931d31d80eb2a5", size = 404279 },
    { url = "https://files.pythonhosted.org/packages/19/f5/52e02f0075f65b4914eb890eea1ba97e6fd91dd821cc33a623aa707b2f67/yarl-1.20.0-cp313-cp313t-manylinux_2_5_i686.manylinux1_i686.manylinux_2_17_i686.manylinux2014_i686.whl", hash = "sha256:91bc450c80a2e9685b10e34e41aef3d44ddf99b3a498717938926d05ca493f6a", size = 384044 },
    { url = "https://files.pythonhosted.org/packages/6a/36/b0fa25226b03d3f769c68d46170b3e92b00ab3853d73127273ba22474697/yarl-1.20.0-cp313-cp313t-musllinux_1_2_aarch64.whl", hash = "sha256:9c2aa4387de4bc3a5fe158080757748d16567119bef215bec643716b4fbf53f9", size = 416236 },
    { url = "https://files.pythonhosted.org/packages/cb/3a/54c828dd35f6831dfdd5a79e6c6b4302ae2c5feca24232a83cb75132b205/yarl-1.20.0-cp313-cp313t-musllinux_1_2_armv7l.whl", hash = "sha256:d2cbca6760a541189cf87ee54ff891e1d9ea6406079c66341008f7ef6ab61145", size = 402034 },
    { url = "https://files.pythonhosted.org/packages/10/97/c7bf5fba488f7e049f9ad69c1b8fdfe3daa2e8916b3d321aa049e361a55a/yarl-1.20.0-cp313-cp313t-musllinux_1_2_i686.whl", hash = "sha256:798a5074e656f06b9fad1a162be5a32da45237ce19d07884d0b67a0aa9d5fdda", size = 407943 },
    { url = "https://files.pythonhosted.org/packages/fd/a4/022d2555c1e8fcff08ad7f0f43e4df3aba34f135bff04dd35d5526ce54ab/yarl-1.20.0-cp313-cp313t-musllinux_1_2_ppc64le.whl", hash = "sha256:f106e75c454288472dbe615accef8248c686958c2e7dd3b8d8ee2669770d020f", size = 423058 },
    { url = "https://files.pythonhosted.org/packages/4c/f6/0873a05563e5df29ccf35345a6ae0ac9e66588b41fdb7043a65848f03139/yarl-1.20.0-cp313-cp313t-musllinux_1_2_s390x.whl", hash = "sha256:3b60a86551669c23dc5445010534d2c5d8a4e012163218fc9114e857c0586fdd", size = 423792 },
    { url = "https://files.pythonhosted.org/packages/9e/35/43fbbd082708fa42e923f314c24f8277a28483d219e049552e5007a9aaca/yarl-1.20.0-cp313-cp313t-musllinux_1_2_x86_64.whl", hash = "sha256:3e429857e341d5e8e15806118e0294f8073ba9c4580637e59ab7b238afca836f", size = 422242 },
    { url = "https://files.pythonhosted.org/packages/ed/f7/f0f2500cf0c469beb2050b522c7815c575811627e6d3eb9ec7550ddd0bfe/yarl-1.20.0-cp313-cp313t-win32.whl", hash = "sha256:65a4053580fe88a63e8e4056b427224cd01edfb5f951498bfefca4052f0ce0ac", size = 93816 },
    { url = "https://files.pythonhosted.org/packages/3f/93/f73b61353b2a699d489e782c3f5998b59f974ec3156a2050a52dfd7e8946/yarl-1.20.0-cp313-cp313t-win_amd64.whl", hash = "sha256:53b2da3a6ca0a541c1ae799c349788d480e5144cac47dba0266c7cb6c76151fe", size = 101093 },
    { url = "https://files.pythonhosted.org/packages/bc/95/3d22e1d2fa6dce3670d820a859f4fc5526400c58019650d2da4e19b9924d/yarl-1.20.0-cp39-cp39-macosx_10_9_universal2.whl", hash = "sha256:119bca25e63a7725b0c9d20ac67ca6d98fa40e5a894bd5d4686010ff73397914", size = 146680 },
    { url = "https://files.pythonhosted.org/packages/12/43/37f2d17e0b82d4f01b2da1fe53a19ff95be6d7d9902cad11d3ebbef5bc9d/yarl-1.20.0-cp39-cp39-macosx_10_9_x86_64.whl", hash = "sha256:35d20fb919546995f1d8c9e41f485febd266f60e55383090010f272aca93edcc", size = 97707 },
    { url = "https://files.pythonhosted.org/packages/8c/3e/665501121ba7c712a0f1b58d8ee01d7633096671fbeec4cf3dc4e4357a95/yarl-1.20.0-cp39-cp39-macosx_11_0_arm64.whl", hash = "sha256:484e7a08f72683c0f160270566b4395ea5412b4359772b98659921411d32ad26", size = 95385 },
    { url = "https://files.pythonhosted.org/packages/bf/8d/48edf4d49ca38e5229faf793276bdd6f01704740dcf519cf1d282acac6c6/yarl-1.20.0-cp39-cp39-manylinux_2_17_aarch64.manylinux2014_aarch64.whl", hash = "sha256:8d8a3d54a090e0fff5837cd3cc305dd8a07d3435a088ddb1f65e33b322f66a94", size = 332687 },
    { url = "https://files.pythonhosted.org/packages/e0/c1/112c516bead873c83abe30e08143714d702d1fffdfed43dc103312b81666/yarl-1.20.0-cp39-cp39-manylinux_2_17_armv7l.manylinux2014_armv7l.manylinux_2_31_armv7l.whl", hash = "sha256:f0cf05ae2d3d87a8c9022f3885ac6dea2b751aefd66a4f200e408a61ae9b7f0d", size = 325390 },
    { url = "https://files.pythonhosted.org/packages/0b/4c/07aef11f7f23a41049eb0b3b357ceb32bd9798f62042858e0168be9f6f49/yarl-1.20.0-cp39-cp39-manylinux_2_17_ppc64le.manylinux2014_ppc64le.whl", hash = "sha256:a884b8974729e3899d9287df46f015ce53f7282d8d3340fa0ed57536b440621c", size = 348497 },
    { url = "https://files.pythonhosted.org/packages/56/d9/00d5525a2c5e5c66967eaa03866bef6317da4b129ae016582c6641826974/yarl-1.20.0-cp39-cp39-manylinux_2_17_s390x.manylinux2014_s390x.whl", hash = "sha256:f8d8aa8dd89ffb9a831fedbcb27d00ffd9f4842107d52dc9d57e64cb34073d5c", size = 343670 },
    { url = "https://files.pythonhosted.org/packages/e8/7c/2fc733090c6fce82ea5c50f431e70f5dff196d7b54da93b9d6e801031dd2/yarl-1.20.0-cp39-cp39-manylinux_2_17_x86_64.manylinux2014_x86_64.whl", hash = "sha256:3b4e88d6c3c8672f45a30867817e4537df1bbc6f882a91581faf1f6d9f0f1b5a", size = 335738 },
    { url = "https://files.pythonhosted.org/packages/4b/ce/6b22de535b7bc7b19f3cf23c4e744cd2368fa11a0c8f218dfd2ef46b6c3a/yarl-1.20.0-cp39-cp39-manylinux_2_5_i686.manylinux1_i686.manylinux_2_17_i686.manylinux2014_i686.whl", hash = "sha256:bdb77efde644d6f1ad27be8a5d67c10b7f769804fff7a966ccb1da5a4de4b656", size = 328203 },
    { url = "https://files.pythonhosted.org/packages/6b/c8/3fc10db34e731a426baaff348aa1b2c0eb9cb93ff723af4e930e767c058e/yarl-1.20.0-cp39-cp39-musllinux_1_2_aarch64.whl", hash = "sha256:4ba5e59f14bfe8d261a654278a0f6364feef64a794bd456a8c9e823071e5061c", size = 341922 },
    { url = "https://files.pythonhosted.org/packages/37/59/f607a63c24b31c66cf288cb819d8dbcac2bd9ec90f39bd03986f33a866b3/yarl-1.20.0-cp39-cp39-musllinux_1_2_armv7l.whl", hash = "sha256:d0bf955b96ea44ad914bc792c26a0edcd71b4668b93cbcd60f5b0aeaaed06c64", size = 338163 },
    { url = "https://files.pythonhosted.org/packages/01/b2/5fd461fe8ab3bb788e19ef6c35a3453f44a5c0d6973f847a08060c4d6183/yarl-1.20.0-cp39-cp39-musllinux_1_2_i686.whl", hash = "sha256:27359776bc359ee6eaefe40cb19060238f31228799e43ebd3884e9c589e63b20", size = 343096 },
    { url = "https://files.pythonhosted.org/packages/71/d3/7102efd34ed22e6839361f30a27bdad341c0a01f66fcbf09822a1d90b853/yarl-1.20.0-cp39-cp39-musllinux_1_2_ppc64le.whl", hash = "sha256:04d9c7a1dc0a26efb33e1acb56c8849bd57a693b85f44774356c92d610369efa", size = 358520 },
    { url = "https://files.pythonhosted.org/packages/c0/ab/754b60a5c8be8abaa746543555612b2205ba60c194fc3a0547a34e0b6a53/yarl-1.20.0-cp39-cp39-musllinux_1_2_s390x.whl", hash = "sha256:faa709b66ae0e24c8e5134033187a972d849d87ed0a12a0366bedcc6b5dc14a5", size = 359635 },
    { url = "https://files.pythonhosted.org/packages/e0/d5/369f994369a7233fcd81f642553062d4f6c657a93069b58258b9046bb87d/yarl-1.20.0-cp39-cp39-musllinux_1_2_x86_64.whl", hash = "sha256:44869ee8538208fe5d9342ed62c11cc6a7a1af1b3d0bb79bb795101b6e77f6e0", size = 353906 },
    { url = "https://files.pythonhosted.org/packages/1b/59/c7f929d7cd7c1f0c918c38aca06d07cac2e4f3577a95fe3a836b3079a3ca/yarl-1.20.0-cp39-cp39-win32.whl", hash = "sha256:b7fa0cb9fd27ffb1211cde944b41f5c67ab1c13a13ebafe470b1e206b8459da8", size = 87243 },
    { url = "https://files.pythonhosted.org/packages/1c/bc/80f16fc58cb3b61b15450eaf6c874d9c984c96453d9024b9d0aa4655dac9/yarl-1.20.0-cp39-cp39-win_amd64.whl", hash = "sha256:d4fad6e5189c847820288286732075f213eabf81be4d08d6cc309912e62be5b7", size = 93457 },
    { url = "https://files.pythonhosted.org/packages/ea/1f/70c57b3d7278e94ed22d85e09685d3f0a38ebdd8c5c73b65ba4c0d0fe002/yarl-1.20.0-py3-none-any.whl", hash = "sha256:5d0fe6af927a47a230f31e6004621fd0959eaa915fc62acfafa67ff7229a3124", size = 46124 },
]<|MERGE_RESOLUTION|>--- conflicted
+++ resolved
@@ -968,12 +968,7 @@
     { name = "torch", marker = "extra == 'onnx'" },
     { name = "torch", marker = "extra == 'train'" },
     { name = "tqdm" },
-<<<<<<< HEAD
-    { name = "transformers", marker = "extra == 'distill'" },
-    { name = "transformers", marker = "extra == 'tokenizer'" },
-=======
     { name = "transformers", marker = "extra == 'distill'", specifier = "<=4.52.1" },
->>>>>>> eb3ac190
 ]
 
 [[package]]
