from __future__ import annotations

import json
from pathlib import Path
from tempfile import NamedTemporaryFile, TemporaryDirectory
from typing import Any
from unittest.mock import patch

import numpy as np
import pytest
import safetensors
import safetensors.numpy
from tokenizers import Tokenizer

from model2vec.distill.utils import select_optimal_device
from model2vec.hf_utils import _get_metadata_from_readme
from model2vec.utils import get_package_extras, importable


def test__get_metadata_from_readme_not_exists() -> None:
    """Test getting metadata from a README."""
    assert _get_metadata_from_readme(Path("zzz")) == {}


def test__get_metadata_from_readme_mocked_file() -> None:
    """Test getting metadata from a README."""
    with NamedTemporaryFile() as f:
        f.write(b"---\nkey: value\n---\n")
        f.flush()
        assert _get_metadata_from_readme(Path(f.name))["key"] == "value"


def test__get_metadata_from_readme_mocked_file_keys() -> None:
    """Test getting metadata from a README."""
    with NamedTemporaryFile() as f:
        f.write(b"")
        f.flush()
        assert set(_get_metadata_from_readme(Path(f.name))) == set()


@pytest.mark.parametrize(
    "device, expected, cuda, mps",
    [
        ("cpu", "cpu", True, True),
        ("cpu", "cpu", True, False),
        ("cpu", "cpu", False, True),
        ("cpu", "cpu", False, False),
        ("clown", "clown", False, False),
        (None, "cuda", True, True),
        (None, "cuda", True, False),
        (None, "mps", False, True),
        (None, "cpu", False, False),
    ],
)
def test_select_optimal_device(device: str | None, expected: str, cuda: bool, mps: bool) -> None:
    """Test whether the optimal device is selected."""
    with (
        patch("torch.cuda.is_available", return_value=cuda),
        patch("torch.backends.mps.is_available", return_value=mps),
    ):
        assert select_optimal_device(device) == expected


def test_importable() -> None:
    """Test the importable function."""
    with pytest.raises(ImportError):
        importable("clown", "clown")

    importable("os", "clown")


def test_get_package_extras() -> None:
    """Test package extras."""
    extras = set(get_package_extras("model2vec", "distill"))
    assert extras == {"torch", "transformers", "scikit-learn"}


def test_get_package_extras_empty() -> None:
    """Test package extras with an empty package."""
<<<<<<< HEAD
    assert not list(get_package_extras("tqdm", ""))


@pytest.mark.parametrize(
    "config, expected",
    [
        ({"dog": "cat"}, {"dog": "cat"}),
        ({}, {}),
        (None, {}),
    ],
)
def test_local_load(mock_tokenizer: Tokenizer, config: dict[str, Any], expected: dict[str, Any]) -> None:
    """Test local loading."""
    x = np.ones((mock_tokenizer.get_vocab_size(), 2))

    with TemporaryDirectory() as tempdir:
        tempdir_path = Path(tempdir)
        safetensors.numpy.save_file({"embeddings": x}, Path(tempdir) / "model.safetensors")
        mock_tokenizer.save(str(Path(tempdir) / "tokenizer.json"))
        if config is not None:
            json.dump(config, open(tempdir_path / "config.json", "w"))
        arr, tokenizer, config, weights, _ = load_local_model(tempdir_path)
        assert config == expected
        assert tokenizer.to_str() == mock_tokenizer.to_str()
        assert arr.shape == x.shape
        assert weights is None
=======
    assert not list(get_package_extras("tqdm", ""))
>>>>>>> 13095c96
<|MERGE_RESOLUTION|>--- conflicted
+++ resolved
@@ -77,33 +77,4 @@
 
 def test_get_package_extras_empty() -> None:
     """Test package extras with an empty package."""
-<<<<<<< HEAD
-    assert not list(get_package_extras("tqdm", ""))
-
-
-@pytest.mark.parametrize(
-    "config, expected",
-    [
-        ({"dog": "cat"}, {"dog": "cat"}),
-        ({}, {}),
-        (None, {}),
-    ],
-)
-def test_local_load(mock_tokenizer: Tokenizer, config: dict[str, Any], expected: dict[str, Any]) -> None:
-    """Test local loading."""
-    x = np.ones((mock_tokenizer.get_vocab_size(), 2))
-
-    with TemporaryDirectory() as tempdir:
-        tempdir_path = Path(tempdir)
-        safetensors.numpy.save_file({"embeddings": x}, Path(tempdir) / "model.safetensors")
-        mock_tokenizer.save(str(Path(tempdir) / "tokenizer.json"))
-        if config is not None:
-            json.dump(config, open(tempdir_path / "config.json", "w"))
-        arr, tokenizer, config, weights, _ = load_local_model(tempdir_path)
-        assert config == expected
-        assert tokenizer.to_str() == mock_tokenizer.to_str()
-        assert arr.shape == x.shape
-        assert weights is None
-=======
-    assert not list(get_package_extras("tqdm", ""))
->>>>>>> 13095c96
+    assert not list(get_package_extras("tqdm", ""))