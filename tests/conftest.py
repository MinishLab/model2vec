--- conflicted
+++ resolved
@@ -1,43 +1,23 @@
 import numpy as np
 import pytest
-<<<<<<< HEAD
 from sentence_transformers import SentenceTransformer
 from sentence_transformers import models as SentenceTransformerModels
-from tokenizers import Tokenizer, decoders, models, normalizers, pre_tokenizers
-from transformers import BertConfig, BertModel, PreTrainedTokenizerFast
-=======
 from tokenizers import Tokenizer
 from tokenizers.models import WordLevel
 from tokenizers.pre_tokenizers import Whitespace
->>>>>>> c5393adc
+from transformers import BertConfig, BertModel
 
 
 @pytest.fixture
 def mock_tokenizer() -> Tokenizer:
     """Create a mock tokenizer."""
-    # Define the vocabulary and special tokens
     vocab = ["word1", "word2", "word3", "[UNK]", "[PAD]"]
-    vocab_dict = {word: idx for idx, word in enumerate(vocab)}
     unk_token = "[UNK]"
 
-<<<<<<< HEAD
-    # Create a WordLevel model with the vocab and set the unk_token
-    tokenizer_model = models.WordLevel(vocab=vocab_dict, unk_token=unk_token)
-
-    # Initialize the tokenizer with the WordLevel model
-    tokenizer = Tokenizer(tokenizer_model)
-
-    # Add basic components to handle text preprocessing
-    tokenizer.normalizer = normalizers.Sequence([normalizers.Lowercase()])
-    tokenizer.pre_tokenizer = pre_tokenizers.Whitespace()
-=======
     model = WordLevel(vocab={word: idx for idx, word in enumerate(vocab)}, unk_token=unk_token)
     tokenizer = Tokenizer(model)
     tokenizer.pre_tokenizer = Whitespace()
->>>>>>> c5393adc
 
-    # Add a simple decoder
-    tokenizer.decoder = decoders.WordPiece()
     return tokenizer
 
 
