--- conflicted
+++ resolved
@@ -182,11 +182,7 @@
     assert loaded_model.config == mock_config
 
 
-<<<<<<< HEAD
 def test_load_pretrained_quantized(
-=======
-def test_load_pretrained_dim(
->>>>>>> 3f5786ad
     tmp_path: Path, mock_vectors: np.ndarray, mock_tokenizer: Tokenizer, mock_config: dict[str, str]
 ) -> None:
     """Test loading a pretrained model after saving it."""
@@ -196,7 +192,6 @@
     model.save_pretrained(save_path)
 
     # Load the model back from the same path
-<<<<<<< HEAD
     loaded_model = StaticModel.from_pretrained(save_path, quantize_to="int8")
 
     # Assert that the loaded model has the same properties as the original one
@@ -212,11 +207,20 @@
 
     # Load the model back from the same path
     loaded_model = StaticModel.from_pretrained(save_path, quantize_to="float32")
-
     # Assert that the loaded model has the same properties as the original one
     assert loaded_model.embedding.dtype == np.float32
     assert loaded_model.embedding.shape == mock_vectors.shape
-=======
+
+
+def test_load_pretrained_dim(
+    tmp_path: Path, mock_vectors: np.ndarray, mock_tokenizer: Tokenizer, mock_config: dict[str, str]
+) -> None:
+    """Test loading a pretrained model with dimensionality."""
+    # Save the model to a temporary path
+    model = StaticModel(vectors=mock_vectors, tokenizer=mock_tokenizer, config=mock_config)
+    save_path = tmp_path / "saved_model"
+    model.save_pretrained(save_path)
+
     loaded_model = StaticModel.from_pretrained(save_path, dimensionality=2)
 
     # Assert that the loaded model has the same properties as the original one
@@ -235,7 +239,6 @@
     # Load the model back from the same path
     with pytest.raises(ValueError):
         StaticModel.from_pretrained(save_path, dimensionality=3000)
->>>>>>> 3f5786ad
 
 
 def test_initialize_normalize(mock_vectors: np.ndarray, mock_tokenizer: Tokenizer) -> None:
